--- conflicted
+++ resolved
@@ -272,57 +272,6 @@
     parent.releaseSession(*this);
 }
 
-struct TemporaryTableHolder : boost::noncopyable
-{
-    static constexpr const char * database_name = "_temporary_and_external_tables";
-
-    TemporaryTableHolder(const Context & context_,
-                        DatabaseMemory & external_tables_,
-                        const StoragePtr & table,
-                        const ASTPtr & query = {})
-        : context(context_), external_tables(external_tables_)
-    {
-        if (query)
-        {
-            ASTCreateQuery & create = dynamic_cast<ASTCreateQuery &>(*query);
-            if (create.uuid == UUIDHelpers::Nil)
-                create.uuid = UUIDHelpers::generateV4();
-            id = create.uuid;
-        }
-        else
-            id = UUIDHelpers::generateV4();
-        external_tables.createTable(context, "_data_" + toString(id), table, query);
-    }
-
-    TemporaryTableHolder(TemporaryTableHolder && other)
-        : context(other.context), external_tables(other.external_tables), id(other.id)
-    {
-        other.id = UUIDHelpers::Nil;
-    }
-
-    ~TemporaryTableHolder()
-    {
-        external_tables.dropTable(context, "_data_" + toString(id));
-    }
-
-    StorageID getGlobalTableID() const
-    {
-        return StorageID{database_name, "_data_" + toString(id), id};
-    }
-
-    StoragePtr getTable() const
-    {
-        auto table = external_tables.tryGetTable(context, "_data_" + toString(id));
-        if (!table)
-            throw Exception("Temporary table " + getGlobalTableID().getNameForLogs() + " not found", ErrorCodes::LOGICAL_ERROR);
-        return table;
-    }
-
-    const Context & context;
-    DatabaseMemory & external_tables;
-    UUID id;
-};
-
 
 /** Set of known objects (environment), that could be used in query.
   * Shared (global) part. Order of members (especially, order of destruction) is very important.
@@ -357,12 +306,6 @@
     String tmp_path;                                        /// Path to the temporary files that occur when processing the request.
     mutable VolumePtr tmp_volume;                           /// Volume for the the temporary files that occur when processing the request.
 
-<<<<<<< HEAD
-    Databases databases;                                    /// List of databases and tables in them.
-    DatabaseMemory temporary_and_external_tables;
-
-=======
->>>>>>> 11d4fc98
     mutable std::optional<EmbeddedDictionaries> embedded_dictionaries;    /// Metrica's dictionaries. Have lazy initialization.
     mutable std::optional<ExternalDictionariesLoader> external_dictionaries_loader;
     mutable std::optional<ExternalModelsLoader> external_models_loader;
@@ -747,25 +690,12 @@
 
 void Context::setCurrentRolesDefault()
 {
-<<<<<<< HEAD
-    checkDatabaseAccessRightsImpl(from.database_name);
-    checkDatabaseAccessRightsImpl(where.database_name);
-    // FIXME when loading metadata storage may not know UUIDs of it's dependencies, because they are not loaded yet,
-    // so UUID of `from` is not used here.
-    shared->view_dependencies[{from.database_name, from.table_name}].insert(where);
-
-    // Notify table of dependencies change
-    auto table = tryGetTable(from);
-    if (table != nullptr)
-        table->updateDependencies();
-=======
     auto lock = getLock();
     if (use_default_roles)
         return;
     current_roles.clear();
     use_default_roles = true;
     calculateAccessRights();
->>>>>>> 11d4fc98
 }
 
 std::vector<UUID> Context::getCurrentRoles() const
@@ -775,14 +705,8 @@
 
 Strings Context::getCurrentRolesNames() const
 {
-<<<<<<< HEAD
-    checkDatabaseAccessRightsImpl(from.database_name);
-    checkDatabaseAccessRightsImpl(where.database_name);
-    shared->view_dependencies[{from.database_name, from.table_name}].erase(where);
-=======
     return getAccessRights()->getCurrentRolesNames();
 }
->>>>>>> 11d4fc98
 
 std::vector<UUID> Context::getEnabledRoles() const
 {
@@ -802,14 +726,6 @@
         access_rights = getAccessControlManager().getAccessRightsContext(*user_id, current_roles, use_default_roles, settings, current_database, client_info);
 }
 
-<<<<<<< HEAD
-    StorageID resolved = resolveStorageIDUnlocked(from);
-    resolved.uuid = UUIDHelpers::Nil; // FIXME see addDependencyUnsafe()
-
-    ViewDependencies::const_iterator iter = shared->view_dependencies.find(resolved);
-    if (iter == shared->view_dependencies.end())
-        return {};
-=======
 
 template <typename... Args>
 void Context::checkAccessImpl(const Args &... args) const
@@ -825,7 +741,6 @@
 void Context::checkAccess(const AccessFlags & access, const std::string_view & database, const std::string_view & table, const Strings & columns) const { return checkAccessImpl(access, database, table, columns); }
 void Context::checkAccess(const AccessRightsElement & access) const { return checkAccessImpl(access); }
 void Context::checkAccess(const AccessRightsElements & access) const { return checkAccessImpl(access); }
->>>>>>> 11d4fc98
 
 void Context::checkAccess(const AccessFlags & access, const StorageID & table_id) const { checkAccessImpl(access, table_id.getDatabaseName(), table_id.getTableName()); }
 void Context::checkAccess(const AccessFlags & access, const StorageID & table_id, const std::string_view & column) const { checkAccessImpl(access, table_id.getDatabaseName(), table_id.getTableName(), column); }
@@ -860,11 +775,7 @@
 
 QuotaContextPtr Context::getQuota() const
 {
-<<<<<<< HEAD
-    return external_tables_mapping.count(table_name);
-=======
     return getAccessRights()->getQuota();
->>>>>>> 11d4fc98
 }
 
 
@@ -947,43 +858,11 @@
 
 void Context::addExternalTable(const String & table_name, TemporaryTableHolder && temporary_table)
 {
-<<<<<<< HEAD
-    auto it = external_tables_mapping.find(table_name);
-    if (external_tables_mapping.end() == it)
-        return StoragePtr();
-
-    return it->second->getTable();
-}
-
-StoragePtr Context::getTable(const String & database_name, const String & table_name) const
-{
-    return getTable(StorageID(database_name, table_name));
-}
-
-StoragePtr Context::getTable(const StorageID & table_id) const
-{
-    std::optional<Exception> exc;
-    auto res = getTableImpl(table_id, &exc);
-    if (!res)
-        throw *exc;
-    return res;
-}
-
-StoragePtr Context::tryGetTable(const String & database_name, const String & table_name) const
-{
-    return getTableImpl(StorageID(database_name, table_name), {});
-}
-
-StoragePtr Context::tryGetTable(const StorageID & table_id) const
-{
-    return getTableImpl(table_id, {});
-=======
     assert(global_context != this || getApplicationType() == ApplicationType::LOCAL);
     auto lock = getLock();
     if (external_tables_mapping.end() != external_tables_mapping.find(table_name))
         throw Exception("Temporary table " + backQuoteIfNeed(table_name) + " already exists.", ErrorCodes::TABLE_ALREADY_EXISTS);
     external_tables_mapping.emplace(table_name, std::make_shared<TemporaryTableHolder>(std::move(temporary_table)));
->>>>>>> 11d4fc98
 }
 
 
@@ -999,30 +878,7 @@
         holder = iter->second;
         external_tables_mapping.erase(iter);
     }
-<<<<<<< HEAD
-
-    auto table = database->tryGetTable(*this, table_id.table_name);
-    if (!table)
-    {
-        if (exception)
-            exception->emplace("Table " + table_id.getNameForLogs() + " doesn't exist.", ErrorCodes::UNKNOWN_TABLE);
-        return {};
-    }
-
-    return table;
-}
-
-
-void Context::addExternalTable(const String & table_name, const StoragePtr & storage, const ASTPtr & ast)
-{
-    //FIXME why without getLock()?
-    if (external_tables_mapping.end() != external_tables_mapping.find(table_name))
-        throw Exception("Temporary table " + backQuoteIfNeed(table_name) + " already exists.", ErrorCodes::TABLE_ALREADY_EXISTS);
-
-    external_tables_mapping.emplace(table_name, std::make_shared<TemporaryTableHolder>(*this, shared->temporary_and_external_tables, storage, ast));
-=======
     return holder;
->>>>>>> 11d4fc98
 }
 
 
@@ -1040,15 +896,6 @@
 }
 
 
-<<<<<<< HEAD
-bool Context::removeExternalTable(const String & table_name)
-{
-    return external_tables_mapping.erase(table_name);
-}
-
-
-=======
->>>>>>> 11d4fc98
 StoragePtr Context::executeTableFunction(const ASTPtr & table_expression)
 {
     /// Slightly suboptimal.
@@ -1083,65 +930,7 @@
     return view_source;
 }
 
-<<<<<<< HEAD
-
-DDLGuard::DDLGuard(Map & map_, std::unique_lock<std::mutex> guards_lock_, const String & elem)
-    : map(map_), guards_lock(std::move(guards_lock_))
-{
-    it = map.emplace(elem, Entry{std::make_unique<std::mutex>(), 0}).first;
-    ++it->second.counter;
-    guards_lock.unlock();
-    table_lock = std::unique_lock(*it->second.mutex);
-}
-
-DDLGuard::~DDLGuard()
-{
-    guards_lock.lock();
-    --it->second.counter;
-    if (!it->second.counter)
-    {
-        table_lock.unlock();
-        map.erase(it);
-    }
-}
-
-std::unique_ptr<DDLGuard> Context::getDDLGuard(const String & database, const String & table) const
-{
-    std::unique_lock lock(shared->ddl_guards_mutex);
-    return std::make_unique<DDLGuard>(shared->ddl_guards[database], std::move(lock), table);
-}
-
-
-void Context::addDatabase(const String & database_name, const DatabasePtr & database)
-{
-    auto lock = getLock();
-
-    assertDatabaseDoesntExist(database_name);
-    shared->databases[database_name] = database;
-}
-
-
-DatabasePtr Context::detachDatabase(const String & database_name)
-{
-    auto lock = getLock();
-    auto res = getDatabase(database_name);
-    shared->databases.erase(database_name);
-
-    return res;
-}
-
-
-ASTPtr Context::getCreateExternalTableQuery(const String & table_name) const
-{
-    auto it = external_tables_mapping.find(table_name);
-    if (external_tables_mapping.end() == it)
-        throw Exception("Temporary table " + backQuoteIfNeed(table_name) + " doesn't exist", ErrorCodes::UNKNOWN_TABLE);
-
-    return shared->temporary_and_external_tables.getCreateTableQuery(*this, it->second->getGlobalTableID().table_name);
-}
-
-=======
->>>>>>> 11d4fc98
+
 Settings Context::getSettings() const
 {
     return settings;
@@ -2252,27 +2041,6 @@
         input_blocks_reader = {};
 }
 
-StorageID Context::resolveStorageIDUnlocked(StorageID storage_id) const
-{
-    if (storage_id.uuid != UUIDHelpers::Nil)
-    {
-        //TODO maybe update table and db name?
-        //TODO add flag `resolved` to StorageID and check access rights if it was not previously resolved
-        return storage_id;
-    }
-    if (storage_id.database_name.empty())
-    {
-        auto it = external_tables_mapping.find(storage_id.getTableName());
-        if (it != external_tables_mapping.end())
-            return it->second->getGlobalTableID();      /// Do not check access rights for session-local table
-        if (current_database.empty())
-            throw Exception("Default database is not selected", ErrorCodes::UNKNOWN_DATABASE);
-        storage_id.database_name = current_database;
-    }
-    checkDatabaseAccessRightsImpl(storage_id.database_name);
-    return storage_id;
-}
-
 
 StorageID Context::resolveStorageID(StorageID storage_id, StorageNamespace where) const
 {
