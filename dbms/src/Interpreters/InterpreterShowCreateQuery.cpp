#include <sstream>

#include <Storages/IStorage.h>
#include <Parsers/TablePropertiesQueriesASTs.h>
#include <Parsers/formatAST.h>
#include <DataStreams/OneBlockInputStream.h>
#include <DataStreams/BlockIO.h>
#include <DataStreams/copyData.h>
#include <DataTypes/DataTypesNumber.h>
#include <DataTypes/DataTypeString.h>
#include <Columns/ColumnString.h>
#include <Common/typeid_cast.h>
#include <Interpreters/Context.h>
#include <Interpreters/InterpreterShowCreateQuery.h>


namespace DB
{

namespace ErrorCodes
{
    extern const int SYNTAX_ERROR;
    extern const int THERE_IS_NO_QUERY;
}

BlockIO InterpreterShowCreateQuery::execute()
{
    BlockIO res;
    res.in = executeImpl();
    return res;
}


Block InterpreterShowCreateQuery::getSampleBlock()
{
    return Block{{
        ColumnString::create(),
        std::make_shared<DataTypeString>(),
        "statement"}};
}


BlockInputStreamPtr InterpreterShowCreateQuery::executeImpl()
{
<<<<<<< HEAD
    const auto & ast = dynamic_cast<const ASTQueryWithTableOrDictionaryAndOutput &>(*query_ptr);
=======
    /// FIXME: try to prettify this cast using `as<>()`
    const auto & ast = dynamic_cast<const ASTQueryWithTableAndOutput &>(*query_ptr);
>>>>>>> 2a57e691

    if (ast.temporary && !ast.database.empty())
        throw Exception("Temporary databases are not possible.", ErrorCodes::SYNTAX_ERROR);

    ASTPtr create_query;
    if (ast.temporary)
        create_query = context.getCreateExternalTableQuery(ast.table);
    else if (!ast.table.empty())
        create_query = context.getCreateTableQuery(ast.database, ast.table);
    else if (!ast.dictionary.empty())
        create_query = context.getCreateDictionaryQuery(ast.database, ast.dictionary);
    else
        create_query = context.getCreateDatabaseQuery(ast.database);

    if (!create_query)
        throw Exception("Unable to show the create query of " + ast.table + ". Maybe it was created by the system.", ErrorCodes::THERE_IS_NO_QUERY);

    std::stringstream stream;
    formatAST(*create_query, stream, false, true);
    String res = stream.str();

    MutableColumnPtr column = ColumnString::create();
    column->insert(res);

    return std::make_shared<OneBlockInputStream>(Block{{
        std::move(column),
        std::make_shared<DataTypeString>(),
        "statement"}});
}

}<|MERGE_RESOLUTION|>--- conflicted
+++ resolved
@@ -42,12 +42,8 @@
 
 BlockInputStreamPtr InterpreterShowCreateQuery::executeImpl()
 {
-<<<<<<< HEAD
+    /// FIXME: try to prettify this cast using `as<>()`
     const auto & ast = dynamic_cast<const ASTQueryWithTableOrDictionaryAndOutput &>(*query_ptr);
-=======
-    /// FIXME: try to prettify this cast using `as<>()`
-    const auto & ast = dynamic_cast<const ASTQueryWithTableAndOutput &>(*query_ptr);
->>>>>>> 2a57e691
 
     if (ast.temporary && !ast.database.empty())
         throw Exception("Temporary databases are not possible.", ErrorCodes::SYNTAX_ERROR);
