#include <Compression/CompressedReadBuffer.h>
#include <DataStreams/ExpressionBlockInputStream.h>
#include <DataStreams/copyData.h>
#include <DataTypes/DataTypeArray.h>
#include <DataTypes/DataTypeDate.h>
#include <DataTypes/DataTypeDateTime.h>
#include <DataTypes/DataTypeEnum.h>
#include <DataTypes/DataTypeNullable.h>
#include <DataTypes/NestedUtils.h>
#include <Formats/FormatFactory.h>
#include <Functions/FunctionFactory.h>
#include <Functions/IFunction.h>
#include <IO/ConcatReadBuffer.h>
#include <IO/HexWriteBuffer.h>
#include <IO/Operators.h>
#include <IO/ReadBufferFromMemory.h>
#include <IO/WriteBufferFromString.h>
#include <Interpreters/ExpressionAnalyzer.h>
#include <Interpreters/PartLog.h>
#include <Interpreters/SyntaxAnalyzer.h>
#include <Parsers/ASTFunction.h>
#include <Parsers/ASTLiteral.h>
#include <Parsers/ASTNameTypePair.h>
#include <Parsers/ASTPartition.h>
#include <Parsers/ASTSetQuery.h>
#include <Parsers/ExpressionListParsers.h>
#include <Parsers/parseQuery.h>
#include <Parsers/queryToString.h>
#include <Storages/AlterCommands.h>
#include <Storages/MergeTree/MergeTreeData.h>
#include <Storages/MergeTree/MergeTreeDataPartCompact.h>
#include <Storages/MergeTree/MergeTreeDataPartWide.h>
#include <Storages/MergeTree/MergeTreeSequentialBlockInputStream.h>
#include <Storages/MergeTree/MergedBlockOutputStream.h>
#include <Storages/MergeTree/MergedColumnOnlyOutputStream.h>
#include <Storages/MergeTree/checkDataPart.h>
#include <Storages/MergeTree/localBackup.h>
#include <Storages/StorageMergeTree.h>
#include <Storages/StorageReplicatedMergeTree.h>
#include <Common/Increment.h>
#include <Common/SimpleIncrement.h>
#include <Common/Stopwatch.h>
#include <Common/StringUtils/StringUtils.h>
#include <Common/escapeForFileName.h>
#include <Common/quoteString.h>
#include <Common/typeid_cast.h>

#include <Poco/DirectoryIterator.h>

#include <boost/range/adaptor/filtered.hpp>

#include <algorithm>
#include <iomanip>
#include <optional>
#include <set>
#include <thread>
#include <typeinfo>
#include <typeindex>
#include <unordered_set>


namespace ProfileEvents
{
    extern const Event RejectedInserts;
    extern const Event DelayedInserts;
    extern const Event DelayedInsertsMilliseconds;
}

namespace CurrentMetrics
{
    extern const Metric DelayedInserts;
}


namespace
{
    constexpr UInt64 RESERVATION_MIN_ESTIMATION_SIZE = 1u * 1024u * 1024u; /// 1MB
}


namespace DB
{

namespace ErrorCodes
{
    extern const int NO_SUCH_DATA_PART;
    extern const int TABLE_DIFFERS_TOO_MUCH;
    extern const int NOT_IMPLEMENTED;
    extern const int DIRECTORY_ALREADY_EXISTS;
    extern const int TOO_MANY_UNEXPECTED_DATA_PARTS;
    extern const int DUPLICATE_DATA_PART;
    extern const int NO_SUCH_COLUMN_IN_TABLE;
    extern const int LOGICAL_ERROR;
    extern const int ILLEGAL_COLUMN;
    extern const int CORRUPTED_DATA;
    extern const int BAD_TYPE_OF_FIELD;
    extern const int BAD_ARGUMENTS;
    extern const int MEMORY_LIMIT_EXCEEDED;
    extern const int INVALID_PARTITION_VALUE;
    extern const int METADATA_MISMATCH;
    extern const int PART_IS_TEMPORARILY_LOCKED;
    extern const int TOO_MANY_PARTS;
    extern const int INCOMPATIBLE_COLUMNS;
    extern const int CANNOT_ALLOCATE_MEMORY;
    extern const int CANNOT_MUNMAP;
    extern const int CANNOT_MREMAP;
    extern const int BAD_TTL_EXPRESSION;
    extern const int INCORRECT_FILE_NAME;
    extern const int BAD_DATA_PART_NAME;
    extern const int UNKNOWN_SETTING;
    extern const int READONLY_SETTING;
    extern const int ABORTED;
    extern const int UNKNOWN_PART_TYPE;
    extern const int UNEXPECTED_AST_STRUCTURE;
    extern const int UNKNOWN_DISK;
    extern const int NOT_ENOUGH_SPACE;
}


namespace
{
    const char * DELETE_ON_DESTROY_MARKER_PATH = "delete-on-destroy.txt";
}


MergeTreeData::MergeTreeData(
    const StorageID & table_id_,
    const String & relative_data_path_,
    const StorageInMemoryMetadata & metadata,
    Context & context_,
    const String & date_column_name,
    const MergingParams & merging_params_,
    std::unique_ptr<MergeTreeSettings> storage_settings_,
    bool require_part_metadata_,
    bool attach,
    BrokenPartCallback broken_part_callback_)
    : IStorage(table_id_)
    , global_context(context_)
    , merging_params(merging_params_)
    , partition_by_ast(metadata.partition_by_ast)
    , sample_by_ast(metadata.sample_by_ast)
    , settings_ast(metadata.settings_ast)
    , require_part_metadata(require_part_metadata_)
    , relative_data_path(relative_data_path_)
    , broken_part_callback(broken_part_callback_)
    , log_name(table_id_.getNameForLogs())
    , log(&Logger::get(log_name))
    , storage_settings(std::move(storage_settings_))
    , data_parts_by_info(data_parts_indexes.get<TagByInfo>())
    , data_parts_by_state_and_info(data_parts_indexes.get<TagByStateAndInfo>())
    , parts_mover(this)
{
    if (relative_data_path.empty())
        throw Exception("MergeTree storages require data path", ErrorCodes::INCORRECT_FILE_NAME);

    const auto settings = getSettings();
    setProperties(metadata);

    /// NOTE: using the same columns list as is read when performing actual merges.
    merging_params.check(getColumns().getAllPhysical());

    if (sample_by_ast)
    {
        sampling_expr_column_name = sample_by_ast->getColumnName();

        if (!primary_key_sample.has(sampling_expr_column_name)
            && !attach && !settings->compatibility_allow_sampling_expression_not_in_primary_key) /// This is for backward compatibility.
            throw Exception("Sampling expression must be present in the primary key", ErrorCodes::BAD_ARGUMENTS);

        auto syntax = SyntaxAnalyzer(global_context).analyze(sample_by_ast, getColumns().getAllPhysical());
        columns_required_for_sampling = syntax->requiredSourceColumns();
    }

    MergeTreeDataFormatVersion min_format_version(0);
    if (!date_column_name.empty())
    {
        try
        {
            partition_by_ast = makeASTFunction("toYYYYMM", std::make_shared<ASTIdentifier>(date_column_name));
            initPartitionKey();

            if (minmax_idx_date_column_pos == -1)
                throw Exception("Could not find Date column", ErrorCodes::BAD_TYPE_OF_FIELD);
        }
        catch (Exception & e)
        {
            /// Better error message.
            e.addMessage("(while initializing MergeTree partition key from date column " + backQuote(date_column_name) + ")");
            throw;
        }
    }
    else
    {
        is_custom_partitioned = true;
        initPartitionKey();
        min_format_version = MERGE_TREE_DATA_MIN_FORMAT_VERSION_WITH_CUSTOM_PARTITIONING;
    }

    setTTLExpressions(metadata.columns.getColumnTTLs(), metadata.ttl_for_table_ast);

    /// format_file always contained on any data path
    PathWithDisk version_file;
    /// Creating directories, if not exist.
    for (const auto & [path, disk] : getRelativeDataPathsWithDisks())
    {
        disk->createDirectories(path);
        disk->createDirectories(path + "detached");
        auto current_version_file_path = path + "format_version.txt";
        if (disk->exists(current_version_file_path))
        {
            if (!version_file.first.empty())
            {
                LOG_ERROR(log, "Duplication of version file " <<
                fullPath(version_file.second, version_file.first) << " and " << current_version_file_path);
                throw Exception("Multiple format_version.txt file", ErrorCodes::CORRUPTED_DATA);
            }
            version_file = {current_version_file_path, disk};
        }
    }

    /// If not choose any
    if (version_file.first.empty())
        version_file = {relative_data_path + "format_version.txt", getStoragePolicy()->getAnyDisk()};

    bool version_file_exists = version_file.second->exists(version_file.first);

    // When data path or file not exists, ignore the format_version check
    if (!attach || !version_file_exists)
    {
        format_version = min_format_version;
        auto buf = version_file.second->writeFile(version_file.first);
        writeIntText(format_version.toUnderType(), *buf);
    }
    else
    {
        auto buf = version_file.second->readFile(version_file.first);
        UInt32 read_format_version;
        readIntText(read_format_version, *buf);
        format_version = read_format_version;
        if (!buf->eof())
            throw Exception("Bad version file: " + fullPath(version_file.second, version_file.first), ErrorCodes::CORRUPTED_DATA);
    }

    if (format_version < min_format_version)
    {
        if (min_format_version == MERGE_TREE_DATA_MIN_FORMAT_VERSION_WITH_CUSTOM_PARTITIONING.toUnderType())
            throw Exception(
                "MergeTree data format version on disk doesn't support custom partitioning",
                ErrorCodes::METADATA_MISMATCH);
    }

    String reason;
    if (!canUsePolymorphicParts(*settings, &reason) && !reason.empty())
        LOG_WARNING(log, reason + " Settings 'min_bytes_for_wide_part' and 'min_bytes_for_wide_part' will be ignored.");
}


StorageInMemoryMetadata MergeTreeData::getInMemoryMetadata() const
{
    StorageInMemoryMetadata metadata(getColumns(), getIndices(), getConstraints());

    if (partition_by_ast)
        metadata.partition_by_ast = partition_by_ast->clone();

    if (order_by_ast)
        metadata.order_by_ast = order_by_ast->clone();

    if (primary_key_ast)
        metadata.primary_key_ast = primary_key_ast->clone();

    if (ttl_table_ast)
        metadata.ttl_for_table_ast = ttl_table_ast->clone();

    if (sample_by_ast)
        metadata.sample_by_ast = sample_by_ast->clone();

    if (settings_ast)
        metadata.settings_ast = settings_ast->clone();

    return metadata;
}

StoragePolicyPtr MergeTreeData::getStoragePolicy() const
{
    return global_context.getStoragePolicy(getSettings()->storage_policy);
}

static void checkKeyExpression(const ExpressionActions & expr, const Block & sample_block, const String & key_name)
{
    for (const ExpressionAction & action : expr.getActions())
    {
        if (action.type == ExpressionAction::ARRAY_JOIN)
            throw Exception(key_name + " key cannot contain array joins", ErrorCodes::ILLEGAL_COLUMN);

        if (action.type == ExpressionAction::APPLY_FUNCTION)
        {
            IFunctionBase & func = *action.function_base;
            if (!func.isDeterministic())
                throw Exception(key_name + " key cannot contain non-deterministic functions, "
                    "but contains function " + func.getName(),
                    ErrorCodes::BAD_ARGUMENTS);
        }
    }

    for (const ColumnWithTypeAndName & element : sample_block)
    {
        const ColumnPtr & column = element.column;
        if (column && (isColumnConst(*column) || column->isDummy()))
            throw Exception{key_name + " key cannot contain constants", ErrorCodes::ILLEGAL_COLUMN};

        if (element.type->isNullable())
            throw Exception{key_name + " key cannot contain nullable columns", ErrorCodes::ILLEGAL_COLUMN};
    }
}

void MergeTreeData::setProperties(const StorageInMemoryMetadata & metadata, bool only_check)
{
    if (!metadata.order_by_ast)
        throw Exception("ORDER BY cannot be empty", ErrorCodes::BAD_ARGUMENTS);

    ASTPtr new_sorting_key_expr_list = extractKeyExpressionList(metadata.order_by_ast);
    ASTPtr new_primary_key_expr_list = metadata.primary_key_ast
        ? extractKeyExpressionList(metadata.primary_key_ast) : new_sorting_key_expr_list->clone();

    if (merging_params.mode == MergeTreeData::MergingParams::VersionedCollapsing)
        new_sorting_key_expr_list->children.push_back(std::make_shared<ASTIdentifier>(merging_params.version_column));

    size_t primary_key_size = new_primary_key_expr_list->children.size();
    size_t sorting_key_size = new_sorting_key_expr_list->children.size();
    if (primary_key_size > sorting_key_size)
        throw Exception("Primary key must be a prefix of the sorting key, but its length: "
            + toString(primary_key_size) + " is greater than the sorting key length: " + toString(sorting_key_size),
            ErrorCodes::BAD_ARGUMENTS);

    Names new_primary_key_columns;
    Names new_sorting_key_columns;
    NameSet primary_key_columns_set;

    for (size_t i = 0; i < sorting_key_size; ++i)
    {
        String sorting_key_column = new_sorting_key_expr_list->children[i]->getColumnName();
        new_sorting_key_columns.push_back(sorting_key_column);

        if (i < primary_key_size)
        {
            String pk_column = new_primary_key_expr_list->children[i]->getColumnName();
            if (pk_column != sorting_key_column)
                throw Exception("Primary key must be a prefix of the sorting key, but in position "
                    + toString(i) + " its column is " + pk_column + ", not " + sorting_key_column,
                    ErrorCodes::BAD_ARGUMENTS);

            if (!primary_key_columns_set.emplace(pk_column).second)
                throw Exception("Primary key contains duplicate columns", ErrorCodes::BAD_ARGUMENTS);

            new_primary_key_columns.push_back(pk_column);
        }
    }

    auto all_columns = metadata.columns.getAllPhysical();

    /// Order by check AST
    if (order_by_ast && only_check)
    {
        /// This is ALTER, not CREATE/ATTACH TABLE. Let us check that all new columns used in the sorting key
        /// expression have just been added (so that the sorting order is guaranteed to be valid with the new key).

        ASTPtr added_key_column_expr_list = std::make_shared<ASTExpressionList>();
        for (size_t new_i = 0, old_i = 0; new_i < sorting_key_size; ++new_i)
        {
            if (old_i < sorting_key_columns.size())
            {
                if (new_sorting_key_columns[new_i] != sorting_key_columns[old_i])
                    added_key_column_expr_list->children.push_back(new_sorting_key_expr_list->children[new_i]);
                else
                    ++old_i;
            }
            else
                added_key_column_expr_list->children.push_back(new_sorting_key_expr_list->children[new_i]);
        }

        if (!added_key_column_expr_list->children.empty())
        {
            auto syntax = SyntaxAnalyzer(global_context).analyze(added_key_column_expr_list, all_columns);
            Names used_columns = syntax->requiredSourceColumns();

            NamesAndTypesList deleted_columns;
            NamesAndTypesList added_columns;
            getColumns().getAllPhysical().getDifference(all_columns, deleted_columns, added_columns);

            for (const String & col : used_columns)
            {
                if (!added_columns.contains(col) || deleted_columns.contains(col))
                    throw Exception("Existing column " + col + " is used in the expression that was "
                        "added to the sorting key. You can add expressions that use only the newly added columns",
                        ErrorCodes::BAD_ARGUMENTS);

                if (metadata.columns.getDefaults().count(col))
                    throw Exception("Newly added column " + col + " has a default expression, so adding "
                        "expressions that use it to the sorting key is forbidden",
                        ErrorCodes::BAD_ARGUMENTS);
            }
        }
    }

    auto new_sorting_key_syntax = SyntaxAnalyzer(global_context).analyze(new_sorting_key_expr_list, all_columns);
    auto new_sorting_key_expr = ExpressionAnalyzer(new_sorting_key_expr_list, new_sorting_key_syntax, global_context)
        .getActions(false);
    auto new_sorting_key_sample =
        ExpressionAnalyzer(new_sorting_key_expr_list, new_sorting_key_syntax, global_context)
        .getActions(true)->getSampleBlock();

    checkKeyExpression(*new_sorting_key_expr, new_sorting_key_sample, "Sorting");

    auto new_primary_key_syntax = SyntaxAnalyzer(global_context).analyze(new_primary_key_expr_list, all_columns);
    auto new_primary_key_expr = ExpressionAnalyzer(new_primary_key_expr_list, new_primary_key_syntax, global_context)
        .getActions(false);

    Block new_primary_key_sample;
    DataTypes new_primary_key_data_types;
    for (size_t i = 0; i < primary_key_size; ++i)
    {
        const auto & elem = new_sorting_key_sample.getByPosition(i);
        new_primary_key_sample.insert(elem);
        new_primary_key_data_types.push_back(elem.type);
    }

    ASTPtr skip_indices_with_primary_key_expr_list = new_primary_key_expr_list->clone();
    ASTPtr skip_indices_with_sorting_key_expr_list = new_sorting_key_expr_list->clone();

    MergeTreeIndices new_indices;

    if (!metadata.indices.indices.empty())
    {
        std::set<String> indices_names;

        for (const auto & index_ast : metadata.indices.indices)
        {
            const auto & index_decl = std::dynamic_pointer_cast<ASTIndexDeclaration>(index_ast);

            new_indices.push_back(
                 MergeTreeIndexFactory::instance().get(
                        all_columns,
                        std::dynamic_pointer_cast<ASTIndexDeclaration>(index_decl->clone()),
                        global_context));

            if (indices_names.find(new_indices.back()->name) != indices_names.end())
                throw Exception(
                        "Index with name " + backQuote(new_indices.back()->name) + " already exsists",
                        ErrorCodes::LOGICAL_ERROR);

            ASTPtr expr_list = MergeTreeData::extractKeyExpressionList(index_decl->expr->clone());
            for (const auto & expr : expr_list->children)
            {
                skip_indices_with_primary_key_expr_list->children.push_back(expr->clone());
                skip_indices_with_sorting_key_expr_list->children.push_back(expr->clone());
            }

            indices_names.insert(new_indices.back()->name);
        }
    }
    auto syntax_primary = SyntaxAnalyzer(global_context).analyze(
            skip_indices_with_primary_key_expr_list, all_columns);
    auto new_indices_with_primary_key_expr = ExpressionAnalyzer(
            skip_indices_with_primary_key_expr_list, syntax_primary, global_context).getActions(false);

    auto syntax_sorting = SyntaxAnalyzer(global_context).analyze(
            skip_indices_with_sorting_key_expr_list, all_columns);
    auto new_indices_with_sorting_key_expr = ExpressionAnalyzer(
            skip_indices_with_sorting_key_expr_list, syntax_sorting, global_context).getActions(false);

    if (!only_check)
    {
        setColumns(std::move(metadata.columns));

        order_by_ast = metadata.order_by_ast;
        sorting_key_columns = std::move(new_sorting_key_columns);
        sorting_key_expr_ast = std::move(new_sorting_key_expr_list);
        sorting_key_expr = std::move(new_sorting_key_expr);

        primary_key_ast = metadata.primary_key_ast;
        primary_key_columns = std::move(new_primary_key_columns);
        primary_key_expr_ast = std::move(new_primary_key_expr_list);
        primary_key_expr = std::move(new_primary_key_expr);
        primary_key_sample = std::move(new_primary_key_sample);
        primary_key_data_types = std::move(new_primary_key_data_types);

        setIndices(metadata.indices);
        skip_indices = std::move(new_indices);

        setConstraints(metadata.constraints);

        primary_key_and_skip_indices_expr = new_indices_with_primary_key_expr;
        sorting_key_and_skip_indices_expr = new_indices_with_sorting_key_expr;
    }
}


ASTPtr MergeTreeData::extractKeyExpressionList(const ASTPtr & node)
{
    if (!node)
        return std::make_shared<ASTExpressionList>();

    const auto * expr_func = node->as<ASTFunction>();

    if (expr_func && expr_func->name == "tuple")
    {
        /// Primary key is specified in tuple, extract its arguments.
        return expr_func->arguments->clone();
    }
    else
    {
        /// Primary key consists of one column.
        auto res = std::make_shared<ASTExpressionList>();
        res->children.push_back(node);
        return res;
    }
}


void MergeTreeData::initPartitionKey()
{
    ASTPtr partition_key_expr_list = extractKeyExpressionList(partition_by_ast);

    if (partition_key_expr_list->children.empty())
        return;

    {
        auto syntax_result = SyntaxAnalyzer(global_context).analyze(partition_key_expr_list, getColumns().getAllPhysical());
        partition_key_expr = ExpressionAnalyzer(partition_key_expr_list, syntax_result, global_context).getActions(false);
    }

    for (const ASTPtr & ast : partition_key_expr_list->children)
    {
        String col_name = ast->getColumnName();
        partition_key_sample.insert(partition_key_expr->getSampleBlock().getByName(col_name));
    }

    checkKeyExpression(*partition_key_expr, partition_key_sample, "Partition");

    /// Add all columns used in the partition key to the min-max index.
    const NamesAndTypesList & minmax_idx_columns_with_types = partition_key_expr->getRequiredColumnsWithTypes();
    minmax_idx_expr = std::make_shared<ExpressionActions>(minmax_idx_columns_with_types, global_context);
    for (const NameAndTypePair & column : minmax_idx_columns_with_types)
    {
        minmax_idx_columns.emplace_back(column.name);
        minmax_idx_column_types.emplace_back(column.type);
    }

    /// Try to find the date column in columns used by the partition key (a common case).
    bool encountered_date_column = false;
    for (size_t i = 0; i < minmax_idx_column_types.size(); ++i)
    {
        if (typeid_cast<const DataTypeDate *>(minmax_idx_column_types[i].get()))
        {
            if (!encountered_date_column)
            {
                minmax_idx_date_column_pos = i;
                encountered_date_column = true;
            }
            else
            {
                /// There is more than one Date column in partition key and we don't know which one to choose.
                minmax_idx_date_column_pos = -1;
            }
        }
    }
    if (!encountered_date_column)
    {
        for (size_t i = 0; i < minmax_idx_column_types.size(); ++i)
        {
            if (typeid_cast<const DataTypeDateTime *>(minmax_idx_column_types[i].get()))
            {
                if (!encountered_date_column)
                {
                    minmax_idx_time_column_pos = i;
                    encountered_date_column = true;
                }
                else
                {
                    /// There is more than one DateTime column in partition key and we don't know which one to choose.
                   minmax_idx_time_column_pos = -1;
                }
            }
        }
    }
}

namespace
{

void checkTTLExpression(const ExpressionActionsPtr & ttl_expression, const String & result_column_name)
{
    for (const auto & action : ttl_expression->getActions())
    {
        if (action.type == ExpressionAction::APPLY_FUNCTION)
        {
            IFunctionBase & func = *action.function_base;
            if (!func.isDeterministic())
                throw Exception("TTL expression cannot contain non-deterministic functions, "
                    "but contains function " + func.getName(), ErrorCodes::BAD_ARGUMENTS);
        }
    }

    const auto & result_column = ttl_expression->getSampleBlock().getByName(result_column_name);

    if (!typeid_cast<const DataTypeDateTime *>(result_column.type.get())
        && !typeid_cast<const DataTypeDate *>(result_column.type.get()))
    {
        throw Exception("TTL expression result column should have DateTime or Date type, but has "
            + result_column.type->getName(), ErrorCodes::BAD_TTL_EXPRESSION);
    }
}

}


void MergeTreeData::setTTLExpressions(const ColumnsDescription::ColumnTTLs & new_column_ttls,
        const ASTPtr & new_ttl_table_ast, bool only_check)
{
    auto create_ttl_entry = [this](ASTPtr ttl_ast)
    {
        TTLEntry result;

        auto syntax_result = SyntaxAnalyzer(global_context).analyze(ttl_ast, getColumns().getAllPhysical());
        result.expression = ExpressionAnalyzer(ttl_ast, syntax_result, global_context).getActions(false);
        result.destination_type = PartDestinationType::DELETE;
        result.result_column = ttl_ast->getColumnName();

        checkTTLExpression(result.expression, result.result_column);
        return result;
    };

    if (!new_column_ttls.empty())
    {
        NameSet columns_ttl_forbidden;

        if (partition_key_expr)
            for (const auto & col : partition_key_expr->getRequiredColumns())
                columns_ttl_forbidden.insert(col);

        if (sorting_key_expr)
            for (const auto & col : sorting_key_expr->getRequiredColumns())
                columns_ttl_forbidden.insert(col);

        for (const auto & [name, ast] : new_column_ttls)
        {
            if (columns_ttl_forbidden.count(name))
                throw Exception("Trying to set TTL for key column " + name, ErrorCodes::ILLEGAL_COLUMN);
            else
            {
                auto new_ttl_entry = create_ttl_entry(ast);
                if (!only_check)
                    column_ttl_entries_by_name[name] = new_ttl_entry;
            }
        }
    }

    if (new_ttl_table_ast)
    {
        std::vector<TTLEntry> update_move_ttl_entries;
        TTLEntry update_rows_ttl_entry;

        bool seen_delete_ttl = false;
        for (const auto & ttl_element_ptr : new_ttl_table_ast->children)
        {
            const auto * ttl_element = ttl_element_ptr->as<ASTTTLElement>();
            if (!ttl_element)
                throw Exception("Unexpected AST element in TTL expression", ErrorCodes::UNEXPECTED_AST_STRUCTURE);

            if (ttl_element->destination_type == PartDestinationType::DELETE)
            {
                if (seen_delete_ttl)
                {
                    throw Exception("More than one DELETE TTL expression is not allowed", ErrorCodes::BAD_TTL_EXPRESSION);
                }

                auto new_rows_ttl_entry = create_ttl_entry(ttl_element->children[0]);
                if (!only_check)
                    update_rows_ttl_entry = new_rows_ttl_entry;

                seen_delete_ttl = true;
            }
            else
            {
                auto new_ttl_entry = create_ttl_entry(ttl_element->children[0]);

                new_ttl_entry.entry_ast = ttl_element_ptr;
                new_ttl_entry.destination_type = ttl_element->destination_type;
                new_ttl_entry.destination_name = ttl_element->destination_name;
                if (!new_ttl_entry.getDestination(getStoragePolicy()))
                {
                    String message;
                    if (new_ttl_entry.destination_type == PartDestinationType::DISK)
                        message = "No such disk " + backQuote(new_ttl_entry.destination_name) + " for given storage policy.";
                    else
                        message = "No such volume " + backQuote(new_ttl_entry.destination_name) + " for given storage policy.";
                    throw Exception(message, ErrorCodes::BAD_TTL_EXPRESSION);
                }

                if (!only_check)
                    update_move_ttl_entries.emplace_back(std::move(new_ttl_entry));
            }
        }

        if (!only_check)
        {
            rows_ttl_entry = update_rows_ttl_entry;
            ttl_table_ast = new_ttl_table_ast;

            auto move_ttl_entries_lock = std::lock_guard<std::mutex>(move_ttl_entries_mutex);
            move_ttl_entries = update_move_ttl_entries;
        }
    }
}


void MergeTreeData::checkStoragePolicy(const StoragePolicyPtr & new_storage_policy)
{
    const auto old_storage_policy = getStoragePolicy();
    old_storage_policy->checkCompatibleWith(new_storage_policy);
}


void MergeTreeData::MergingParams::check(const NamesAndTypesList & columns) const
{
    if (!sign_column.empty() && mode != MergingParams::Collapsing && mode != MergingParams::VersionedCollapsing)
        throw Exception("Sign column for MergeTree cannot be specified in modes except Collapsing or VersionedCollapsing.",
                        ErrorCodes::LOGICAL_ERROR);

    if (!version_column.empty() && mode != MergingParams::Replacing && mode != MergingParams::VersionedCollapsing)
        throw Exception("Version column for MergeTree cannot be specified in modes except Replacing or VersionedCollapsing.",
                        ErrorCodes::LOGICAL_ERROR);

    if (!columns_to_sum.empty() && mode != MergingParams::Summing)
        throw Exception("List of columns to sum for MergeTree cannot be specified in all modes except Summing.",
                        ErrorCodes::LOGICAL_ERROR);

    /// Check that if the sign column is needed, it exists and is of type Int8.
    auto check_sign_column = [this, & columns](bool is_optional, const std::string & storage)
    {
        if (sign_column.empty())
        {
            if (is_optional)
                return;

            throw Exception("Logical error: Sign column for storage " + storage + " is empty", ErrorCodes::LOGICAL_ERROR);
        }

        bool miss_column = true;
        for (const auto & column : columns)
        {
            if (column.name == sign_column)
            {
                if (!typeid_cast<const DataTypeInt8 *>(column.type.get()))
                    throw Exception("Sign column (" + sign_column + ") for storage " + storage + " must have type Int8."
                            " Provided column of type " + column.type->getName() + ".", ErrorCodes::BAD_TYPE_OF_FIELD);
                miss_column = false;
                break;
            }
        }
        if (miss_column)
            throw Exception("Sign column " + sign_column + " does not exist in table declaration.", ErrorCodes::NO_SUCH_COLUMN_IN_TABLE);
    };

    /// that if the version_column column is needed, it exists and is of unsigned integer type.
    auto check_version_column = [this, & columns](bool is_optional, const std::string & storage)
    {
        if (version_column.empty())
        {
            if (is_optional)
                return;

            throw Exception("Logical error: Version column for storage " + storage + " is empty", ErrorCodes::LOGICAL_ERROR);
        }

        bool miss_column = true;
        for (const auto & column : columns)
        {
            if (column.name == version_column)
            {
                if (!column.type->canBeUsedAsVersion())
                    throw Exception("The column " + version_column +
                        " cannot be used as a version column for storage " + storage +
                        " because it is of type " + column.type->getName() +
                        " (must be of an integer type or of type Date or DateTime)", ErrorCodes::BAD_TYPE_OF_FIELD);
                miss_column = false;
                break;
            }
        }
        if (miss_column)
            throw Exception("Version column " + version_column + " does not exist in table declaration.", ErrorCodes::NO_SUCH_COLUMN_IN_TABLE);
    };

    if (mode == MergingParams::Collapsing)
        check_sign_column(false, "CollapsingMergeTree");

    if (mode == MergingParams::Summing)
    {
        /// If columns_to_sum are set, then check that such columns exist.
        for (const auto & column_to_sum : columns_to_sum)
        {
            auto check_column_to_sum_exists = [& column_to_sum](const NameAndTypePair & name_and_type)
            {
                return column_to_sum == Nested::extractTableName(name_and_type.name);
            };
            if (columns.end() == std::find_if(columns.begin(), columns.end(), check_column_to_sum_exists))
                throw Exception(
                        "Column " + column_to_sum + " listed in columns to sum does not exist in table declaration.", ErrorCodes::NO_SUCH_COLUMN_IN_TABLE);
        }
    }

    if (mode == MergingParams::Replacing)
        check_version_column(true, "ReplacingMergeTree");

    if (mode == MergingParams::VersionedCollapsing)
    {
        check_sign_column(false, "VersionedCollapsingMergeTree");
        check_version_column(false, "VersionedCollapsingMergeTree");
    }

    /// TODO Checks for Graphite mode.
}


String MergeTreeData::MergingParams::getModeName() const
{
    switch (mode)
    {
        case Ordinary:      return "";
        case Collapsing:    return "Collapsing";
        case Summing:       return "Summing";
        case Aggregating:   return "Aggregating";
        case Replacing:     return "Replacing";
        case Graphite:      return "Graphite";
        case VersionedCollapsing: return "VersionedCollapsing";
    }

    __builtin_unreachable();
}


Int64 MergeTreeData::getMaxBlockNumber() const
{
    auto lock = lockParts();

    Int64 max_block_num = 0;
    for (const DataPartPtr & part : data_parts_by_info)
        max_block_num = std::max({max_block_num, part->info.max_block, part->info.mutation});

    return max_block_num;
}


void MergeTreeData::loadDataParts(bool skip_sanity_checks)
{
    LOG_DEBUG(log, "Loading data parts");

    const auto settings = getSettings();
    std::vector<std::pair<String, DiskPtr>> part_names_with_disks;
    Strings part_file_names;

    auto disks = getStoragePolicy()->getDisks();

    /// Only check if user did touch storage configuration for this table.
    if (!getStoragePolicy()->isDefaultPolicy() && !skip_sanity_checks)
    {
        /// Check extra parts at different disks, in order to not allow to miss data parts at undefined disks.
        std::unordered_set<String> defined_disk_names;
        for (const auto & disk_ptr : disks)
            defined_disk_names.insert(disk_ptr->getName());

        for (auto & [disk_name, disk] : global_context.getDiskSelector()->getDisksMap())
        {
            if (defined_disk_names.count(disk_name) == 0 && disk->exists(relative_data_path))
            {
                for (const auto it = disk->iterateDirectory(relative_data_path); it->isValid(); it->next())
                {
                    MergeTreePartInfo part_info;
                    if (MergeTreePartInfo::tryParsePartName(it->name(), &part_info, format_version))
                        throw Exception("Part " + backQuote(it->name()) + " was found on disk " + backQuote(disk_name) + " which is not defined in the storage policy", ErrorCodes::UNKNOWN_DISK);
                }
            }
        }
    }

    /// Reversed order to load part from low priority disks firstly.
    /// Used for keep part on low priority disk if duplication found
    for (auto disk_it = disks.rbegin(); disk_it != disks.rend(); ++disk_it)
    {
        auto disk_ptr = *disk_it;
        for (auto it = disk_ptr->iterateDirectory(relative_data_path); it->isValid(); it->next())
        {
            /// Skip temporary directories.
            if (startsWith(it->name(), "tmp"))
                continue;

            part_names_with_disks.emplace_back(it->name(), disk_ptr);
        }
    }

    auto part_lock = lockParts();
    data_parts_indexes.clear();

    if (part_names_with_disks.empty())
    {
        LOG_DEBUG(log, "There is no data parts");
        return;
    }

    /// Parallel loading of data parts.
    size_t num_threads = std::min(size_t(settings->max_part_loading_threads), part_names_with_disks.size());

    std::mutex mutex;

    DataPartsVector broken_parts_to_remove;
    DataPartsVector broken_parts_to_detach;
    size_t suspicious_broken_parts = 0;

    std::atomic<bool> has_adaptive_parts = false;
    std::atomic<bool> has_non_adaptive_parts = false;

    ThreadPool pool(num_threads);

    for (size_t i = 0; i < part_names_with_disks.size(); ++i)
    {
        pool.scheduleOrThrowOnError([&, i]
        {
            const auto & part_name = part_names_with_disks[i].first;
            const auto part_disk_ptr = part_names_with_disks[i].second;

            MergeTreePartInfo part_info;
            if (!MergeTreePartInfo::tryParsePartName(part_name, &part_info, format_version))
                return;

            auto part = createPart(part_name, part_info, part_disk_ptr, part_name);
            bool broken = false;

            String part_path = relative_data_path + "/" + part_name;
            String marker_path = part_path + "/" + DELETE_ON_DESTROY_MARKER_PATH;
            if (part_disk_ptr->exists(marker_path))
            {
                LOG_WARNING(log, "Detaching stale part " << getFullPathOnDisk(part_disk_ptr) << part_name << ", which should have been deleted after a move. That can only happen after unclean restart of ClickHouse after move of a part having an operation blocking that stale copy of part.");
                std::lock_guard loading_lock(mutex);
                broken_parts_to_detach.push_back(part);
                ++suspicious_broken_parts;
                return;
            }

            try
            {
                part->loadColumnsChecksumsIndexes(require_part_metadata, true);
            }
            catch (const Exception & e)
            {
                /// Don't count the part as broken if there is not enough memory to load it.
                /// In fact, there can be many similar situations.
                /// But it is OK, because there is a safety guard against deleting too many parts.
                if (e.code() == ErrorCodes::MEMORY_LIMIT_EXCEEDED
                    || e.code() == ErrorCodes::CANNOT_ALLOCATE_MEMORY
                    || e.code() == ErrorCodes::CANNOT_MUNMAP
                    || e.code() == ErrorCodes::CANNOT_MREMAP)
                    throw;

                broken = true;
                tryLogCurrentException(__PRETTY_FUNCTION__);
            }
            catch (...)
            {
                broken = true;
                tryLogCurrentException(__PRETTY_FUNCTION__);
            }

            /// Ignore and possibly delete broken parts that can appear as a result of hard server restart.
            if (broken)
            {
                if (part->info.level == 0)
                {
                    /// It is impossible to restore level 0 parts.
                    LOG_ERROR(log, "Considering to remove broken part " << getFullPathOnDisk(part_disk_ptr) << part_name << " because it's impossible to repair.");
                    std::lock_guard loading_lock(mutex);
                    broken_parts_to_remove.push_back(part);
                }
                else
                {
                    /// Count the number of parts covered by the broken part. If it is at least two, assume that
                    /// the broken part was created as a result of merging them and we won't lose data if we
                    /// delete it.
                    size_t contained_parts = 0;

                    LOG_ERROR(log, "Part " << getFullPathOnDisk(part_disk_ptr) << part_name << " is broken. Looking for parts to replace it.");

                    for (const auto & [contained_name, contained_disk_ptr] : part_names_with_disks)
                    {
                        if (contained_name == part_name)
                            continue;

                        MergeTreePartInfo contained_part_info;
                        if (!MergeTreePartInfo::tryParsePartName(contained_name, &contained_part_info, format_version))
                            continue;

                        if (part->info.contains(contained_part_info))
                        {
                            LOG_ERROR(log, "Found part " << getFullPathOnDisk(contained_disk_ptr) << contained_name);
                            ++contained_parts;
                        }
                    }

                    if (contained_parts >= 2)
                    {
                        LOG_ERROR(log, "Considering to remove broken part " << getFullPathOnDisk(part_disk_ptr) << part_name << " because it covers at least 2 other parts");
                        std::lock_guard loading_lock(mutex);
                        broken_parts_to_remove.push_back(part);
                    }
                    else
                    {
                        LOG_ERROR(log, "Detaching broken part " << getFullPathOnDisk(part_disk_ptr) << part_name
                            << " because it covers less than 2 parts. You need to resolve this manually");
                        std::lock_guard loading_lock(mutex);
                        broken_parts_to_detach.push_back(part);
                        ++suspicious_broken_parts;
                    }
                }

                return;
            }
            if (!part->index_granularity_info.is_adaptive)
                has_non_adaptive_parts.store(true, std::memory_order_relaxed);
            else
                has_adaptive_parts.store(true, std::memory_order_relaxed);

            part->modification_time = part_disk_ptr->getLastModified(relative_data_path + part_name).epochTime();
            /// Assume that all parts are Committed, covered parts will be detected and marked as Outdated later
            part->state = DataPartState::Committed;

            std::lock_guard loading_lock(mutex);
            if (!data_parts_indexes.insert(part).second)
                throw Exception("Part " + part->name + " already exists", ErrorCodes::DUPLICATE_DATA_PART);
        });
    }

    pool.wait();

    if (has_non_adaptive_parts && has_adaptive_parts && !settings->enable_mixed_granularity_parts)
        throw Exception("Table contains parts with adaptive and non adaptive marks, but `setting enable_mixed_granularity_parts` is disabled", ErrorCodes::LOGICAL_ERROR);

    has_non_adaptive_index_granularity_parts = has_non_adaptive_parts;

    if (suspicious_broken_parts > settings->max_suspicious_broken_parts && !skip_sanity_checks)
        throw Exception("Suspiciously many (" + toString(suspicious_broken_parts) + ") broken parts to remove.",
            ErrorCodes::TOO_MANY_UNEXPECTED_DATA_PARTS);

    for (auto & part : broken_parts_to_remove)
        part->remove();
    for (auto & part : broken_parts_to_detach)
        part->renameToDetached("");

    /// Delete from the set of current parts those parts that are covered by another part (those parts that
    /// were merged), but that for some reason are still not deleted from the filesystem.
    /// Deletion of files will be performed later in the clearOldParts() method.

    if (data_parts_indexes.size() >= 2)
    {
        /// Now all parts are committed, so data_parts_by_state_and_info == committed_parts_range
        auto prev_jt = data_parts_by_state_and_info.begin();
        auto curr_jt = std::next(prev_jt);

        auto deactivate_part = [&] (DataPartIteratorByStateAndInfo it)
        {
            (*it)->remove_time.store((*it)->modification_time, std::memory_order_relaxed);
            modifyPartState(it, DataPartState::Outdated);
        };

        (*prev_jt)->assertState({DataPartState::Committed});

        while (curr_jt != data_parts_by_state_and_info.end() && (*curr_jt)->state == DataPartState::Committed)
        {
            /// Don't consider data parts belonging to different partitions.
            if ((*curr_jt)->info.partition_id != (*prev_jt)->info.partition_id)
            {
                ++prev_jt;
                ++curr_jt;
                continue;
            }

            if ((*curr_jt)->contains(**prev_jt))
            {
                deactivate_part(prev_jt);
                prev_jt = curr_jt;
                ++curr_jt;
            }
            else if ((*prev_jt)->contains(**curr_jt))
            {
                auto next = std::next(curr_jt);
                deactivate_part(curr_jt);
                curr_jt = next;
            }
            else
            {
                ++prev_jt;
                ++curr_jt;
            }
        }
    }

    calculateColumnSizesImpl();

    LOG_DEBUG(log, "Loaded data parts (" << data_parts_indexes.size() << " items)");
}


/// Is the part directory old.
/// True if its modification time and the modification time of all files inside it is less then threshold.
/// (Only files on the first level of nesting are considered).
static bool isOldPartDirectory(const DiskPtr & disk, const String & directory_path, time_t threshold)
{
    if (disk->getLastModified(directory_path).epochTime() >= threshold)
        return false;

    for (auto it = disk->iterateDirectory(directory_path); it->isValid(); it->next())
        if (disk->getLastModified(it->path()).epochTime() >= threshold)
            return false;

    return true;
}


void MergeTreeData::clearOldTemporaryDirectories(ssize_t custom_directories_lifetime_seconds)
{
    /// If the method is already called from another thread, then we don't need to do anything.
    std::unique_lock lock(clear_old_temporary_directories_mutex, std::defer_lock);
    if (!lock.try_lock())
        return;

    const auto settings = getSettings();
    time_t current_time = time(nullptr);
    ssize_t deadline = (custom_directories_lifetime_seconds >= 0)
        ? current_time - custom_directories_lifetime_seconds
        : current_time - settings->temporary_directories_lifetime.totalSeconds();

    /// Delete temporary directories older than a day.
    for (const auto & [path, disk] : getRelativeDataPathsWithDisks())
    {
        for (auto it = disk->iterateDirectory(path); it->isValid(); it->next())
        {
            if (startsWith(it->name(), "tmp_"))
            {
                try
                {
                    if (disk->isDirectory(it->path()) && isOldPartDirectory(disk, it->path(), deadline))
                    {
                        LOG_WARNING(log, "Removing temporary directory " << fullPath(disk, it->path()));
                        disk->removeRecursive(it->path());
                    }
                }
                catch (const Poco::FileNotFoundException &)
                {
                    /// If the file is already deleted, do nothing.
                }
            }
        }
    }
}


MergeTreeData::DataPartsVector MergeTreeData::grabOldParts(bool force)
{
    DataPartsVector res;

    /// If the method is already called from another thread, then we don't need to do anything.
    std::unique_lock lock(grab_old_parts_mutex, std::defer_lock);
    if (!lock.try_lock())
        return res;

    time_t now = time(nullptr);
    std::vector<DataPartIteratorByStateAndInfo> parts_to_delete;

    {
        auto parts_lock = lockParts();

        auto outdated_parts_range = getDataPartsStateRange(DataPartState::Outdated);
        for (auto it = outdated_parts_range.begin(); it != outdated_parts_range.end(); ++it)
        {
            const DataPartPtr & part = *it;

            auto part_remove_time = part->remove_time.load(std::memory_order_relaxed);

            if (part.unique() && /// Grab only parts that are not used by anyone (SELECTs for example).
                ((part_remove_time < now &&
                now - part_remove_time > getSettings()->old_parts_lifetime.totalSeconds()) || force))
            {
                parts_to_delete.emplace_back(it);
            }
        }

        res.reserve(parts_to_delete.size());
        for (const auto & it_to_delete : parts_to_delete)
        {
            res.emplace_back(*it_to_delete);
            modifyPartState(it_to_delete, DataPartState::Deleting);
        }
    }

    if (!res.empty())
        LOG_TRACE(log, "Found " << res.size() << " old parts to remove.");

    return res;
}


void MergeTreeData::rollbackDeletingParts(const MergeTreeData::DataPartsVector & parts)
{
    auto lock = lockParts();
    for (auto & part : parts)
    {
        /// We should modify it under data_parts_mutex
        part->assertState({DataPartState::Deleting});
        modifyPartState(part, DataPartState::Outdated);
    }
}

void MergeTreeData::removePartsFinally(const MergeTreeData::DataPartsVector & parts)
{
    {
        auto lock = lockParts();

        /// TODO: use data_parts iterators instead of pointers
        for (auto & part : parts)
        {
            auto it = data_parts_by_info.find(part->info);
            if (it == data_parts_by_info.end())
                throw Exception("Deleting data part " + part->name + " doesn't exist", ErrorCodes::LOGICAL_ERROR);

            (*it)->assertState({DataPartState::Deleting});

            data_parts_indexes.erase(it);
        }
    }

    /// Data parts is still alive (since DataPartsVector holds shared_ptrs) and contain useful metainformation for logging
    /// NOTE: There is no need to log parts deletion somewhere else, all deleting parts pass through this function and pass away

    auto table_id = getStorageID();
    if (auto part_log = global_context.getPartLog(table_id.database_name))
    {
        PartLogElement part_log_elem;

        part_log_elem.event_type = PartLogElement::REMOVE_PART;
        part_log_elem.event_time = time(nullptr);
        part_log_elem.duration_ms = 0;

        part_log_elem.database_name = table_id.database_name;
        part_log_elem.table_name = table_id.table_name;

        for (auto & part : parts)
        {
            part_log_elem.partition_id = part->info.partition_id;
            part_log_elem.part_name = part->name;
            part_log_elem.bytes_compressed_on_disk = part->bytes_on_disk;
            part_log_elem.rows = part->rows_count;

            part_log->add(part_log_elem);
        }
    }
}

void MergeTreeData::clearOldPartsFromFilesystem(bool force)
{
    DataPartsVector parts_to_remove = grabOldParts(force);
    clearPartsFromFilesystem(parts_to_remove);
    removePartsFinally(parts_to_remove);
}

void MergeTreeData::clearPartsFromFilesystem(const DataPartsVector & parts_to_remove)
{
    const auto settings = getSettings();
    if (parts_to_remove.size() > 1 && settings->max_part_removal_threads > 1 && parts_to_remove.size() > settings->concurrent_part_removal_threshold)
    {
        /// Parallel parts removal.

        size_t num_threads = std::min(size_t(settings->max_part_removal_threads), parts_to_remove.size());
        ThreadPool pool(num_threads);

        /// NOTE: Under heavy system load you may get "Cannot schedule a task" from ThreadPool.
        for (const DataPartPtr & part : parts_to_remove)
        {
            pool.scheduleOrThrowOnError([&]
            {
                LOG_DEBUG(log, "Removing part from filesystem " << part->name);
                part->remove();
            });
        }

        pool.wait();
    }
    else
    {
        for (const DataPartPtr & part : parts_to_remove)
        {
            LOG_DEBUG(log, "Removing part from filesystem " << part->name);
            part->remove();
        }
    }
}

void MergeTreeData::rename(
    const String & new_table_path, const String & new_database_name,
    const String & new_table_name, TableStructureWriteLockHolder &)
{
    auto disks = getStoragePolicy()->getDisks();

    for (const auto & disk : disks)
    {
        if (disk->exists(new_table_path))
            throw Exception{"Target path already exists: " + fullPath(disk, new_table_path), ErrorCodes::DIRECTORY_ALREADY_EXISTS};
    }

    for (const auto & disk : disks)
    {
<<<<<<< HEAD
        auto new_table_path_parent = Poco::Path(new_table_path).makeParent().toString();
        disk->createDirectories(new_table_path_parent);
=======
        auto new_table_path_parent = parentPath(new_table_path);
        disk->createDirectory(new_table_path_parent);
>>>>>>> 0fa45c38
        disk->moveDirectory(relative_data_path, new_table_path);
    }

    global_context.dropCaches();

    relative_data_path = new_table_path;
    renameInMemory(new_database_name, new_table_name);
}

void MergeTreeData::dropAllData()
{
    LOG_TRACE(log, "dropAllData: waiting for locks.");

    auto lock = lockParts();

    LOG_TRACE(log, "dropAllData: removing data from memory.");

    DataPartsVector all_parts(data_parts_by_info.begin(), data_parts_by_info.end());

    data_parts_indexes.clear();
    column_sizes.clear();

    global_context.dropCaches();

    LOG_TRACE(log, "dropAllData: removing data from filesystem.");

    /// Removing of each data part before recursive removal of directory is to speed-up removal, because there will be less number of syscalls.
    clearPartsFromFilesystem(all_parts);

    for (const auto & [path, disk] : getRelativeDataPathsWithDisks())
        disk->removeRecursive(path);

    LOG_TRACE(log, "dropAllData: done.");
}

namespace
{

/// If true, then in order to ALTER the type of the column from the type from to the type to
/// we don't need to rewrite the data, we only need to update metadata and columns.txt in part directories.
/// The function works for Arrays and Nullables of the same structure.
bool isMetadataOnlyConversion(const IDataType * from, const IDataType * to)
{
    if (from->getName() == to->getName())
        return true;

    static const std::unordered_multimap<std::type_index, const std::type_info &> ALLOWED_CONVERSIONS =
        {
            { typeid(DataTypeEnum8),    typeid(DataTypeEnum8)    },
            { typeid(DataTypeEnum8),    typeid(DataTypeInt8)     },
            { typeid(DataTypeEnum16),   typeid(DataTypeEnum16)   },
            { typeid(DataTypeEnum16),   typeid(DataTypeInt16)    },
            { typeid(DataTypeDateTime), typeid(DataTypeUInt32)   },
            { typeid(DataTypeUInt32),   typeid(DataTypeDateTime) },
            { typeid(DataTypeDate),     typeid(DataTypeUInt16)   },
            { typeid(DataTypeUInt16),   typeid(DataTypeDate)     },
        };

    while (true)
    {
        auto it_range = ALLOWED_CONVERSIONS.equal_range(typeid(*from));
        for (auto it = it_range.first; it != it_range.second; ++it)
        {
            if (it->second == typeid(*to))
                return true;
        }

        const auto * arr_from = typeid_cast<const DataTypeArray *>(from);
        const auto * arr_to = typeid_cast<const DataTypeArray *>(to);
        if (arr_from && arr_to)
        {
            from = arr_from->getNestedType().get();
            to = arr_to->getNestedType().get();
            continue;
        }

        const auto * nullable_from = typeid_cast<const DataTypeNullable *>(from);
        const auto * nullable_to = typeid_cast<const DataTypeNullable *>(to);
        if (nullable_from && nullable_to)
        {
            from = nullable_from->getNestedType().get();
            to = nullable_to->getNestedType().get();
            continue;
        }

        return false;
    }
}

}

void MergeTreeData::checkAlterIsPossible(const AlterCommands & commands, const Settings & settings)
{
    /// Check that needed transformations can be applied to the list of columns without considering type conversions.
    StorageInMemoryMetadata metadata = getInMemoryMetadata();
    commands.apply(metadata);
    if (getIndices().empty() && !metadata.indices.empty() &&
            !settings.allow_experimental_data_skipping_indices)
        throw Exception("You must set the setting `allow_experimental_data_skipping_indices` to 1 " \
                        "before using data skipping indices.", ErrorCodes::BAD_ARGUMENTS);

    /// Set of columns that shouldn't be altered.
    NameSet columns_alter_type_forbidden;

    /// Primary key columns can be ALTERed only if they are used in the key as-is
    /// (and not as a part of some expression) and if the ALTER only affects column metadata.
    NameSet columns_alter_type_metadata_only;

    if (partition_key_expr)
    {
        /// Forbid altering partition key columns because it can change partition ID format.
        /// TODO: in some cases (e.g. adding an Enum value) a partition key column can still be ALTERed.
        /// We should allow it.
        for (const String & col : partition_key_expr->getRequiredColumns())
            columns_alter_type_forbidden.insert(col);
    }

    for (const auto & index : skip_indices)
    {
        for (const String & col : index->expr->getRequiredColumns())
            columns_alter_type_forbidden.insert(col);
    }

    if (sorting_key_expr)
    {
        for (const ExpressionAction & action : sorting_key_expr->getActions())
        {
            auto action_columns = action.getNeededColumns();
            columns_alter_type_forbidden.insert(action_columns.begin(), action_columns.end());
        }
        for (const String & col : sorting_key_expr->getRequiredColumns())
            columns_alter_type_metadata_only.insert(col);

        /// We don't process sample_by_ast separately because it must be among the primary key columns
        /// and we don't process primary_key_expr separately because it is a prefix of sorting_key_expr.
    }
    if (!merging_params.sign_column.empty())
        columns_alter_type_forbidden.insert(merging_params.sign_column);

    std::map<String, const IDataType *> old_types;
    for (const auto & column : getColumns().getAllPhysical())
        old_types.emplace(column.name, column.type.get());

    for (const AlterCommand & command : commands)
    {
        if (command.type == AlterCommand::MODIFY_ORDER_BY && !is_custom_partitioned)
        {
            throw Exception(
                "ALTER MODIFY ORDER BY is not supported for default-partitioned tables created with the old syntax",
                ErrorCodes::BAD_ARGUMENTS);
        }
        if (command.type == AlterCommand::ADD_INDEX && !is_custom_partitioned)
        {
            throw Exception(
                "ALTER ADD INDEX is not supported for tables with the old syntax",
                ErrorCodes::BAD_ARGUMENTS);
        }
        else if (command.isModifyingData())
        {
            if (columns_alter_type_forbidden.count(command.column_name))
                throw Exception("Trying to ALTER key column " + command.column_name, ErrorCodes::ILLEGAL_COLUMN);

            if (columns_alter_type_metadata_only.count(command.column_name))
            {
                if (command.type == AlterCommand::MODIFY_COLUMN)
                {
                    auto it = old_types.find(command.column_name);
                    if (it == old_types.end() || !isMetadataOnlyConversion(it->second, command.data_type.get()))
                        throw Exception("ALTER of key column " + command.column_name + " must be metadata-only", ErrorCodes::ILLEGAL_COLUMN);
                }
            }
        }
    }

    setProperties(metadata, /* only_check = */ true);

    setTTLExpressions(metadata.columns.getColumnTTLs(), metadata.ttl_for_table_ast, /* only_check = */ true);

    if (settings_ast)
    {
        const auto & current_changes = settings_ast->as<const ASTSetQuery &>().changes;
        const auto & new_changes = metadata.settings_ast->as<const ASTSetQuery &>().changes;
        for (const auto & changed_setting : new_changes)
        {
            if (MergeTreeSettings::findIndex(changed_setting.name) == MergeTreeSettings::npos)
                throw Exception{"Storage '" + getName() + "' doesn't have setting '" + changed_setting.name + "'",
                                ErrorCodes::UNKNOWN_SETTING};

            auto comparator = [&changed_setting](const auto & change) { return change.name == changed_setting.name; };

            auto current_setting_it
                = std::find_if(current_changes.begin(), current_changes.end(), comparator);

            if ((current_setting_it == current_changes.end() || *current_setting_it != changed_setting)
                && MergeTreeSettings::isReadonlySetting(changed_setting.name))
            {
                throw Exception{"Setting '" + changed_setting.name + "' is readonly for storage '" + getName() + "'",
                                 ErrorCodes::READONLY_SETTING};
            }

            if (current_setting_it == current_changes.end()
                && MergeTreeSettings::isPartFormatSetting(changed_setting.name))
            {
                MergeTreeSettings copy = *getSettings();
                copy.applyChange(changed_setting);
                String reason;
                if (!canUsePolymorphicParts(copy, &reason) && !reason.empty())
                    throw Exception("Can't change settings. Reason: " + reason, ErrorCodes::NOT_IMPLEMENTED);
            }

            if (changed_setting.name == "storage_policy")
                checkStoragePolicy(global_context.getStoragePolicy(changed_setting.value.safeGet<String>()));
        }
    }

    if (commands.isModifyingData())
        analyzeAlterConversions(getColumns().getAllPhysical(), metadata.columns.getAllPhysical(), getIndices().indices, metadata.indices.indices);
}


AlterAnalysisResult MergeTreeData::analyzeAlterConversions(
    const NamesAndTypesList & old_columns,
    const NamesAndTypesList & new_columns,
    const IndicesASTs & old_indices,
    const IndicesASTs & new_indices) const
{
    AlterAnalysisResult res;

    /// Remove old indices
    std::unordered_set<String> new_indices_set;
    for (const auto & index_decl : new_indices)
        new_indices_set.emplace(index_decl->as<ASTIndexDeclaration &>().name);
    for (const auto & index_decl : old_indices)
    {
        const auto & index = index_decl->as<ASTIndexDeclaration &>();
        if (!new_indices_set.count(index.name))
            res.removed_indices.push_back(index.name);
    }

    for (const NameAndTypePair & column : new_columns)
        res.new_types.emplace(column.name, column.type.get());

    for (const NameAndTypePair & column : old_columns)
    {
        if (!res.new_types.count(column.name))
        {
            res.removed_columns.push_back(column);
        }
        else
        {
            /// The column was converted. Collect conversions.
            const auto * new_type = res.new_types[column.name];
            const String new_type_name = new_type->getName();
            const auto * old_type = column.type.get();

            if (!new_type->equals(*old_type))
            {
                if (isMetadataOnlyConversion(old_type, new_type))
                {
                    res.force_update_metadata = true;
                    continue;
                }

                /// Need to modify column type.
                if (!res.expression)
                    res.expression = std::make_shared<ExpressionActions>(NamesAndTypesList(), global_context);

                res.expression->addInput(ColumnWithTypeAndName(nullptr, column.type, column.name));

                Names out_names;

                /// This is temporary name for expression. TODO Invent the name more safely.
                const String new_type_name_column = '#' + new_type_name + "_column";
                res.expression->add(ExpressionAction::addColumn(
                    { DataTypeString().createColumnConst(1, new_type_name), std::make_shared<DataTypeString>(), new_type_name_column }));

                const auto & function = FunctionFactory::instance().get("CAST", global_context);
                res.expression->add(ExpressionAction::applyFunction(
                    function, Names{column.name, new_type_name_column}), out_names);

                res.expression->add(ExpressionAction::removeColumn(new_type_name_column));
                res.expression->add(ExpressionAction::removeColumn(column.name));

                res.conversions.emplace_back(column.name, out_names.at(0));
            }
        }
    }

    return res;
}


MergeTreeDataPartType MergeTreeData::choosePartType(size_t bytes_uncompressed, size_t rows_count) const
{
    if (!canUseAdaptiveGranularity())
        return MergeTreeDataPartType::WIDE;

    const auto settings = getSettings();
    if (bytes_uncompressed < settings->min_bytes_for_wide_part || rows_count < settings->min_rows_for_wide_part)
        return MergeTreeDataPartType::COMPACT;

    return MergeTreeDataPartType::WIDE;
}


MergeTreeData::MutableDataPartPtr MergeTreeData::createPart(const String & name,
    MergeTreeDataPartType type, const MergeTreePartInfo & part_info,
    const DiskPtr & disk, const String & relative_path) const
{
    if (type == MergeTreeDataPartType::COMPACT)
        return std::make_shared<MergeTreeDataPartCompact>(*this, name, part_info, disk, relative_path);
    else if (type == MergeTreeDataPartType::WIDE)
        return std::make_shared<MergeTreeDataPartWide>(*this, name, part_info, disk, relative_path);
    else
        throw Exception("Unknown type in part " + relative_path, ErrorCodes::UNKNOWN_PART_TYPE);
}

static MergeTreeDataPartType getPartTypeFromMarkExtension(const String & mrk_ext)
{
    if (mrk_ext == getNonAdaptiveMrkExtension())
        return MergeTreeDataPartType::WIDE;
    if (mrk_ext == getAdaptiveMrkExtension(MergeTreeDataPartType::WIDE))
        return MergeTreeDataPartType::WIDE;
    if (mrk_ext == getAdaptiveMrkExtension(MergeTreeDataPartType::COMPACT))
        return MergeTreeDataPartType::COMPACT;

    throw Exception("Can't determine part type, because of unknown mark extension " + mrk_ext, ErrorCodes::UNKNOWN_PART_TYPE);
}

MergeTreeData::MutableDataPartPtr MergeTreeData::createPart(
    const String & name, const DiskPtr & disk, const String & relative_path) const
{
    return createPart(name, MergeTreePartInfo::fromPartName(name, format_version), disk, relative_path);
}

MergeTreeData::MutableDataPartPtr MergeTreeData::createPart(
    const String & name, const MergeTreePartInfo & part_info,
    const DiskPtr & disk, const String & relative_path) const
{
    MergeTreeDataPartType type;
    auto full_path = relative_data_path + relative_path + "/";
    auto mrk_ext = MergeTreeIndexGranularityInfo::getMarksExtensionFromFilesystem(disk, full_path);

    if (mrk_ext)
        type = getPartTypeFromMarkExtension(*mrk_ext);
    else
    {
        /// Didn't find any mark file, suppose that part is empty.
        type = choosePartType(0, 0);
    }

    return createPart(name, type, part_info, disk, relative_path);
}

/// This code is not used anymore in StorageReplicatedMergeTree
/// soon it will be removed from StorageMergeTree as well
/// TODO(alesap)
void MergeTreeData::alterDataPart(
    const NamesAndTypesList & new_columns,
    const IndicesASTs & new_indices,
    bool skip_sanity_checks,
    AlterDataPartTransactionPtr & transaction)
{
    const auto settings = getSettings();
    const auto & part = transaction->getDataPart();

    auto res = analyzeAlterConversions(part->getColumns(), new_columns, getIndices().indices, new_indices);

    NamesAndTypesList additional_columns;
    transaction->rename_map = part->createRenameMapForAlter(res, part->getColumns());

    if (!transaction->rename_map.empty())
    {
        WriteBufferFromOwnString out;
        out << "Will ";
        bool first = true;
        for (const auto & [from, to] : transaction->rename_map)
        {
            if (!first)
                out << ", ";
            first = false;
            if (to.empty())
                out << "remove " << from;
            else
                out << "rename " << from << " to " << to;
        }
        out << " in part " << part->name;
        LOG_DEBUG(log, out.str());
    }

    size_t num_files_to_modify = transaction->rename_map.size();
    size_t num_files_to_remove = 0;

    for (const auto & [from, to] : transaction->rename_map)
        if (to.empty())
            ++num_files_to_remove;

    if (!skip_sanity_checks
        && (num_files_to_modify > settings->max_files_to_modify_in_alter_columns
            || num_files_to_remove > settings->max_files_to_remove_in_alter_columns))
    {
        transaction->clear();

        const bool forbidden_because_of_modify = num_files_to_modify > settings->max_files_to_modify_in_alter_columns;

        std::stringstream exception_message;
        exception_message
            << "Suspiciously many ("
            << (forbidden_because_of_modify ? num_files_to_modify : num_files_to_remove)
            << ") files (";

        bool first = true;
        for (const auto & [from, to] : transaction->rename_map)
        {
            if (!first)
                exception_message << ", ";
            if (forbidden_because_of_modify)
            {
                exception_message << "from " << backQuote(from) << " to " << backQuote(to);
                first = false;
            }
            else if (to.empty())
            {
                exception_message << backQuote(from);
                first = false;
            }
        }

        exception_message
            << ") need to be "
            << (forbidden_because_of_modify ? "modified" : "removed")
            << " in part " << part->name << " of table at " << part->getFullPath() << ". Aborting just in case."
            << " If it is not an error, you could increase merge_tree/"
            << (forbidden_because_of_modify ? "max_files_to_modify_in_alter_columns" : "max_files_to_remove_in_alter_columns")
            << " parameter in configuration file (current value: "
            << (forbidden_because_of_modify ? settings->max_files_to_modify_in_alter_columns : settings->max_files_to_remove_in_alter_columns)
            << ")";

        throw Exception(exception_message.str(), ErrorCodes::TABLE_DIFFERS_TOO_MUCH);
    }

    DataPart::Checksums add_checksums;

    if (transaction->rename_map.empty() && !res.force_update_metadata)
    {
        transaction->clear();
        return;
    }

    /// Apply the expression and write the result to temporary files.
    if (res.expression)
    {
        BlockInputStreamPtr part_in = std::make_shared<MergeTreeSequentialBlockInputStream>(
                *this, part, res.expression->getRequiredColumns(), false, /* take_column_types_from_storage = */ false);

        auto compression_codec = global_context.chooseCompressionCodec(
            part->bytes_on_disk,
            static_cast<double>(part->bytes_on_disk) / this->getTotalActiveSizeInBytes());
        ExpressionBlockInputStream in(part_in, res.expression);

        /** Don't write offsets for arrays, because ALTER never change them
         *  (MODIFY COLUMN could only change types of elements but never modify array sizes).
          * Also note that they does not participate in 'rename_map'.
          * Also note, that for columns, that are parts of Nested,
          *  temporary column name ('converting_column_name') created in 'createConvertExpression' method
          *  will have old name of shared offsets for arrays.
          */

        MergedColumnOnlyOutputStream out(
            part,
            in.getHeader(),
            true /* sync */,
            compression_codec,
            true /* skip_offsets */,
            /// Don't recalc indices because indices alter is restricted
            std::vector<MergeTreeIndexPtr>{},
            nullptr /* offset_columns */,
            part->index_granularity,
            &part->index_granularity_info,
            true /* is_writing_temp_files */);

        in.readPrefix();
        out.writePrefix();

        while (Block b = in.read())
            out.write(b);

        in.readSuffix();
        add_checksums = out.writeSuffixAndGetChecksums();
    }

    /// Update the checksums.
    DataPart::Checksums new_checksums = part->checksums;
    for (const auto & [from, to] : transaction->rename_map)
    {
        if (to.empty())
            new_checksums.files.erase(from);
        else
            new_checksums.files[to] = add_checksums.files[from];
    }

    /// Write the checksums to the temporary file.
    if (!part->checksums.empty())
    {
        transaction->new_checksums = new_checksums;
        auto checksums_file = part->disk->writeFile(part->getFullRelativePath() + "checksums.txt.tmp", 4096);
        new_checksums.write(*checksums_file);
        transaction->rename_map["checksums.txt.tmp"] = "checksums.txt";
    }

    /// Write the new column list to the temporary file.
    {
        transaction->new_columns = new_columns.filter(part->getColumns().getNames());
        auto columns_file = part->disk->writeFile(part->getFullRelativePath() + "columns.txt.tmp", 4096);
        transaction->new_columns.writeText(*columns_file);
        transaction->rename_map["columns.txt.tmp"] = "columns.txt";
    }
}

void MergeTreeData::changeSettings(
        const ASTPtr & new_settings,
        TableStructureWriteLockHolder & /* table_lock_holder */)
{
    if (new_settings)
    {
        const auto & new_changes = new_settings->as<const ASTSetQuery &>().changes;

        for (const auto & change : new_changes)
            if (change.name == "storage_policy")
            {
                StoragePolicyPtr new_storage_policy = global_context.getStoragePolicy(change.value.safeGet<String>());
                StoragePolicyPtr old_storage_policy = getStoragePolicy();

                checkStoragePolicy(new_storage_policy);

                std::unordered_set<String> all_diff_disk_names;
                for (const auto & disk : new_storage_policy->getDisks())
                    all_diff_disk_names.insert(disk->getName());
                for (const auto & disk : old_storage_policy->getDisks())
                    all_diff_disk_names.erase(disk->getName());

                for (const String & disk_name : all_diff_disk_names)
                {
                    auto disk = new_storage_policy->getDiskByName(disk_name);
                    if (disk->exists(relative_data_path))
                        throw Exception("New storage policy contain disks which already contain data of a table with the same name", ErrorCodes::LOGICAL_ERROR);
                }

                for (const String & disk_name : all_diff_disk_names)
                {
                    auto disk = new_storage_policy->getDiskByName(disk_name);
                    disk->createDirectories(relative_data_path);
                    disk->createDirectories(relative_data_path + "detached");
                }
                /// FIXME how would that be done while reloading configuration???
            }

        MergeTreeSettings copy = *getSettings();
        copy.applyChanges(new_changes);
        storage_settings.set(std::make_unique<const MergeTreeSettings>(copy));
        settings_ast = new_settings;
    }
}

void MergeTreeData::removeEmptyColumnsFromPart(MergeTreeData::MutableDataPartPtr & data_part)
{
    auto & empty_columns = data_part->expired_columns;
    if (empty_columns.empty())
        return;

    NamesAndTypesList new_columns;
    for (const auto & [name, type] : data_part->getColumns())
        if (!empty_columns.count(name))
            new_columns.emplace_back(name, type);

    std::stringstream log_message;
    for (auto it = empty_columns.begin(); it != empty_columns.end(); ++it)
    {
        if (it != empty_columns.begin())
            log_message << ", ";
        log_message << *it;
    }

    LOG_INFO(log, "Removing empty columns: " << log_message.str() << " from part " << data_part->name);
    AlterDataPartTransactionPtr transaction(new AlterDataPartTransaction(data_part));
    alterDataPart(new_columns, getIndices().indices, false, transaction);
    if (transaction->isValid())
        transaction->commit();

    empty_columns.clear();
}

void MergeTreeData::freezeAll(const String & with_name, const Context & context, TableStructureReadLockHolder &)
{
    freezePartitionsByMatcher([] (const DataPartPtr &){ return true; }, with_name, context);
}


bool MergeTreeData::AlterDataPartTransaction::isValid() const
{
    return valid && data_part;
}

void MergeTreeData::AlterDataPartTransaction::clear()
{
    valid = false;
}

void MergeTreeData::AlterDataPartTransaction::commit()
{
    if (!isValid())
        return;
    if (!data_part)
        return;

    try
    {
        std::unique_lock<std::shared_mutex> lock(data_part->columns_lock);

        auto disk = data_part->disk;
        String path = data_part->getFullRelativePath();

        /// NOTE: checking that a file exists before renaming or deleting it
        /// is justified by the fact that, when converting an ordinary column
        /// to a nullable column, new files are created which did not exist
        /// before, i.e. they do not have older versions.

        /// 1) Rename the old files.
        for (const auto & [from, to] : rename_map)
        {
            String name = to.empty() ? from : to;
            if (disk->exists(path + name))
                disk->moveFile(path + name, path + name + ".tmp2");
        }

        /// 2) Move new files in the place of old and update the metadata in memory.
        for (const auto & [from, to] : rename_map)
        {
            if (!to.empty())
                disk->moveFile(path + from, path + to);
        }

        auto & mutable_part = const_cast<DataPart &>(*data_part);
        mutable_part.checksums = new_checksums;
        mutable_part.setColumns(new_columns);

        /// 3) Delete the old files and drop required columns (DROP COLUMN)
        for (const auto & [from, to] : rename_map)
        {
            String name = to.empty() ? from : to;
            disk->removeIfExists(path + name + ".tmp2");
        }

        mutable_part.bytes_on_disk = new_checksums.getTotalSizeOnDisk();

        /// TODO: we can skip resetting caches when the column is added.
        data_part->storage.global_context.dropCaches();

        clear();
    }
    catch (...)
    {
        /// Don't delete temporary files in the destructor in case something went wrong.
        clear();
        throw;
    }
}

MergeTreeData::AlterDataPartTransaction::~AlterDataPartTransaction()
{

    if (!isValid())
        return;
    if (!data_part)
        return;

    try
    {
        LOG_WARNING(data_part->storage.log, "Aborting ALTER of part " << data_part->relative_path);

        String path = data_part->getFullRelativePath();
        for (const auto & [from, to] : rename_map)
        {
            if (!to.empty())
            {
                try
                {
                    data_part->disk->removeIfExists(path + from);
                }
                catch (Poco::Exception & e)
                {
                    LOG_WARNING(data_part->storage.log, "Can't remove " << fullPath(data_part->disk, path + from) << ": " << e.displayText());
                }
            }
        }
    }
    catch (...)
    {
        tryLogCurrentException(__PRETTY_FUNCTION__);
    }
}

void MergeTreeData::PartsTemporaryRename::addPart(const String & old_name, const String & new_name)
{
    old_and_new_names.push_back({old_name, new_name});
    for (const auto & [path, disk] : storage.getRelativeDataPathsWithDisks())
    {
        for (auto it = disk->iterateDirectory(path + source_dir); it->isValid(); it->next())
        {
            if (it->name() == old_name)
            {
                old_part_name_to_path_and_disk[old_name] = {path, disk};
                break;
            }
        }
    }
}

void MergeTreeData::PartsTemporaryRename::tryRenameAll()
{
    renamed = true;
    for (size_t i = 0; i < old_and_new_names.size(); ++i)
    {
        try
        {
            const auto & [old_name, new_name] = old_and_new_names[i];
            if (old_name.empty() || new_name.empty())
                throw DB::Exception("Empty part name. Most likely it's a bug.", ErrorCodes::INCORRECT_FILE_NAME);
            const auto & [path, disk] = old_part_name_to_path_and_disk[old_name];
            const auto full_path = path + source_dir; /// for old_name
            disk->moveFile(full_path + old_name, full_path + new_name);
        }
        catch (...)
        {
            old_and_new_names.resize(i);
            LOG_WARNING(storage.log, "Cannot rename parts to perform operation on them: " << getCurrentExceptionMessage(false));
            throw;
        }
    }
}

MergeTreeData::PartsTemporaryRename::~PartsTemporaryRename()
{
    // TODO what if server had crashed before this destructor was called?
    if (!renamed)
        return;
    for (const auto & [old_name, new_name] : old_and_new_names)
    {
        if (old_name.empty())
            continue;

        try
        {
            const auto & [path, disk] = old_part_name_to_path_and_disk[old_name];
            const auto full_path = path + source_dir; /// for old_name
            disk->moveFile(full_path + new_name, full_path + old_name);
        }
        catch (...)
        {
            tryLogCurrentException(__PRETTY_FUNCTION__);
        }
    }
}


MergeTreeData::DataPartsVector MergeTreeData::getActivePartsToReplace(
    const MergeTreePartInfo & new_part_info,
    const String & new_part_name,
    DataPartPtr & out_covering_part,
    DataPartsLock & /* data_parts_lock */) const
{
    /// Parts contained in the part are consecutive in data_parts, intersecting the insertion place for the part itself.
    auto it_middle = data_parts_by_state_and_info.lower_bound(DataPartStateAndInfo{DataPartState::Committed, new_part_info});
    auto committed_parts_range = getDataPartsStateRange(DataPartState::Committed);

    /// Go to the left.
    DataPartIteratorByStateAndInfo begin = it_middle;
    while (begin != committed_parts_range.begin())
    {
        auto prev = std::prev(begin);

        if (!new_part_info.contains((*prev)->info))
        {
            if ((*prev)->info.contains(new_part_info))
            {
                out_covering_part = *prev;
                return {};
            }

            if (!new_part_info.isDisjoint((*prev)->info))
                throw Exception("Part " + new_part_name + " intersects previous part " + (*prev)->getNameWithState() +
                    ". It is a bug.", ErrorCodes::LOGICAL_ERROR);

            break;
        }

        begin = prev;
    }

    /// Go to the right.
    DataPartIteratorByStateAndInfo end = it_middle;
    while (end != committed_parts_range.end())
    {
        if ((*end)->info == new_part_info)
            throw Exception("Unexpected duplicate part " + (*end)->getNameWithState() + ". It is a bug.", ErrorCodes::LOGICAL_ERROR);

        if (!new_part_info.contains((*end)->info))
        {
            if ((*end)->info.contains(new_part_info))
            {
                out_covering_part = *end;
                return {};
            }

            if (!new_part_info.isDisjoint((*end)->info))
                throw Exception("Part " + new_part_name + " intersects next part " + (*end)->getNameWithState() +
                    ". It is a bug.", ErrorCodes::LOGICAL_ERROR);

            break;
        }

        ++end;
    }

    return DataPartsVector{begin, end};
}


void MergeTreeData::renameTempPartAndAdd(MutableDataPartPtr & part, SimpleIncrement * increment, Transaction * out_transaction)
{
    auto removed = renameTempPartAndReplace(part, increment, out_transaction);
    if (!removed.empty())
        throw Exception("Added part " + part->name + " covers " + toString(removed.size())
            + " existing part(s) (including " + removed[0]->name + ")", ErrorCodes::LOGICAL_ERROR);
}


void MergeTreeData::renameTempPartAndReplace(
    MutableDataPartPtr & part, SimpleIncrement * increment, Transaction * out_transaction,
    std::unique_lock<std::mutex> & lock, DataPartsVector * out_covered_parts)
{
    if (out_transaction && &out_transaction->data != this)
        throw Exception("MergeTreeData::Transaction for one table cannot be used with another. It is a bug.",
            ErrorCodes::LOGICAL_ERROR);

    part->assertState({DataPartState::Temporary});

    MergeTreePartInfo part_info = part->info;
    String part_name;

    if (DataPartPtr existing_part_in_partition = getAnyPartInPartition(part->info.partition_id, lock))
    {
        if (part->partition.value != existing_part_in_partition->partition.value)
            throw Exception(
                "Partition value mismatch between two parts with the same partition ID. Existing part: "
                + existing_part_in_partition->name + ", newly added part: " + part->name,
                ErrorCodes::CORRUPTED_DATA);
    }

    /** It is important that obtaining new block number and adding that block to parts set is done atomically.
      * Otherwise there is race condition - merge of blocks could happen in interval that doesn't yet contain new part.
      */
    if (increment)
    {
        part_info.min_block = part_info.max_block = increment->get();
        part_info.mutation = 0; /// it's equal to min_block by default
        part_name = part->getNewName(part_info);
    }
    else
        part_name = part->name;

    LOG_TRACE(log, "Renaming temporary part " << part->relative_path << " to " << part_name << ".");

    auto it_duplicate = data_parts_by_info.find(part_info);
    if (it_duplicate != data_parts_by_info.end())
    {
        String message = "Part " + (*it_duplicate)->getNameWithState() + " already exists";

        if ((*it_duplicate)->checkState({DataPartState::Outdated, DataPartState::Deleting}))
            throw Exception(message + ", but it will be deleted soon", ErrorCodes::PART_IS_TEMPORARILY_LOCKED);

        throw Exception(message, ErrorCodes::DUPLICATE_DATA_PART);
    }

    DataPartPtr covering_part;
    DataPartsVector covered_parts = getActivePartsToReplace(part_info, part_name, covering_part, lock);

    if (covering_part)
    {
        LOG_WARNING(log, "Tried to add obsolete part " << part_name << " covered by " << covering_part->getNameWithState());
        return;
    }

    /// All checks are passed. Now we can rename the part on disk.
    /// So, we maintain invariant: if a non-temporary part in filesystem then it is in data_parts
    ///
    /// If out_transaction is null, we commit the part to the active set immediately, else add it to the transaction.
    part->name = part_name;
    part->info = part_info;
    part->is_temp = false;
    part->state = DataPartState::PreCommitted;
    part->renameTo(part_name);

    auto part_it = data_parts_indexes.insert(part).first;

    if (out_transaction)
    {
        out_transaction->precommitted_parts.insert(part);
    }
    else
    {
        auto current_time = time(nullptr);
        for (const DataPartPtr & covered_part : covered_parts)
        {
            covered_part->remove_time.store(current_time, std::memory_order_relaxed);
            modifyPartState(covered_part, DataPartState::Outdated);
            removePartContributionToColumnSizes(covered_part);
        }

        modifyPartState(part_it, DataPartState::Committed);
        addPartContributionToColumnSizes(part);
    }

    if (out_covered_parts)
    {
        for (DataPartPtr & covered_part : covered_parts)
            out_covered_parts->emplace_back(std::move(covered_part));
    }
}

MergeTreeData::DataPartsVector MergeTreeData::renameTempPartAndReplace(
    MutableDataPartPtr & part, SimpleIncrement * increment, Transaction * out_transaction)
{
    if (out_transaction && &out_transaction->data != this)
        throw Exception("MergeTreeData::Transaction for one table cannot be used with another. It is a bug.",
            ErrorCodes::LOGICAL_ERROR);

    DataPartsVector covered_parts;
    {
        auto lock = lockParts();
        renameTempPartAndReplace(part, increment, out_transaction, lock, &covered_parts);
    }
    return covered_parts;
}

void MergeTreeData::removePartsFromWorkingSet(const MergeTreeData::DataPartsVector & remove, bool clear_without_timeout, DataPartsLock & /*acquired_lock*/)
{
    auto remove_time = clear_without_timeout ? 0 : time(nullptr);

    for (const DataPartPtr & part : remove)
    {
        if (part->state == IMergeTreeDataPart::State::Committed)
            removePartContributionToColumnSizes(part);

        if (part->state == IMergeTreeDataPart::State::Committed || clear_without_timeout)
            part->remove_time.store(remove_time, std::memory_order_relaxed);

        if (part->state != IMergeTreeDataPart::State::Outdated)
            modifyPartState(part,IMergeTreeDataPart::State::Outdated);
    }
}

void MergeTreeData::removePartsFromWorkingSet(const DataPartsVector & remove, bool clear_without_timeout, DataPartsLock * acquired_lock)
{
    auto lock = (acquired_lock) ? DataPartsLock() : lockParts();

    for (auto & part : remove)
    {
        if (!data_parts_by_info.count(part->info))
            throw Exception("Part " + part->getNameWithState() + " not found in data_parts", ErrorCodes::LOGICAL_ERROR);

        part->assertState({DataPartState::PreCommitted, DataPartState::Committed, DataPartState::Outdated});
    }

    removePartsFromWorkingSet(remove, clear_without_timeout, lock);
}

MergeTreeData::DataPartsVector MergeTreeData::removePartsInRangeFromWorkingSet(const MergeTreePartInfo & drop_range, bool clear_without_timeout,
                                                                               bool skip_intersecting_parts, DataPartsLock & lock)
{
    DataPartsVector parts_to_remove;

    if (drop_range.min_block > drop_range.max_block)
        return parts_to_remove;

    auto partition_range = getDataPartsPartitionRange(drop_range.partition_id);

    for (const DataPartPtr & part : partition_range)
    {
        if (part->info.partition_id != drop_range.partition_id)
            throw Exception("Unexpected partition_id of part " + part->name + ". This is a bug.", ErrorCodes::LOGICAL_ERROR);

        if (part->info.min_block < drop_range.min_block)
        {
            if (drop_range.min_block <= part->info.max_block)
            {
                /// Intersect left border
                String error = "Unexpected merged part " + part->name + " intersecting drop range " + drop_range.getPartName();
                if (!skip_intersecting_parts)
                    throw Exception(error, ErrorCodes::LOGICAL_ERROR);

                LOG_WARNING(log, error);
            }

            continue;
        }

        /// Stop on new parts
        if (part->info.min_block > drop_range.max_block)
            break;

        if (part->info.min_block <= drop_range.max_block && drop_range.max_block < part->info.max_block)
        {
            /// Intersect right border
            String error = "Unexpected merged part " + part->name + " intersecting drop range " + drop_range.getPartName();
            if (!skip_intersecting_parts)
                throw Exception(error, ErrorCodes::LOGICAL_ERROR);

            LOG_WARNING(log, error);
            continue;
        }

        if (part->state != DataPartState::Deleting)
            parts_to_remove.emplace_back(part);
    }

    removePartsFromWorkingSet(parts_to_remove, clear_without_timeout, lock);

    return parts_to_remove;
}

void MergeTreeData::forgetPartAndMoveToDetached(const MergeTreeData::DataPartPtr & part_to_detach, const String & prefix, bool
restore_covered)
{
    LOG_INFO(log, "Renaming " << part_to_detach->relative_path << " to " << prefix << part_to_detach->name << " and forgiving it.");

    auto lock = lockParts();

    auto it_part = data_parts_by_info.find(part_to_detach->info);
    if (it_part == data_parts_by_info.end())
        throw Exception("No such data part " + part_to_detach->getNameWithState(), ErrorCodes::NO_SUCH_DATA_PART);

    /// What if part_to_detach is a reference to *it_part? Make a new owner just in case.
    DataPartPtr part = *it_part;

    if (part->state == DataPartState::Committed)
        removePartContributionToColumnSizes(part);
    modifyPartState(it_part, DataPartState::Deleting);

    part->renameToDetached(prefix);

    data_parts_indexes.erase(it_part);

    if (restore_covered && part->info.level == 0)
    {
        LOG_WARNING(log, "Will not recover parts covered by zero-level part " << part->name);
        return;
    }

    if (restore_covered)
    {
        Strings restored;
        bool error = false;
        String error_parts;

        Int64 pos = part->info.min_block;

        auto is_appropriate_state = [] (DataPartState state)
        {
            return state == DataPartState::Committed || state == DataPartState::Outdated;
        };

        auto update_error = [&] (DataPartIteratorByInfo it)
        {
            error = true;
            error_parts += (*it)->getNameWithState() + " ";
        };

        auto it_middle = data_parts_by_info.lower_bound(part->info);

        /// Restore the leftmost part covered by the part
        if (it_middle != data_parts_by_info.begin())
        {
            auto it = std::prev(it_middle);

            if (part->contains(**it) && is_appropriate_state((*it)->state))
            {
                /// Maybe, we must consider part level somehow
                if ((*it)->info.min_block != part->info.min_block)
                    update_error(it);

                if ((*it)->state != DataPartState::Committed)
                {
                    addPartContributionToColumnSizes(*it);
                    modifyPartState(it, DataPartState::Committed); // iterator is not invalidated here
                }

                pos = (*it)->info.max_block + 1;
                restored.push_back((*it)->name);
            }
            else
                update_error(it);
        }
        else
            error = true;

        /// Restore "right" parts
        for (auto it = it_middle; it != data_parts_by_info.end() && part->contains(**it); ++it)
        {
            if ((*it)->info.min_block < pos)
                continue;

            if (!is_appropriate_state((*it)->state))
            {
                update_error(it);
                continue;
            }

            if ((*it)->info.min_block > pos)
                update_error(it);

            if ((*it)->state != DataPartState::Committed)
            {
                addPartContributionToColumnSizes(*it);
                modifyPartState(it, DataPartState::Committed);
            }

            pos = (*it)->info.max_block + 1;
            restored.push_back((*it)->name);
        }

        if (pos != part->info.max_block + 1)
            error = true;

        for (const String & name : restored)
        {
            LOG_INFO(log, "Activated part " << name);
        }

        if (error)
        {
            LOG_ERROR(log, "The set of parts restored in place of " << part->name << " looks incomplete."
                           << " There might or might not be a data loss."
                           << (error_parts.empty() ? "" : " Suspicious parts: " + error_parts));
        }
    }
}


void MergeTreeData::tryRemovePartImmediately(DataPartPtr && part)
{
    DataPartPtr part_to_delete;
    {
        auto lock = lockParts();

        LOG_TRACE(log, "Trying to immediately remove part " << part->getNameWithState());

        auto it = data_parts_by_info.find(part->info);
        if (it == data_parts_by_info.end() || (*it).get() != part.get())
            throw Exception("Part " + part->name + " doesn't exist", ErrorCodes::LOGICAL_ERROR);

        part.reset();

        if (!((*it)->state == DataPartState::Outdated && it->unique()))
            return;

        modifyPartState(it, DataPartState::Deleting);
        part_to_delete = *it;
    }

    try
    {
        part_to_delete->remove();
    }
    catch (...)
    {
        rollbackDeletingParts({part_to_delete});
        throw;
    }

    removePartsFinally({part_to_delete});
    LOG_TRACE(log, "Removed part " << part_to_delete->name);
}


size_t MergeTreeData::getTotalActiveSizeInBytes() const
{
    size_t res = 0;
    {
        auto lock = lockParts();

        for (auto & part : getDataPartsStateRange(DataPartState::Committed))
            res += part->bytes_on_disk;
    }

    return res;
}


size_t MergeTreeData::getTotalActiveSizeInRows() const
{
    size_t res = 0;
    {
        auto lock = lockParts();

        for (auto & part : getDataPartsStateRange(DataPartState::Committed))
            res += part->rows_count;
    }

    return res;
}


size_t MergeTreeData::getPartsCount() const
{
    auto lock = lockParts();

    size_t res = 0;
    for (const auto & part [[maybe_unused]] : getDataPartsStateRange(DataPartState::Committed))
        ++res;

    return res;
}


size_t MergeTreeData::getMaxPartsCountForPartition() const
{
    auto lock = lockParts();

    size_t res = 0;
    size_t cur_count = 0;
    const String * cur_partition_id = nullptr;

    for (const auto & part : getDataPartsStateRange(DataPartState::Committed))
    {
        if (cur_partition_id && part->info.partition_id == *cur_partition_id)
        {
            ++cur_count;
        }
        else
        {
            cur_partition_id = &part->info.partition_id;
            cur_count = 1;
        }

        res = std::max(res, cur_count);
    }

    return res;
}


std::optional<Int64> MergeTreeData::getMinPartDataVersion() const
{
    auto lock = lockParts();

    std::optional<Int64> result;
    for (const auto & part : getDataPartsStateRange(DataPartState::Committed))
    {
        if (!result || *result > part->info.getDataVersion())
            result = part->info.getDataVersion();
    }

    return result;
}


void MergeTreeData::delayInsertOrThrowIfNeeded(Poco::Event * until) const
{
    const auto settings = getSettings();
    const size_t parts_count_in_total = getPartsCount();
    if (parts_count_in_total >= settings->max_parts_in_total)
    {
        ProfileEvents::increment(ProfileEvents::RejectedInserts);
        throw Exception("Too many parts (" + toString(parts_count_in_total) + ") in all partitions in total. This indicates wrong choice of partition key. The threshold can be modified with 'max_parts_in_total' setting in <merge_tree> element in config.xml or with per-table setting.", ErrorCodes::TOO_MANY_PARTS);
    }

    const size_t parts_count_in_partition = getMaxPartsCountForPartition();
    if (parts_count_in_partition < settings->parts_to_delay_insert)
        return;

    if (parts_count_in_partition >= settings->parts_to_throw_insert)
    {
        ProfileEvents::increment(ProfileEvents::RejectedInserts);
        throw Exception("Too many parts (" + toString(parts_count_in_partition) + "). Merges are processing significantly slower than inserts.", ErrorCodes::TOO_MANY_PARTS);
    }

    const size_t max_k = settings->parts_to_throw_insert - settings->parts_to_delay_insert; /// always > 0
    const size_t k = 1 + parts_count_in_partition - settings->parts_to_delay_insert; /// from 1 to max_k
    const double delay_milliseconds = ::pow(settings->max_delay_to_insert * 1000, static_cast<double>(k) / max_k);

    ProfileEvents::increment(ProfileEvents::DelayedInserts);
    ProfileEvents::increment(ProfileEvents::DelayedInsertsMilliseconds, delay_milliseconds);

    CurrentMetrics::Increment metric_increment(CurrentMetrics::DelayedInserts);

    LOG_INFO(log, "Delaying inserting block by "
        << std::fixed << std::setprecision(4) << delay_milliseconds << " ms. because there are " << parts_count_in_partition << " parts");

    if (until)
        until->tryWait(delay_milliseconds);
    else
        std::this_thread::sleep_for(std::chrono::milliseconds(static_cast<size_t>(delay_milliseconds)));
}

void MergeTreeData::throwInsertIfNeeded() const
{
    const auto settings = getSettings();
    const size_t parts_count_in_total = getPartsCount();
    if (parts_count_in_total >= settings->max_parts_in_total)
    {
        ProfileEvents::increment(ProfileEvents::RejectedInserts);
        throw Exception("Too many parts (" + toString(parts_count_in_total) + ") in all partitions in total. This indicates wrong choice of partition key. The threshold can be modified with 'max_parts_in_total' setting in <merge_tree> element in config.xml or with per-table setting.", ErrorCodes::TOO_MANY_PARTS);
    }

    const size_t parts_count_in_partition = getMaxPartsCountForPartition();

    if (parts_count_in_partition >= settings->parts_to_throw_insert)
    {
        ProfileEvents::increment(ProfileEvents::RejectedInserts);
        throw Exception("Too many parts (" + toString(parts_count_in_partition) + "). Merges are processing significantly slower than inserts.", ErrorCodes::TOO_MANY_PARTS);
    }
}

MergeTreeData::DataPartPtr MergeTreeData::getActiveContainingPart(
    const MergeTreePartInfo & part_info, MergeTreeData::DataPartState state, DataPartsLock & /*lock*/) const
{
    auto current_state_parts_range = getDataPartsStateRange(state);

    /// The part can be covered only by the previous or the next one in data_parts.
    auto it = data_parts_by_state_and_info.lower_bound(DataPartStateAndInfo{state, part_info});

    if (it != current_state_parts_range.end())
    {
        if ((*it)->info == part_info)
            return *it;
        if ((*it)->info.contains(part_info))
            return *it;
    }

    if (it != current_state_parts_range.begin())
    {
        --it;
        if ((*it)->info.contains(part_info))
            return *it;
    }

    return nullptr;
}

void MergeTreeData::swapActivePart(MergeTreeData::DataPartPtr part_copy)
{
    auto lock = lockParts();
    for (auto original_active_part : getDataPartsStateRange(DataPartState::Committed)) // NOLINT (copy is intended)
    {
        if (part_copy->name == original_active_part->name)
        {
            auto active_part_it = data_parts_by_info.find(original_active_part->info);
            if (active_part_it == data_parts_by_info.end())
                throw Exception("Cannot swap part '" + part_copy->name + "', no such active part.", ErrorCodes::NO_SUCH_DATA_PART);

            modifyPartState(original_active_part, DataPartState::DeleteOnDestroy);
            data_parts_indexes.erase(active_part_it);

            auto part_it = data_parts_indexes.insert(part_copy).first;
            modifyPartState(part_it, DataPartState::Committed);

            auto disk = original_active_part->disk;
            String marker_path = original_active_part->getFullRelativePath() + DELETE_ON_DESTROY_MARKER_PATH;
            try
            {
                disk->createFile(marker_path);
            }
            catch (Poco::Exception & e)
            {
                LOG_ERROR(log, e.what() << " (while creating DeleteOnDestroy marker: " + backQuote(fullPath(disk, marker_path)) + ")");
            }
            return;
        }
    }
    throw Exception("Cannot swap part '" + part_copy->name + "', no such active part.", ErrorCodes::NO_SUCH_DATA_PART);
}


MergeTreeData::DataPartPtr MergeTreeData::getActiveContainingPart(const MergeTreePartInfo & part_info) const
{
    auto lock = lockParts();
    return getActiveContainingPart(part_info, DataPartState::Committed, lock);
}

MergeTreeData::DataPartPtr MergeTreeData::getActiveContainingPart(const String & part_name) const
{
    auto part_info = MergeTreePartInfo::fromPartName(part_name, format_version);
    return getActiveContainingPart(part_info);
}

MergeTreeData::DataPartsVector MergeTreeData::getDataPartsVectorInPartition(MergeTreeData::DataPartState state, const String & partition_id)
{
    DataPartStateAndPartitionID state_with_partition{state, partition_id};

    auto lock = lockParts();
    return DataPartsVector(
        data_parts_by_state_and_info.lower_bound(state_with_partition),
        data_parts_by_state_and_info.upper_bound(state_with_partition));
}


MergeTreeData::DataPartPtr MergeTreeData::getPartIfExists(const MergeTreePartInfo & part_info, const MergeTreeData::DataPartStates & valid_states)
{
    auto lock = lockParts();

    auto it = data_parts_by_info.find(part_info);
    if (it == data_parts_by_info.end())
        return nullptr;

    for (auto state : valid_states)
    {
        if ((*it)->state == state)
            return *it;
    }

    return nullptr;
}

MergeTreeData::DataPartPtr MergeTreeData::getPartIfExists(const String & part_name, const MergeTreeData::DataPartStates & valid_states)
{
    return getPartIfExists(MergeTreePartInfo::fromPartName(part_name, format_version), valid_states);
}


static void loadPartAndFixMetadataImpl(MergeTreeData::MutableDataPartPtr part)
{
    auto disk = part->disk;
    String full_part_path = part->getFullRelativePath();

    /// Earlier the list of  columns was written incorrectly. Delete it and re-create.
    /// But in compact parts we can't get list of columns without this file.
    if (isWidePart(part))
        disk->removeIfExists(full_part_path + "columns.txt");

    part->loadColumnsChecksumsIndexes(false, true);
    part->modification_time = disk->getLastModified(full_part_path).epochTime();

    /// If the checksums file is not present, calculate the checksums and write them to disk.
    /// Check the data while we are at it.
    if (part->checksums.empty())
    {
        part->checksums = checkDataPart(part, false);
        {
            auto out = disk->writeFile(full_part_path + "checksums.txt.tmp", 4096);
            part->checksums.write(*out);
        }

        disk->moveFile(full_part_path + "checksums.txt.tmp", full_part_path + "checksums.txt");
    }
}

MergeTreeData::MutableDataPartPtr MergeTreeData::loadPartAndFixMetadata(const DiskPtr & disk, const String & relative_path)
{
    MutableDataPartPtr part = createPart(Poco::Path(relative_path).getFileName(), disk, relative_path);
    loadPartAndFixMetadataImpl(part);
    return part;
}


void MergeTreeData::calculateColumnSizesImpl()
{
    column_sizes.clear();

    /// Take into account only committed parts
    auto committed_parts_range = getDataPartsStateRange(DataPartState::Committed);
    for (const auto & part : committed_parts_range)
        addPartContributionToColumnSizes(part);
}

void MergeTreeData::addPartContributionToColumnSizes(const DataPartPtr & part)
{
    std::shared_lock<std::shared_mutex> lock(part->columns_lock);

    for (const auto & column : part->getColumns())
    {
        ColumnSize & total_column_size = column_sizes[column.name];
        ColumnSize part_column_size = part->getColumnSize(column.name, *column.type);
        total_column_size.add(part_column_size);
    }
}

void MergeTreeData::removePartContributionToColumnSizes(const DataPartPtr & part)
{
    std::shared_lock<std::shared_mutex> lock(part->columns_lock);

    for (const auto & column : part->getColumns())
    {
        ColumnSize & total_column_size = column_sizes[column.name];
        ColumnSize part_column_size = part->getColumnSize(column.name, *column.type);

        auto log_subtract = [&](size_t & from, size_t value, const char * field)
        {
            if (value > from)
                LOG_ERROR(log, "Possibly incorrect column size subtraction: "
                    << from << " - " << value << " = " << from - value
                    << ", column: " << column.name << ", field: " << field);

            from -= value;
        };

        log_subtract(total_column_size.data_compressed, part_column_size.data_compressed, ".data_compressed");
        log_subtract(total_column_size.data_uncompressed, part_column_size.data_uncompressed, ".data_uncompressed");
        log_subtract(total_column_size.marks, part_column_size.marks, ".marks");
    }
}


void MergeTreeData::freezePartition(const ASTPtr & partition_ast, const String & with_name, const Context & context, TableStructureReadLockHolder &)
{
    std::optional<String> prefix;
    String partition_id;

    if (format_version < MERGE_TREE_DATA_MIN_FORMAT_VERSION_WITH_CUSTOM_PARTITIONING)
    {
        /// Month-partitioning specific - partition value can represent a prefix of the partition to freeze.
        if (const auto * partition_lit = partition_ast->as<ASTPartition &>().value->as<ASTLiteral>())
            prefix = partition_lit->value.getType() == Field::Types::UInt64
                ? toString(partition_lit->value.get<UInt64>())
                : partition_lit->value.safeGet<String>();
        else
            partition_id = getPartitionIDFromQuery(partition_ast, context);
    }
    else
        partition_id = getPartitionIDFromQuery(partition_ast, context);

    if (prefix)
        LOG_DEBUG(log, "Freezing parts with prefix " + *prefix);
    else
        LOG_DEBUG(log, "Freezing parts with partition ID " + partition_id);


    freezePartitionsByMatcher(
        [&prefix, &partition_id](const DataPartPtr & part)
        {
            if (prefix)
                return startsWith(part->info.partition_id, *prefix);
            else
                return part->info.partition_id == partition_id;
        },
        with_name,
        context);
}


void MergeTreeData::movePartitionToDisk(const ASTPtr & partition, const String & name, bool moving_part, const Context & context)
{
    String partition_id;

    if (moving_part)
        partition_id = partition->as<ASTLiteral &>().value.safeGet<String>();
    else
        partition_id = getPartitionIDFromQuery(partition, context);

    DataPartsVector parts;
    if (moving_part)
    {
        auto part_info = MergeTreePartInfo::fromPartName(partition_id, format_version);
        parts.push_back(getActiveContainingPart(part_info));
        if (!parts.back() || parts.back()->name != part_info.getPartName())
            throw Exception("Part " + partition_id + " is not exists or not active", ErrorCodes::NO_SUCH_DATA_PART);
    }
    else
        parts = getDataPartsVectorInPartition(MergeTreeDataPartState::Committed, partition_id);

    auto disk = getStoragePolicy()->getDiskByName(name);
    if (!disk)
        throw Exception("Disk " + name + " does not exists on policy " + getStoragePolicy()->getName(), ErrorCodes::UNKNOWN_DISK);

    parts.erase(std::remove_if(parts.begin(), parts.end(), [&](auto part_ptr)
        {
            return part_ptr->disk->getName() == disk->getName();
        }), parts.end());

    if (parts.empty())
        throw Exception("Nothing to move", ErrorCodes::NO_SUCH_DATA_PART);

    if (parts.empty())
    {
        String no_parts_to_move_message;
        if (moving_part)
            no_parts_to_move_message = "Part '" + partition_id + "' is already on disk '" + disk->getName() + "'";
        else
            no_parts_to_move_message = "All parts of partition '" + partition_id + "' are already on disk '" + disk->getName() + "'";

        throw Exception(no_parts_to_move_message, ErrorCodes::UNKNOWN_DISK);
    }

    if (!movePartsToSpace(parts, std::static_pointer_cast<Space>(disk)))
        throw Exception("Cannot move parts because moves are manually disabled", ErrorCodes::ABORTED);
}


void MergeTreeData::movePartitionToVolume(const ASTPtr & partition, const String & name, bool moving_part, const Context & context)
{
    String partition_id;

    if (moving_part)
        partition_id = partition->as<ASTLiteral &>().value.safeGet<String>();
    else
        partition_id = getPartitionIDFromQuery(partition, context);

    DataPartsVector parts;
    if (moving_part)
    {
        auto part_info = MergeTreePartInfo::fromPartName(partition_id, format_version);
        parts.emplace_back(getActiveContainingPart(part_info));
        if (!parts.back() || parts.back()->name != part_info.getPartName())
            throw Exception("Part " + partition_id + " is not exists or not active", ErrorCodes::NO_SUCH_DATA_PART);
    }
    else
        parts = getDataPartsVectorInPartition(MergeTreeDataPartState::Committed, partition_id);

    auto volume = getStoragePolicy()->getVolumeByName(name);
    if (!volume)
        throw Exception("Volume " + name + " does not exists on policy " + getStoragePolicy()->getName(), ErrorCodes::UNKNOWN_DISK);

    if (parts.empty())
        throw Exception("Nothing to move", ErrorCodes::NO_SUCH_DATA_PART);

    parts.erase(std::remove_if(parts.begin(), parts.end(), [&](auto part_ptr)
        {
            for (const auto & disk : volume->disks)
            {
                if (part_ptr->disk->getName() == disk->getName())
                {
                    return true;
                }
            }
            return false;
        }), parts.end());

    if (parts.empty())
    {
        String no_parts_to_move_message;
        if (moving_part)
            no_parts_to_move_message = "Part '" + partition_id + "' is already on volume '" + volume->getName() + "'";
        else
            no_parts_to_move_message = "All parts of partition '" + partition_id + "' are already on volume '" + volume->getName() + "'";

        throw Exception(no_parts_to_move_message, ErrorCodes::UNKNOWN_DISK);
    }

    if (!movePartsToSpace(parts, std::static_pointer_cast<Space>(volume)))
        throw Exception("Cannot move parts because moves are manually disabled", ErrorCodes::ABORTED);
}


String MergeTreeData::getPartitionIDFromQuery(const ASTPtr & ast, const Context & context)
{
    const auto & partition_ast = ast->as<ASTPartition &>();

    if (!partition_ast.value)
        return partition_ast.id;

    if (format_version < MERGE_TREE_DATA_MIN_FORMAT_VERSION_WITH_CUSTOM_PARTITIONING)
    {
        /// Month-partitioning specific - partition ID can be passed in the partition value.
        const auto * partition_lit = partition_ast.value->as<ASTLiteral>();
        if (partition_lit && partition_lit->value.getType() == Field::Types::String)
        {
            String partition_id = partition_lit->value.get<String>();
            if (partition_id.size() != 6 || !std::all_of(partition_id.begin(), partition_id.end(), isNumericASCII))
                throw Exception(
                    "Invalid partition format: " + partition_id + ". Partition should consist of 6 digits: YYYYMM",
                    ErrorCodes::INVALID_PARTITION_VALUE);
            return partition_id;
        }
    }

    /// Re-parse partition key fields using the information about expected field types.

    size_t fields_count = partition_key_sample.columns();
    if (partition_ast.fields_count != fields_count)
        throw Exception(
            "Wrong number of fields in the partition expression: " + toString(partition_ast.fields_count) +
            ", must be: " + toString(fields_count),
            ErrorCodes::INVALID_PARTITION_VALUE);

    const FormatSettings format_settings;
    Row partition_row(fields_count);

    if (fields_count)
    {
        ReadBufferFromMemory left_paren_buf("(", 1);
        ReadBufferFromMemory fields_buf(partition_ast.fields_str.data(), partition_ast.fields_str.size());
        ReadBufferFromMemory right_paren_buf(")", 1);
        ConcatReadBuffer buf({&left_paren_buf, &fields_buf, &right_paren_buf});

        auto input_stream = FormatFactory::instance().getInput("Values", buf, partition_key_sample, context, context.getSettingsRef().max_block_size);

        auto block = input_stream->read();
        if (!block || !block.rows())
            throw Exception(
                "Could not parse partition value: `" + partition_ast.fields_str + "`",
                ErrorCodes::INVALID_PARTITION_VALUE);

        for (size_t i = 0; i < fields_count; ++i)
            block.getByPosition(i).column->get(0, partition_row[i]);
    }

    MergeTreePartition partition(std::move(partition_row));
    String partition_id = partition.getID(*this);

    {
        auto data_parts_lock = lockParts();
        DataPartPtr existing_part_in_partition = getAnyPartInPartition(partition_id, data_parts_lock);
        if (existing_part_in_partition && existing_part_in_partition->partition.value != partition.value)
        {
            WriteBufferFromOwnString buf;
            writeCString("Parsed partition value: ", buf);
            partition.serializeText(*this, buf, format_settings);
            writeCString(" doesn't match partition value for an existing part with the same partition ID: ", buf);
            writeString(existing_part_in_partition->name, buf);
            throw Exception(buf.str(), ErrorCodes::INVALID_PARTITION_VALUE);
        }
    }

    return partition_id;
}

MergeTreeData::DataPartsVector MergeTreeData::getDataPartsVector(const DataPartStates & affordable_states, DataPartStateVector * out_states) const
{
    DataPartsVector res;
    DataPartsVector buf;
    {
        auto lock = lockParts();

        for (auto state : affordable_states)
        {
            std::swap(buf, res);
            res.clear();

            auto range = getDataPartsStateRange(state);
            std::merge(range.begin(), range.end(), buf.begin(), buf.end(), std::back_inserter(res), LessDataPart());
        }

        if (out_states != nullptr)
        {
            out_states->resize(res.size());
            for (size_t i = 0; i < res.size(); ++i)
                (*out_states)[i] = res[i]->state;
        }
    }

    return res;
}

MergeTreeData::DataPartsVector MergeTreeData::getAllDataPartsVector(MergeTreeData::DataPartStateVector * out_states) const
{
    DataPartsVector res;
    {
        auto lock = lockParts();
        res.assign(data_parts_by_info.begin(), data_parts_by_info.end());

        if (out_states != nullptr)
        {
            out_states->resize(res.size());
            for (size_t i = 0; i < res.size(); ++i)
                (*out_states)[i] = res[i]->state;
        }
    }

    return res;
}

std::vector<DetachedPartInfo>
MergeTreeData::getDetachedParts() const
{
    std::vector<DetachedPartInfo> res;

    for (const auto & [path, disk] : getRelativeDataPathsWithDisks())
    {
        for (auto it = disk->iterateDirectory(path + "detached"); it->isValid(); it->next())
        {
            res.emplace_back();
            auto & part = res.back();

            DetachedPartInfo::tryParseDetachedPartName(it->name(), part, format_version);
            part.disk = disk->getName();
        }
    }
    return res;
}

void MergeTreeData::validateDetachedPartName(const String & name) const
{
    if (name.find('/') != std::string::npos || name == "." || name == "..")
        throw DB::Exception("Invalid part name '" + name + "'", ErrorCodes::INCORRECT_FILE_NAME);

    auto full_path = getFullRelativePathForPart(name, "detached/");

    if (!full_path)
        throw DB::Exception("Detached part \"" + name + "\" not found" , ErrorCodes::BAD_DATA_PART_NAME);

    if (startsWith(name, "attaching_") || startsWith(name, "deleting_"))
        throw DB::Exception("Cannot drop part " + name + ": "
                            "most likely it is used by another DROP or ATTACH query.",
                            ErrorCodes::BAD_DATA_PART_NAME);
}

void MergeTreeData::dropDetached(const ASTPtr & partition, bool part, const Context & context)
{
    PartsTemporaryRename renamed_parts(*this, "detached/");

    if (part)
    {
        String part_name = partition->as<ASTLiteral &>().value.safeGet<String>();
        validateDetachedPartName(part_name);
        renamed_parts.addPart(part_name, "deleting_" + part_name);
    }
    else
    {
        String partition_id = getPartitionIDFromQuery(partition, context);
        DetachedPartsInfo detached_parts = getDetachedParts();
        for (const auto & part_info : detached_parts)
            if (part_info.valid_name && part_info.partition_id == partition_id
                && part_info.prefix != "attaching" && part_info.prefix != "deleting")
                renamed_parts.addPart(part_info.dir_name, "deleting_" + part_info.dir_name);
    }

    LOG_DEBUG(log, "Will drop " << renamed_parts.old_and_new_names.size() << " detached parts.");

    renamed_parts.tryRenameAll();

    for (auto & [old_name, new_name] : renamed_parts.old_and_new_names)
    {
        const auto & [path, disk] = renamed_parts.old_part_name_to_path_and_disk[old_name];
        disk->removeRecursive(path + "detached/" + new_name + "/");
        LOG_DEBUG(log, "Dropped detached part " << old_name);
        old_name.clear();
    }
}

MergeTreeData::MutableDataPartsVector MergeTreeData::tryLoadPartsToAttach(const ASTPtr & partition, bool attach_part,
        const Context & context, PartsTemporaryRename & renamed_parts)
{
    String source_dir = "detached/";

    std::map<String, DiskPtr> name_to_disk;
    /// Let's compose a list of parts that should be added.
    if (attach_part)
    {
        String part_id = partition->as<ASTLiteral &>().value.safeGet<String>();
        validateDetachedPartName(part_id);
        renamed_parts.addPart(part_id, "attaching_" + part_id);
        if (MergeTreePartInfo::tryParsePartName(part_id, nullptr, format_version))
            name_to_disk[part_id] = getDiskForPart(part_id, source_dir);
    }
    else
    {
        String partition_id = getPartitionIDFromQuery(partition, context);
        LOG_DEBUG(log, "Looking for parts for partition " << partition_id << " in " << source_dir);
        ActiveDataPartSet active_parts(format_version);

        const auto disks = getStoragePolicy()->getDisks();
        for (auto & disk : disks)
        {
            for (auto it = disk->iterateDirectory(relative_data_path + source_dir); it->isValid(); it->next())
            {
                const String & name = it->name();
                MergeTreePartInfo part_info;
                // TODO what if name contains "_tryN" suffix?
                /// Parts with prefix in name (e.g. attaching_1_3_3_0, deleting_1_3_3_0) will be ignored
                if (!MergeTreePartInfo::tryParsePartName(name, &part_info, format_version)
                    || part_info.partition_id != partition_id)
                {
                    continue;
                }
                LOG_DEBUG(log, "Found part " << name);
                active_parts.add(name);
                name_to_disk[name] = disk;
            }
        }
        LOG_DEBUG(log, active_parts.size() << " of them are active");
        /// Inactive parts rename so they can not be attached in case of repeated ATTACH.
        for (const auto & [name, disk] : name_to_disk)
        {
            String containing_part = active_parts.getContainingPart(name);
            if (!containing_part.empty() && containing_part != name)
            {
                // TODO maybe use PartsTemporaryRename here?
                disk->moveDirectory(relative_data_path + source_dir + name, relative_data_path + source_dir + "inactive_" + name);
            }
            else
                renamed_parts.addPart(name, "attaching_" + name);
        }
    }


    /// Try to rename all parts before attaching to prevent race with DROP DETACHED and another ATTACH.
    renamed_parts.tryRenameAll();

    /// Synchronously check that added parts exist and are not broken. We will write checksums.txt if it does not exist.
    LOG_DEBUG(log, "Checking parts");
    MutableDataPartsVector loaded_parts;
    loaded_parts.reserve(renamed_parts.old_and_new_names.size());
    for (const auto & part_names : renamed_parts.old_and_new_names)
    {
        LOG_DEBUG(log, "Checking part " << part_names.second);
        MutableDataPartPtr part = createPart(part_names.first, name_to_disk[part_names.first], source_dir + part_names.second);
        loadPartAndFixMetadataImpl(part);
        loaded_parts.push_back(part);
    }

    return loaded_parts;
}

namespace
{

inline ReservationPtr checkAndReturnReservation(UInt64 expected_size, ReservationPtr reservation)
{
    if (reservation)
        return reservation;

    throw Exception("Cannot reserve " + formatReadableSizeWithBinarySuffix(expected_size) + ", not enough space",
                    ErrorCodes::NOT_ENOUGH_SPACE);
}

}

ReservationPtr MergeTreeData::reserveSpace(UInt64 expected_size) const
{
    expected_size = std::max(RESERVATION_MIN_ESTIMATION_SIZE, expected_size);
    auto reservation = getStoragePolicy()->reserve(expected_size);
    return checkAndReturnReservation(expected_size, std::move(reservation));
}

ReservationPtr MergeTreeData::reserveSpace(UInt64 expected_size, SpacePtr space)
{
    expected_size = std::max(RESERVATION_MIN_ESTIMATION_SIZE, expected_size);
    auto reservation = tryReserveSpace(expected_size, space);
    return checkAndReturnReservation(expected_size, std::move(reservation));
}

ReservationPtr MergeTreeData::tryReserveSpace(UInt64 expected_size, SpacePtr space)
{
    expected_size = std::max(RESERVATION_MIN_ESTIMATION_SIZE, expected_size);
    return space->reserve(expected_size);
}

ReservationPtr MergeTreeData::reserveSpacePreferringTTLRules(UInt64 expected_size,
        const IMergeTreeDataPart::TTLInfos & ttl_infos,
        time_t time_of_move,
        size_t min_volume_index) const
{
    expected_size = std::max(RESERVATION_MIN_ESTIMATION_SIZE, expected_size);

    ReservationPtr reservation = tryReserveSpacePreferringTTLRules(expected_size, ttl_infos, time_of_move, min_volume_index);

    return checkAndReturnReservation(expected_size, std::move(reservation));
}

ReservationPtr MergeTreeData::tryReserveSpacePreferringTTLRules(UInt64 expected_size,
        const IMergeTreeDataPart::TTLInfos & ttl_infos,
        time_t time_of_move,
        size_t min_volume_index) const
{
    expected_size = std::max(RESERVATION_MIN_ESTIMATION_SIZE, expected_size);

    ReservationPtr reservation;

    auto ttl_entry = selectTTLEntryForTTLInfos(ttl_infos, time_of_move);
    if (ttl_entry)
    {
        SpacePtr destination_ptr = ttl_entry->getDestination(getStoragePolicy());
        if (!destination_ptr)
        {
            if (ttl_entry->destination_type == PartDestinationType::VOLUME)
                LOG_WARNING(log, "Would like to reserve space on volume '"
                        << ttl_entry->destination_name << "' by TTL rule of table '"
                        << log_name << "' but volume was not found");
            else if (ttl_entry->destination_type == PartDestinationType::DISK)
                LOG_WARNING(log, "Would like to reserve space on disk '"
                        << ttl_entry->destination_name << "' by TTL rule of table '"
                        << log_name << "' but disk was not found");
        }
        else
        {
            reservation = destination_ptr->reserve(expected_size);
            if (reservation)
                return reservation;
            else
                if (ttl_entry->destination_type == PartDestinationType::VOLUME)
                    LOG_WARNING(log, "Would like to reserve space on volume '"
                            << ttl_entry->destination_name << "' by TTL rule of table '"
                            << log_name << "' but there is not enough space");
                else if (ttl_entry->destination_type == PartDestinationType::DISK)
                    LOG_WARNING(log, "Would like to reserve space on disk '"
                            << ttl_entry->destination_name << "' by TTL rule of table '"
                            << log_name << "' but there is not enough space");
        }
    }

    reservation = getStoragePolicy()->reserve(expected_size, min_volume_index);

    return reservation;
}

SpacePtr MergeTreeData::TTLEntry::getDestination(StoragePolicyPtr policy) const
{
    if (destination_type == PartDestinationType::VOLUME)
        return policy->getVolumeByName(destination_name);
    else if (destination_type == PartDestinationType::DISK)
        return policy->getDiskByName(destination_name);
    else
        return {};
}

bool MergeTreeData::TTLEntry::isPartInDestination(StoragePolicyPtr policy, const IMergeTreeDataPart & part) const
{
    if (destination_type == PartDestinationType::VOLUME)
    {
        for (const auto & disk : policy->getVolumeByName(destination_name)->disks)
            if (disk->getName() == part.disk->getName())
                return true;
    }
    else if (destination_type == PartDestinationType::DISK)
        return policy->getDiskByName(destination_name)->getName() == part.disk->getName();
    return false;
}

std::optional<MergeTreeData::TTLEntry> MergeTreeData::selectTTLEntryForTTLInfos(
        const IMergeTreeDataPart::TTLInfos & ttl_infos,
        time_t time_of_move) const
{
    time_t max_max_ttl = 0;
    std::vector<DB::MergeTreeData::TTLEntry>::const_iterator best_entry_it;

    auto lock = std::lock_guard(move_ttl_entries_mutex);
    for (auto ttl_entry_it = move_ttl_entries.begin(); ttl_entry_it != move_ttl_entries.end(); ++ttl_entry_it)
    {
        auto ttl_info_it = ttl_infos.moves_ttl.find(ttl_entry_it->result_column);
        /// Prefer TTL rule which went into action last.
        if (ttl_info_it != ttl_infos.moves_ttl.end()
                && ttl_info_it->second.max <= time_of_move
                && max_max_ttl <= ttl_info_it->second.max)
        {
            best_entry_it = ttl_entry_it;
            max_max_ttl = ttl_info_it->second.max;
        }
    }

    return max_max_ttl ? *best_entry_it : std::optional<MergeTreeData::TTLEntry>();
}

MergeTreeData::DataParts MergeTreeData::getDataParts(const DataPartStates & affordable_states) const
{
    DataParts res;
    {
        auto lock = lockParts();
        for (auto state : affordable_states)
        {
            auto range = getDataPartsStateRange(state);
            res.insert(range.begin(), range.end());
        }
    }
    return res;
}

MergeTreeData::DataParts MergeTreeData::getDataParts() const
{
    return getDataParts({DataPartState::Committed});
}

MergeTreeData::DataPartsVector MergeTreeData::getDataPartsVector() const
{
    return getDataPartsVector({DataPartState::Committed});
}

MergeTreeData::DataPartPtr MergeTreeData::getAnyPartInPartition(
    const String & partition_id, DataPartsLock & /*data_parts_lock*/)
{
    auto it = data_parts_by_state_and_info.lower_bound(DataPartStateAndPartitionID{DataPartState::Committed, partition_id});

    if (it != data_parts_by_state_and_info.end() && (*it)->state == DataPartState::Committed && (*it)->info.partition_id == partition_id)
        return *it;

    return nullptr;
}

void MergeTreeData::Transaction::rollback()
{
    if (!isEmpty())
    {
        std::stringstream ss;
        ss << " Removing parts:";
        for (const auto & part : precommitted_parts)
            ss << " " << part->relative_path;
        ss << ".";
        LOG_DEBUG(data.log, "Undoing transaction." << ss.str());

        data.removePartsFromWorkingSet(
            DataPartsVector(precommitted_parts.begin(), precommitted_parts.end()),
            /* clear_without_timeout = */ true);
    }

    clear();
}

MergeTreeData::DataPartsVector MergeTreeData::Transaction::commit(MergeTreeData::DataPartsLock * acquired_parts_lock)
{
    DataPartsVector total_covered_parts;

    if (!isEmpty())
    {
        auto parts_lock = acquired_parts_lock ? MergeTreeData::DataPartsLock() : data.lockParts();
        auto owing_parts_lock = acquired_parts_lock ? acquired_parts_lock : &parts_lock;

        auto current_time = time(nullptr);
        for (const DataPartPtr & part : precommitted_parts)
        {
            DataPartPtr covering_part;
            DataPartsVector covered_parts = data.getActivePartsToReplace(part->info, part->name, covering_part, *owing_parts_lock);
            if (covering_part)
            {
                LOG_WARNING(data.log, "Tried to commit obsolete part " << part->name
                    << " covered by " << covering_part->getNameWithState());

                part->remove_time.store(0, std::memory_order_relaxed); /// The part will be removed without waiting for old_parts_lifetime seconds.
                data.modifyPartState(part, DataPartState::Outdated);
            }
            else
            {
                total_covered_parts.insert(total_covered_parts.end(), covered_parts.begin(), covered_parts.end());
                for (const DataPartPtr & covered_part : covered_parts)
                {
                    covered_part->remove_time.store(current_time, std::memory_order_relaxed);
                    data.modifyPartState(covered_part, DataPartState::Outdated);
                    data.removePartContributionToColumnSizes(covered_part);
                }

                data.modifyPartState(part, DataPartState::Committed);
                data.addPartContributionToColumnSizes(part);
            }
        }
    }

    clear();

    return total_covered_parts;
}

bool MergeTreeData::isPrimaryOrMinMaxKeyColumnPossiblyWrappedInFunctions(const ASTPtr & node) const
{
    const String column_name = node->getColumnName();

    for (const auto & name : primary_key_columns)
        if (column_name == name)
            return true;

    for (const auto & name : minmax_idx_columns)
        if (column_name == name)
            return true;

    if (const auto * func = node->as<ASTFunction>())
        if (func->arguments->children.size() == 1)
            return isPrimaryOrMinMaxKeyColumnPossiblyWrappedInFunctions(func->arguments->children.front());

    return false;
}

bool MergeTreeData::mayBenefitFromIndexForIn(const ASTPtr & left_in_operand, const Context &) const
{
    /// Make sure that the left side of the IN operator contain part of the key.
    /// If there is a tuple on the left side of the IN operator, at least one item of the tuple
    ///  must be part of the key (probably wrapped by a chain of some acceptable functions).
    const auto * left_in_operand_tuple = left_in_operand->as<ASTFunction>();
    if (left_in_operand_tuple && left_in_operand_tuple->name == "tuple")
    {
        for (const auto & item : left_in_operand_tuple->arguments->children)
        {
            if (isPrimaryOrMinMaxKeyColumnPossiblyWrappedInFunctions(item))
                return true;
            for (const auto & index : skip_indices)
                if (index->mayBenefitFromIndexForIn(item))
                    return true;
        }
        /// The tuple itself may be part of the primary key, so check that as a last resort.
        return isPrimaryOrMinMaxKeyColumnPossiblyWrappedInFunctions(left_in_operand);
    }
    else
    {
        for (const auto & index : skip_indices)
            if (index->mayBenefitFromIndexForIn(left_in_operand))
                return true;

        return isPrimaryOrMinMaxKeyColumnPossiblyWrappedInFunctions(left_in_operand);
    }
}

MergeTreeData & MergeTreeData::checkStructureAndGetMergeTreeData(IStorage * source_table) const
{
    MergeTreeData * src_data = dynamic_cast<MergeTreeData *>(source_table);
    if (!src_data)
        throw Exception("Table " + source_table->getStorageID().getNameForLogs() +
                        " supports attachPartitionFrom only for MergeTree family of table engines."
                        " Got " + source_table->getName(), ErrorCodes::NOT_IMPLEMENTED);

    if (getColumns().getAllPhysical().sizeOfDifference(src_data->getColumns().getAllPhysical()))
        throw Exception("Tables have different structure", ErrorCodes::INCOMPATIBLE_COLUMNS);

    auto query_to_string = [] (const ASTPtr & ast)
    {
        return ast ? queryToString(ast) : "";
    };

    if (query_to_string(order_by_ast) != query_to_string(src_data->order_by_ast))
        throw Exception("Tables have different ordering", ErrorCodes::BAD_ARGUMENTS);

    if (query_to_string(partition_by_ast) != query_to_string(src_data->partition_by_ast))
        throw Exception("Tables have different partition key", ErrorCodes::BAD_ARGUMENTS);

    if (format_version != src_data->format_version)
        throw Exception("Tables have different format_version", ErrorCodes::BAD_ARGUMENTS);

    return *src_data;
}

MergeTreeData & MergeTreeData::checkStructureAndGetMergeTreeData(const StoragePtr & source_table) const
{
    return checkStructureAndGetMergeTreeData(source_table.get());
}

MergeTreeData::MutableDataPartPtr MergeTreeData::cloneAndLoadDataPartOnSameDisk(const MergeTreeData::DataPartPtr & src_part,
                                                                                const String & tmp_part_prefix,
                                                                                const MergeTreePartInfo & dst_part_info)
{
    /// Check that the storage policy contains the disk where the src_part is located.
    bool does_storage_policy_allow_same_disk = false;
    for (const DiskPtr & disk : getStoragePolicy()->getDisks())
    {
        if (disk->getName() == src_part->disk->getName())
        {
            does_storage_policy_allow_same_disk = true;
            break;
        }
    }
    if (!does_storage_policy_allow_same_disk)
        throw Exception(
            "Could not clone and load part " + quoteString(src_part->getFullPath()) + " because disk does not belong to storage policy", ErrorCodes::LOGICAL_ERROR);

    String dst_part_name = src_part->getNewName(dst_part_info);
    String tmp_dst_part_name = tmp_part_prefix + dst_part_name;

    auto reservation = reserveSpace(src_part->bytes_on_disk, src_part->disk);
    auto disk = reservation->getDisk();
    String src_part_path = src_part->getFullRelativePath();
    String dst_part_path = relative_data_path + tmp_dst_part_name;

    if (disk->exists(dst_part_path))
        throw Exception("Part in " + fullPath(disk, dst_part_path) + " already exists", ErrorCodes::DIRECTORY_ALREADY_EXISTS);

    LOG_DEBUG(log, "Cloning part " << fullPath(disk, src_part_path) << " to " << fullPath(disk, dst_part_path));
    localBackup(disk, src_part_path, dst_part_path);

    auto dst_data_part = createPart(dst_part_name, dst_part_info, reservation->getDisk(), tmp_dst_part_name);

    dst_data_part->is_temp = true;

    dst_data_part->loadColumnsChecksumsIndexes(require_part_metadata, true);
    dst_data_part->modification_time = disk->getLastModified(dst_part_path).epochTime();
    return dst_data_part;
}

String MergeTreeData::getFullPathOnDisk(const DiskPtr & disk) const
{
    return disk->getPath() + relative_data_path;
}


DiskPtr MergeTreeData::getDiskForPart(const String & part_name, const String & additional_path) const
{
    const auto disks = getStoragePolicy()->getDisks();

    for (const DiskPtr & disk : disks)
        for (auto it = disk->iterateDirectory(relative_data_path + additional_path); it->isValid(); it->next())
            if (it->name() == part_name)
                return disk;

    return nullptr;
}


std::optional<String> MergeTreeData::getFullRelativePathForPart(const String & part_name, const String & additional_path) const
{
    auto disk = getDiskForPart(part_name, additional_path);
    if (disk)
        return relative_data_path + additional_path;
    return {};
}

Strings MergeTreeData::getDataPaths() const
{
    Strings res;
    auto disks = getStoragePolicy()->getDisks();
    for (const auto & disk : disks)
        res.push_back(getFullPathOnDisk(disk));
    return res;
}

MergeTreeData::PathsWithDisks MergeTreeData::getRelativeDataPathsWithDisks() const
{
    PathsWithDisks res;
    auto disks = getStoragePolicy()->getDisks();
    for (const auto & disk : disks)
        res.emplace_back(relative_data_path, disk);
    return res;
}

void MergeTreeData::freezePartitionsByMatcher(MatcherFn matcher, const String & with_name, const Context & context)
{
    String clickhouse_path = Poco::Path(context.getPath()).makeAbsolute().toString();
    String default_shadow_path = clickhouse_path + "shadow/";
    Poco::File(default_shadow_path).createDirectories();
    auto increment = Increment(default_shadow_path + "increment.txt").get(true);

    const String shadow_path = "shadow/";

    /// Acquire a snapshot of active data parts to prevent removing while doing backup.
    const auto data_parts = getDataParts();

    size_t parts_processed = 0;
    for (const auto & part : data_parts)
    {
        if (!matcher(part))
            continue;

        part->disk->createDirectories(shadow_path);

        String backup_path = shadow_path
            + (!with_name.empty()
                ? escapeForFileName(with_name)
                : toString(increment))
            + "/";

        LOG_DEBUG(log, "Freezing part " << part->name << " snapshot will be placed at " + backup_path);

        String backup_part_path = backup_path + relative_data_path + part->relative_path;
        localBackup(part->disk, part->getFullRelativePath(), backup_part_path);
        part->is_frozen.store(true, std::memory_order_relaxed);
        ++parts_processed;
    }

    LOG_DEBUG(log, "Freezed " << parts_processed << " parts");
}

bool MergeTreeData::canReplacePartition(const DataPartPtr & src_part) const
{
    const auto settings = getSettings();

    if (!settings->enable_mixed_granularity_parts || settings->index_granularity_bytes == 0)
    {
        if (!canUseAdaptiveGranularity() && src_part->index_granularity_info.is_adaptive)
            return false;
        if (canUseAdaptiveGranularity() && !src_part->index_granularity_info.is_adaptive)
            return false;
    }
    return true;
}

void MergeTreeData::writePartLog(
    PartLogElement::Type type,
    const ExecutionStatus & execution_status,
    UInt64 elapsed_ns,
    const String & new_part_name,
    const DataPartPtr & result_part,
    const DataPartsVector & source_parts,
    const MergeListEntry * merge_entry)
try
{
    auto table_id = getStorageID();
    auto part_log = global_context.getPartLog(table_id.database_name);
    if (!part_log)
        return;

    PartLogElement part_log_elem;

    part_log_elem.event_type = type;

    part_log_elem.error = static_cast<UInt16>(execution_status.code);
    part_log_elem.exception = execution_status.message;

    part_log_elem.event_time = time(nullptr);
    /// TODO: Stop stopwatch in outer code to exclude ZK timings and so on
    part_log_elem.duration_ms = elapsed_ns / 1000000;

    part_log_elem.database_name = table_id.database_name;
    part_log_elem.table_name = table_id.table_name;
    part_log_elem.partition_id = MergeTreePartInfo::fromPartName(new_part_name, format_version).partition_id;
    part_log_elem.part_name = new_part_name;

    if (result_part)
    {
        part_log_elem.path_on_disk = result_part->getFullPath();
        part_log_elem.bytes_compressed_on_disk = result_part->bytes_on_disk;
        part_log_elem.rows = result_part->rows_count;
    }

    part_log_elem.source_part_names.reserve(source_parts.size());
    for (const auto & source_part : source_parts)
        part_log_elem.source_part_names.push_back(source_part->name);

    if (merge_entry)
    {
        part_log_elem.rows_read = (*merge_entry)->rows_read;
        part_log_elem.bytes_read_uncompressed = (*merge_entry)->bytes_read_uncompressed;

        part_log_elem.rows = (*merge_entry)->rows_written;
        part_log_elem.bytes_uncompressed = (*merge_entry)->bytes_written_uncompressed;
        part_log_elem.peak_memory_usage = (*merge_entry)->memory_tracker.getPeak();
    }

    part_log->add(part_log_elem);
}
catch (...)
{
    tryLogCurrentException(log, __PRETTY_FUNCTION__);
}

MergeTreeData::CurrentlyMovingPartsTagger::CurrentlyMovingPartsTagger(MergeTreeMovingParts && moving_parts_, MergeTreeData & data_)
    : parts_to_move(std::move(moving_parts_)), data(data_)
{
    for (const auto & moving_part : parts_to_move)
        if (!data.currently_moving_parts.emplace(moving_part.part).second)
            throw Exception("Cannot move part '" + moving_part.part->name + "'. It's already moving.", ErrorCodes::LOGICAL_ERROR);
}

MergeTreeData::CurrentlyMovingPartsTagger::~CurrentlyMovingPartsTagger()
{
    std::lock_guard lock(data.moving_parts_mutex);
    for (const auto & moving_part : parts_to_move)
    {
        /// Something went completely wrong
        if (!data.currently_moving_parts.count(moving_part.part))
            std::terminate();
        data.currently_moving_parts.erase(moving_part.part);
    }
}

bool MergeTreeData::selectPartsAndMove()
{
    if (parts_mover.moves_blocker.isCancelled())
        return false;

    auto moving_tagger = selectPartsForMove();
    if (moving_tagger.parts_to_move.empty())
        return false;

    return moveParts(std::move(moving_tagger));
}

bool MergeTreeData::areBackgroundMovesNeeded() const
{
    auto policy = getStoragePolicy();

    if (policy->getVolumes().size() > 1)
        return true;

    return policy->getVolumes().size() == 1 && policy->getVolumes()[0]->disks.size() > 1 && !move_ttl_entries.empty();
}

bool MergeTreeData::movePartsToSpace(const DataPartsVector & parts, SpacePtr space)
{
    if (parts_mover.moves_blocker.isCancelled())
        return false;

    auto moving_tagger = checkPartsForMove(parts, space);
    if (moving_tagger.parts_to_move.empty())
        return false;

    return moveParts(std::move(moving_tagger));
}

MergeTreeData::CurrentlyMovingPartsTagger MergeTreeData::selectPartsForMove()
{
    MergeTreeMovingParts parts_to_move;

    auto can_move = [this](const DataPartPtr & part, String * reason) -> bool
    {
        if (partIsAssignedToBackgroundOperation(part))
        {
            *reason = "part already assigned to background operation.";
            return false;
        }
        if (currently_moving_parts.count(part))
        {
            *reason = "part is already moving.";
            return false;
        }

        return true;
    };

    std::lock_guard moving_lock(moving_parts_mutex);

    parts_mover.selectPartsForMove(parts_to_move, can_move, moving_lock);
    return CurrentlyMovingPartsTagger(std::move(parts_to_move), *this);
}

MergeTreeData::CurrentlyMovingPartsTagger MergeTreeData::checkPartsForMove(const DataPartsVector & parts, SpacePtr space)
{
    std::lock_guard moving_lock(moving_parts_mutex);

    MergeTreeMovingParts parts_to_move;
    for (const auto & part : parts)
    {
        auto reservation = space->reserve(part->bytes_on_disk);
        if (!reservation)
            throw Exception("Move is not possible. Not enough space on '" + space->getName() + "'", ErrorCodes::NOT_ENOUGH_SPACE);

        auto reserved_disk = reservation->getDisk();

        if (reserved_disk->exists(relative_data_path + part->name))
            throw Exception(
                "Move is not possible: " + fullPath(reserved_disk, relative_data_path + part->name) + " already exists",
                ErrorCodes::DIRECTORY_ALREADY_EXISTS);

        if (currently_moving_parts.count(part) || partIsAssignedToBackgroundOperation(part))
            throw Exception(
                "Cannot move part '" + part->name + "' because it's participating in background process",
                ErrorCodes::PART_IS_TEMPORARILY_LOCKED);

        parts_to_move.emplace_back(part, std::move(reservation));
    }
    return CurrentlyMovingPartsTagger(std::move(parts_to_move), *this);
}

bool MergeTreeData::moveParts(CurrentlyMovingPartsTagger && moving_tagger)
{
    LOG_INFO(log, "Got " << moving_tagger.parts_to_move.size() << " parts to move.");

    for (const auto & moving_part : moving_tagger.parts_to_move)
    {
        Stopwatch stopwatch;
        DataPartPtr cloned_part;

        auto write_part_log = [&](const ExecutionStatus & execution_status)
        {
            writePartLog(
                PartLogElement::Type::MOVE_PART,
                execution_status,
                stopwatch.elapsed(),
                moving_part.part->name,
                cloned_part,
                {moving_part.part},
                nullptr);
        };

        try
        {
            cloned_part = parts_mover.clonePart(moving_part);
            parts_mover.swapClonedPart(cloned_part);
            write_part_log({});
        }
        catch (...)
        {
            write_part_log(ExecutionStatus::fromCurrentException());
            if (cloned_part)
                cloned_part->remove();

            throw;
        }
    }
    return true;
}

ColumnDependencies MergeTreeData::getColumnDependencies(const NameSet & updated_columns) const
{
    if (updated_columns.empty())
        return {};

    ColumnDependencies res;

    NameSet indices_columns;
    NameSet required_ttl_columns;
    NameSet updated_ttl_columns;

    auto add_dependent_columns = [&updated_columns](const auto & expression, auto & to_set)
    {
        auto requiered_columns = expression->getRequiredColumns();
        for (const auto & dependency : requiered_columns)
        {
            if (updated_columns.count(dependency))
            {
                to_set.insert(requiered_columns.begin(), requiered_columns.end());
                return true;
            }
        }

        return false;
    };

    for (const auto & index : skip_indices)
        add_dependent_columns(index->expr, indices_columns);

    if (hasRowsTTL())
    {
        if (add_dependent_columns(rows_ttl_entry.expression, required_ttl_columns))
        {
            /// Filter all columns, if rows TTL expression have to be recalculated.
            for (const auto & column : getColumns().getAllPhysical())
                updated_ttl_columns.insert(column.name);
        }
    }

    for (const auto & [name, entry] : column_ttl_entries_by_name)
    {
        if (add_dependent_columns(entry.expression, required_ttl_columns))
            updated_ttl_columns.insert(name);
    }

    for (const auto & entry : move_ttl_entries)
        add_dependent_columns(entry.expression, required_ttl_columns);

    for (const auto & column : indices_columns)
        res.emplace(column, ColumnDependency::SKIP_INDEX);
    for (const auto & column : required_ttl_columns)
        res.emplace(column, ColumnDependency::TTL_EXPRESSION);
    for (const auto & column : updated_ttl_columns)
        res.emplace(column, ColumnDependency::TTL_TARGET);

    return res;
}

bool MergeTreeData::canUsePolymorphicParts(const MergeTreeSettings & settings, String * out_reason)
{
    if (!canUseAdaptiveGranularity())
    {
        if ((settings.min_rows_for_wide_part != 0 || settings.min_bytes_for_wide_part != 0) && out_reason)
        {
            std::ostringstream message;
            message << "Table can't create parts with adaptive granularity, but settings min_rows_for_wide_part = "
                    << settings.min_rows_for_wide_part << ", min_bytes_for_wide_part = " << settings.min_bytes_for_wide_part
                    << ". Parts with non-adaptive granularity can be stored only in Wide (default) format.";
            *out_reason = message.str();
        }

        return false;
    }

    return true;
}

}<|MERGE_RESOLUTION|>--- conflicted
+++ resolved
@@ -1316,13 +1316,8 @@
 
     for (const auto & disk : disks)
     {
-<<<<<<< HEAD
-        auto new_table_path_parent = Poco::Path(new_table_path).makeParent().toString();
+        auto new_table_path_parent = parentPath(new_table_path);
         disk->createDirectories(new_table_path_parent);
-=======
-        auto new_table_path_parent = parentPath(new_table_path);
-        disk->createDirectory(new_table_path_parent);
->>>>>>> 0fa45c38
         disk->moveDirectory(relative_data_path, new_table_path);
     }
 
