--- conflicted
+++ resolved
@@ -2674,7 +2674,42 @@
     return res;
 }
 
-<<<<<<< HEAD
+std::vector<DetachedPartInfo>
+MergeTreeData::getDetachedParts() const
+{
+    std::vector<DetachedPartInfo> res;
+
+    for (const String & path : getDataPaths())
+    {
+        for (Poco::DirectoryIterator it(path + "detached");
+            it != Poco::DirectoryIterator(); ++it)
+        {
+            auto dir_name = it.name();
+
+            res.emplace_back();
+            auto &part = res.back();
+
+            /// First, try to parse as <part_name>.
+            if (MergeTreePartInfo::tryParsePartName(dir_name, &part, format_version))
+                continue;
+
+            /// Next, as <prefix>_<partname>. Use entire name as prefix if it fails.
+            part.prefix = dir_name;
+            const auto first_separator = dir_name.find_first_of('_');
+            if (first_separator == String::npos)
+                continue;
+
+            const auto part_name = dir_name.substr(first_separator + 1,
+                                                   dir_name.size() - first_separator - 1);
+            if (!MergeTreePartInfo::tryParsePartName(part_name, &part, format_version))
+                continue;
+
+            part.prefix = dir_name.substr(0, first_separator);
+        }
+    }
+    return res;
+}
+
 DiskSpaceMonitor::ReservationPtr MergeTreeData::reserveSpaceForPart(UInt64 expected_size)
 {
     constexpr UInt64 RESERVATION_MIN_ESTIMATION_SIZE = 1u * 1024u * 1024u; ///@TODO_IGR ASK Is it OK?
@@ -2689,39 +2724,6 @@
 
     throw Exception("Not enough free disk space to reserve: " + formatReadableSizeWithBinarySuffix(expected_size) + " requested",
                     ErrorCodes::NOT_ENOUGH_SPACE);
-=======
-std::vector<DetachedPartInfo>
-MergeTreeData::getDetachedParts() const
-{
-    std::vector<DetachedPartInfo> res;
-
-    for (Poco::DirectoryIterator it(full_path + "detached");
-        it != Poco::DirectoryIterator(); ++it)
-    {
-        auto dir_name = it.name();
-
-        res.emplace_back();
-        auto & part = res.back();
-
-        /// First, try to parse as <part_name>.
-        if (MergeTreePartInfo::tryParsePartName(dir_name, &part, format_version))
-            continue;
-
-        /// Next, as <prefix>_<partname>. Use entire name as prefix if it fails.
-        part.prefix = dir_name;
-        const auto first_separator = dir_name.find_first_of('_');
-        if (first_separator == String::npos)
-            continue;
-
-        const auto part_name = dir_name.substr(first_separator + 1,
-            dir_name.size() - first_separator - 1);
-        if (!MergeTreePartInfo::tryParsePartName(part_name, &part, format_version))
-           continue;
-
-        part.prefix = dir_name.substr(0, first_separator);
-    }
-    return res;
->>>>>>> 00a1ac64
 }
 
 MergeTreeData::DataParts MergeTreeData::getDataParts(const DataPartStates & affordable_states) const
