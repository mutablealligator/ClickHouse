--- conflicted
+++ resolved
@@ -3912,8 +3912,6 @@
     return true;
 }
 
-<<<<<<< HEAD
-
 ColumnDependencies MergeTreeData::getColumnDependencies(const NameSet & updated_columns) const
 {
     if (updated_columns.empty())
@@ -3970,7 +3968,8 @@
         res.emplace(column, ColumnDependency::TTL_TARGET);
 
     return res;
-=======
+}
+
 bool MergeTreeData::canUsePolymorphicParts(const MergeTreeSettings & settings, String * out_reason)
 {
     if (!canUseAdaptiveGranularity())
@@ -3988,7 +3987,6 @@
     }
 
     return true;
->>>>>>> c647da3c
 }
 
 }