--- conflicted
+++ resolved
@@ -369,21 +369,12 @@
                 parts_queue.erase(selected);
             }
         }
-<<<<<<< HEAD
-        catch (...)
-        {
-            tryLogCurrentException(log, __PRETTY_FUNCTION__);
-            wakeup_event.tryWait(PART_CHECK_ERROR_SLEEP_MS);
-        }
-    }
-=======
->>>>>>> f811da7e
 
         task_handle->schedule();
     }
     catch (...)
     {
-        tryLogCurrentException(__PRETTY_FUNCTION__);
+        tryLogCurrentException(log, __PRETTY_FUNCTION__);
         task_handle->scheduleAfter(PART_CHECK_ERROR_SLEEP_MS);
     }
 }
