--- conflicted
+++ resolved
@@ -69,15 +69,9 @@
         const String & table_name_,
         const String & database_name_,
         const ColumnsDescription & columns_,
-<<<<<<< HEAD
-        std::optional<std::reference_wrapper<const DictionaryStructure>> dictionary_structure_,
-        const String & dictionary_name_,
-        bool attach_);
-=======
         const Context & context,
         bool attach,
         const String & dictionary_name_);
->>>>>>> 1f95bf18
 };
 
 }