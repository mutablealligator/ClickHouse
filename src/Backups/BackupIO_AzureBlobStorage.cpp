#include <Backups/BackupIO_AzureBlobStorage.h>

#if USE_AZURE_BLOB_STORAGE
#include <Common/quoteString.h>
#include <Common/threadPoolCallbackRunner.h>
#include <Interpreters/Context.h>
#include <IO/SharedThreadPools.h>
#include <IO/HTTPHeaderEntries.h>
#include <Disks/IO/ReadBufferFromAzureBlobStorage.h>
#include <Disks/IO/WriteBufferFromAzureBlobStorage.h>
#include <IO/AzureBlobStorage/copyAzureBlobStorageFile.h>
#include <Disks/IDisk.h>
#include <Disks/DiskType.h>

#include <Poco/Util/AbstractConfiguration.h>

#include <filesystem>


namespace fs = std::filesystem;

namespace DB
{
namespace ErrorCodes
{
    extern const int AZURE_BLOB_STORAGE_ERROR;
    extern const int LOGICAL_ERROR;
}

BackupReaderAzureBlobStorage::BackupReaderAzureBlobStorage(
    const StorageAzureBlobConfiguration & configuration_,
    const ReadSettings & read_settings_,
    const WriteSettings & write_settings_,
    const ContextPtr & context_)
    : BackupReaderDefault(read_settings_, write_settings_, getLogger("BackupReaderAzureBlobStorage"))
    , data_source_description{DataSourceType::ObjectStorage, ObjectStorageType::Azure, MetadataStorageType::None, configuration_.container, false, false}
    , configuration(configuration_)
{
    auto client_ptr = configuration.createClient(/* is_read_only */ false);
    object_storage = std::make_unique<AzureObjectStorage>("BackupReaderAzureBlobStorage",
                                                          std::move(client_ptr),
                                                          configuration.createSettings(context_),
                                                          configuration_.container);
    client = object_storage->getAzureBlobStorageClient();
    settings = object_storage->getSettings();
}

BackupReaderAzureBlobStorage::~BackupReaderAzureBlobStorage() = default;

bool BackupReaderAzureBlobStorage::fileExists(const String & file_name)
{
    String key;
    if (startsWith(file_name, "."))
    {
        key= configuration.blob_path + file_name;
    }
    else
    {
        key = file_name;
    }
    return object_storage->exists(StoredObject(key));
}

UInt64 BackupReaderAzureBlobStorage::getFileSize(const String & file_name)
{
    String key;
    if (startsWith(file_name, "."))
    {
        key= configuration.blob_path + file_name;
    }
    else
    {
        key = file_name;
    }
    ObjectMetadata object_metadata = object_storage->getObjectMetadata(key);
    return object_metadata.size_bytes;
}

std::unique_ptr<SeekableReadBuffer> BackupReaderAzureBlobStorage::readFile(const String & file_name)
{
    String key;
    if (startsWith(file_name, "."))
    {
        key= configuration.blob_path + file_name;
    }
    else
    {
        key = file_name;
    }
    return std::make_unique<ReadBufferFromAzureBlobStorage>(
        client, key, read_settings, settings->max_single_read_retries,
        settings->max_single_download_retries);
}

void BackupReaderAzureBlobStorage::copyFileToDisk(const String & path_in_backup, size_t file_size, bool encrypted_in_backup,
                                    DiskPtr destination_disk, const String & destination_path, WriteMode write_mode)
{
    auto destination_data_source_description = destination_disk->getDataSourceDescription();
    if ((destination_data_source_description.type == DataSourceType::ObjectStorage)
        && (destination_data_source_description.object_storage_type == ObjectStorageType::Azure)
        && (destination_data_source_description.is_encrypted == encrypted_in_backup))
    {
        LOG_TRACE(log, "Copying {} from AzureBlobStorage to disk {}", path_in_backup, destination_disk->getName());
        auto write_blob_function = [&](const Strings & blob_path, WriteMode mode, const std::optional<ObjectAttributes> &) -> size_t
        {
            /// Object storage always uses mode `Rewrite` because it simulates append using metadata and different files.
            if (blob_path.size() != 2 || mode != WriteMode::Rewrite)
                throw Exception(ErrorCodes::LOGICAL_ERROR,
                                "Blob writing function called with unexpected blob_path.size={} or mode={}",
                                blob_path.size(), mode);

            copyAzureBlobStorageFile(
                client,
                destination_disk->getObjectStorage()->getAzureBlobStorageClient(),
                configuration.container,
                fs::path(configuration.blob_path) / path_in_backup,
                0,
                file_size,
                /* dest_container */ blob_path[1],
                /* dest_path */ blob_path[0],
                settings,
                read_settings,
                threadPoolCallbackRunner<void>(getBackupsIOThreadPool().get(), "BackupRDAzure"),
                /* for_disk_azure_blob_storage= */ true);

            return file_size;
        };

        destination_disk->writeFileUsingBlobWritingFunction(destination_path, write_mode, write_blob_function);
        return; /// copied!
    }

    /// Fallback to copy through buffers.
    BackupReaderDefault::copyFileToDisk(path_in_backup, file_size, encrypted_in_backup, destination_disk, destination_path, write_mode);
}


BackupWriterAzureBlobStorage::BackupWriterAzureBlobStorage(
    const StorageAzureBlobConfiguration & configuration_,
    const ReadSettings & read_settings_,
    const WriteSettings & write_settings_,
    const ContextPtr & context_,
    bool attempt_to_create_container)
    : BackupWriterDefault(read_settings_, write_settings_, getLogger("BackupWriterAzureBlobStorage"))
    , data_source_description{DataSourceType::ObjectStorage, ObjectStorageType::Azure, MetadataStorageType::None, configuration_.container, false, false}
    , configuration(configuration_)
{
<<<<<<< HEAD
    auto client_ptr = configuration.createClient(/* is_read_only */ false);
=======
    auto client_ptr = StorageAzureBlob::createClient(configuration, /* is_read_only */ false, attempt_to_create_container);
>>>>>>> d4063e37
    object_storage = std::make_unique<AzureObjectStorage>("BackupWriterAzureBlobStorage",
                                                          std::move(client_ptr),
                                                          configuration.createSettings(context_),
                                                          configuration.container);
    client = object_storage->getAzureBlobStorageClient();
    settings = object_storage->getSettings();
}

void BackupWriterAzureBlobStorage::copyFileFromDisk(
    const String & path_in_backup,
    DiskPtr src_disk,
    const String & src_path,
    bool copy_encrypted,
    UInt64 start_pos,
    UInt64 length)
{
    /// Use the native copy as a more optimal way to copy a file from AzureBlobStorage to AzureBlobStorage if it's possible.
    auto source_data_source_description = src_disk->getDataSourceDescription();
    if (source_data_source_description.sameKind(data_source_description) && (source_data_source_description.is_encrypted == copy_encrypted))
    {
        /// getBlobPath() can return more than 3 elements if the file is stored as multiple objects in AzureBlobStorage container.
        /// In this case we can't use the native copy.
        if (auto blob_path = src_disk->getBlobPath(src_path); blob_path.size() == 2)
        {
            LOG_TRACE(log, "Copying file {} from disk {} to AzureBlobStorag", src_path, src_disk->getName());
            copyAzureBlobStorageFile(
                src_disk->getObjectStorage()->getAzureBlobStorageClient(),
                client,
                /* src_container */ blob_path[1],
                /* src_path */ blob_path[0],
                start_pos,
                length,
                configuration.container,
                fs::path(configuration.blob_path) / path_in_backup,
                settings,
                read_settings,
                threadPoolCallbackRunner<void>(getBackupsIOThreadPool().get(), "BackupWRAzure"));
            return; /// copied!
        }
    }

    /// Fallback to copy through buffers.
    BackupWriterDefault::copyFileFromDisk(path_in_backup, src_disk, src_path, copy_encrypted, start_pos, length);
}

void BackupWriterAzureBlobStorage::copyFile(const String & destination, const String & source, size_t size)
{
    LOG_TRACE(log, "Copying file inside backup from {} to {} ", source, destination);
    copyAzureBlobStorageFile(
       client,
       client,
       configuration.container,
       fs::path(source),
       0,
       size,
       /* dest_container */ configuration.container,
       /* dest_path */ destination,
       settings,
       read_settings,
       threadPoolCallbackRunner<void>(getBackupsIOThreadPool().get(), "BackupWRAzure"),
       /* for_disk_azure_blob_storage= */ true);
}

void BackupWriterAzureBlobStorage::copyDataToFile(
    const String & path_in_backup,
    const CreateReadBufferFunction & create_read_buffer,
    UInt64 start_pos,
    UInt64 length)
{
    copyDataToAzureBlobStorageFile(
        create_read_buffer, start_pos, length, client, configuration.container,
        path_in_backup, settings, threadPoolCallbackRunner<void>(getBackupsIOThreadPool().get(), "BackupWRAzure"));
}

BackupWriterAzureBlobStorage::~BackupWriterAzureBlobStorage() = default;

bool BackupWriterAzureBlobStorage::fileExists(const String & file_name)
{
    String key;
    if (startsWith(file_name, "."))
    {
        key= configuration.blob_path + file_name;
    }
    else
    {
        key = file_name;
    }
    return object_storage->exists(StoredObject(key));
}

UInt64 BackupWriterAzureBlobStorage::getFileSize(const String & file_name)
{
    String key;
    if (startsWith(file_name, "."))
    {
        key= configuration.blob_path + file_name;
    }
    else
    {
        key = file_name;
    }
    RelativePathsWithMetadata children;
    object_storage->listObjects(key,children,/*max_keys*/0);
    if (children.empty())
        throw Exception(ErrorCodes::AZURE_BLOB_STORAGE_ERROR, "Object must exist");
    return children[0]->metadata->size_bytes;
}

std::unique_ptr<ReadBuffer> BackupWriterAzureBlobStorage::readFile(const String & file_name, size_t /*expected_file_size*/)
{
    String key;
    if (startsWith(file_name, "."))
    {
        key= configuration.blob_path + file_name;
    }
    else
    {
        key = file_name;
    }

    return std::make_unique<ReadBufferFromAzureBlobStorage>(
        client, key, read_settings, settings->max_single_read_retries,
        settings->max_single_download_retries);
}

std::unique_ptr<WriteBuffer> BackupWriterAzureBlobStorage::writeFile(const String & file_name)
{
    String key;
    if (startsWith(file_name, "."))
    {
        key= configuration.blob_path + file_name;
    }
    else
    {
        key = file_name;
    }
    return std::make_unique<WriteBufferFromAzureBlobStorage>(
        client,
        key,
        DBMS_DEFAULT_BUFFER_SIZE,
        write_settings,
        settings);
}

void BackupWriterAzureBlobStorage::removeFile(const String & file_name)
{
    String key;
    if (startsWith(file_name, "."))
    {
        key= configuration.blob_path + file_name;
    }
    else
    {
        key = file_name;
    }
    StoredObject object(key);
    object_storage->removeObjectIfExists(object);
}

void BackupWriterAzureBlobStorage::removeFiles(const Strings & file_names)
{
    StoredObjects objects;
    for (const auto & file_name : file_names)
        objects.emplace_back(file_name);

    object_storage->removeObjectsIfExist(objects);

}

void BackupWriterAzureBlobStorage::removeFilesBatch(const Strings & file_names)
{
    StoredObjects objects;
    for (const auto & file_name : file_names)
        objects.emplace_back(file_name);

    object_storage->removeObjectsIfExist(objects);
}

}

#endif<|MERGE_RESOLUTION|>--- conflicted
+++ resolved
@@ -145,11 +145,7 @@
     , data_source_description{DataSourceType::ObjectStorage, ObjectStorageType::Azure, MetadataStorageType::None, configuration_.container, false, false}
     , configuration(configuration_)
 {
-<<<<<<< HEAD
-    auto client_ptr = configuration.createClient(/* is_read_only */ false);
-=======
-    auto client_ptr = StorageAzureBlob::createClient(configuration, /* is_read_only */ false, attempt_to_create_container);
->>>>>>> d4063e37
+    auto client_ptr = configuration.createClient(/* is_read_only */ false, attempt_to_create_container);
     object_storage = std::make_unique<AzureObjectStorage>("BackupWriterAzureBlobStorage",
                                                           std::move(client_ptr),
                                                           configuration.createSettings(context_),
