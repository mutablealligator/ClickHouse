--- conflicted
+++ resolved
@@ -594,13 +594,10 @@
     M(624, BAD_FILE_TYPE) \
     M(625, IO_SETUP_ERROR) \
     M(626, CANNOT_SKIP_UNKNOWN_FIELD) \
-<<<<<<< HEAD
-    M(627, SNAPPY_UNCOMPRESS_FAILED) \
-    M(628, SNAPPY_COMPRESS_FAILED) \
-    M(629, NO_HIVEMETASTORE) \
-=======
     M(627, BACKUP_ENGINE_NOT_FOUND) \
->>>>>>> e3650b86
+    M(650, SNAPPY_UNCOMPRESS_FAILED) \
+    M(651, SNAPPY_COMPRESS_FAILED) \
+    M(652, NO_HIVEMETASTORE) \
     \
     M(999, KEEPER_EXCEPTION) \
     M(1000, POCO_EXCEPTION) \
