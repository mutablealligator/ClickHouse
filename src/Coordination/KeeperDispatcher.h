--- conflicted
+++ resolved
@@ -86,43 +86,12 @@
     /// Counter for new session_id requests.
     std::atomic<int64_t> internal_session_id_counter{0};
 
-<<<<<<< HEAD
 #if USE_AWS_S3
     struct S3Configuration;
     mutable std::mutex snapshot_s3_client_mutex;
     std::shared_ptr<S3Configuration> snapshot_s3_client;
 #endif
 
-    /// A read request needs to have at least the log it was the last committed log on the leader
-    /// at the time the request was being made.
-    /// If the node is stale, we need to wait to commit that log before doing local read requests to achieve
-    /// linearizability.
-    std::unordered_map<KeeperServer::NodeInfo, KeeperStorage::RequestsForSessions> leader_waiters;
-    std::mutex leader_waiter_mutex;
-
-    /// We can be actively processing one type of requests (either read or write) from a single session.
-    /// If we receive a request of a type that is not currently being processed, we put it in the waiting queue.
-    /// Also, we want to process them in ariving order, so if we have a different type in the queue, we cannot process that request
-    /// but wait for all the previous requests to finish.
-    /// E.g. READ -> WRITE -> READ, the last READ will go to the waiting queue even though we are currently processing the first READ
-    /// because we have WRITE request before it that needs to be processed.
-    struct UnprocessedRequests
-    {
-        /// how many requests are currently in the active request queue
-        size_t unprocessed_num{0};
-        /// is_read currently being processed
-        bool is_read{false};
-        std::list<KeeperStorage::RequestForSession> request_queue;
-    };
-
-    // Called every time a batch of requests are processed.
-    void finalizeRequests(const KeeperStorage::RequestsForSessions & requests_for_sessions);
-
-    std::unordered_map<int64_t, UnprocessedRequests> unprocessed_requests_for_session;
-    std::mutex unprocessed_request_mutex;
-
-=======
->>>>>>> 802c0c85
     /// Thread put requests to raft
     void requestThread();
     /// Thread put responses for subscribed sessions
