#pragma once
#include <Core/Field.h>
#include <Core/MySQL/PacketsReplication.h>
#include <Core/MySQL/MySQLGtid.h>
#include <base/types.h>
#include <IO/ReadBuffer.h>
#include <IO/WriteBuffer.h>

#include <map>
#include <boost/dynamic_bitset.hpp>

/// Implementation of MySQL replication protocol.
/// Works only on little-endian architecture.

namespace DB
{

namespace MySQLReplication
{
    static const int EVENT_VERSION_V4 = 4;
    static const int EVENT_HEADER_LENGTH = 19;

    using Bitmap = boost::dynamic_bitset<>;

    inline UInt64 readBits(UInt64 val, UInt8 start, UInt8 size, UInt8 length)
    {
        UInt64 mask = 1;
        val = val >> (length - (start + size));
        return val & ((mask << size) - 1);
    }

    inline void readBigEndianStrict(ReadBuffer & payload, char * to, size_t n)
    {
        payload.readStrict(to, n);
        char *start = to, *end = to + n;
        std::reverse(start, end);
    }

    inline void readTimeFractionalPart(ReadBuffer & payload, UInt32 & factional, UInt16 meta)
    {
        switch (meta)
        {
            case 1:
            {
                readBigEndianStrict(payload, reinterpret_cast<char *>(&factional), 1);
                factional /= 10;
                break;
            }
            case 2:
            {
                readBigEndianStrict(payload, reinterpret_cast<char *>(&factional), 1);
                break;
            }
            case 3:
            {
                readBigEndianStrict(payload, reinterpret_cast<char *>(&factional), 2);
                factional /= 10;
                break;
            }
            case 4:
            {
                readBigEndianStrict(payload, reinterpret_cast<char *>(&factional), 2);
                break;
            }
            case 5:
            {
                readBigEndianStrict(payload, reinterpret_cast<char *>(&factional), 3);
                factional /= 10;
                break;
            }
            case 6:
            {
                readBigEndianStrict(payload, reinterpret_cast<char *>(&factional), 3);
                break;
            }
            default:
                break;
        }
    }

    inline void readBitmap(ReadBuffer & payload, Bitmap & bitmap, size_t bitmap_size)
    {
        String byte_buffer;
        byte_buffer.resize(bitmap_size);
        payload.readStrict(reinterpret_cast<char *>(byte_buffer.data()), bitmap_size);
        bitmap.resize(bitmap_size * 8, false);
        for (size_t i = 0; i < bitmap_size; ++i)
        {
            uint8_t tmp = byte_buffer[i];
            boost::dynamic_bitset<>::size_type bit = i * 8;
            if (tmp == 0)
                continue;
            if ((tmp & 0x01) != 0)
                bitmap.set(bit);
            if ((tmp & 0x02) != 0)
                bitmap.set(bit + 1);
            if ((tmp & 0x04) != 0)
                bitmap.set(bit + 2);
            if ((tmp & 0x08) != 0)
                bitmap.set(bit + 3);
            if ((tmp & 0x10) != 0)
                bitmap.set(bit + 4);
            if ((tmp & 0x20) != 0)
                bitmap.set(bit + 5);
            if ((tmp & 0x40) != 0)
                bitmap.set(bit + 6);
            if ((tmp & 0x80) != 0)
                bitmap.set(bit + 7);
        }
    }

    class EventBase;
    using BinlogEventPtr = std::shared_ptr<EventBase>;

    enum BinlogChecksumAlg
    {
        BINLOG_CHECKSUM_ALG_OFF = 0,
        BINLOG_CHECKSUM_ALG_CRC32 = 1,
        BINLOG_CHECKSUM_ALG_ENUM_END,
        BINLOG_CHECKSUM_ALG_UNDEF = 255
    };

    inline String to_string(BinlogChecksumAlg type)
    {
        switch (type)
        {
            case BINLOG_CHECKSUM_ALG_OFF:
                return "BINLOG_CHECKSUM_ALG_OFF";
            case BINLOG_CHECKSUM_ALG_CRC32:
                return "BINLOG_CHECKSUM_ALG_CRC32";
            case BINLOG_CHECKSUM_ALG_ENUM_END:
                return "BINLOG_CHECKSUM_ALG_ENUM_END";
            case BINLOG_CHECKSUM_ALG_UNDEF:
                return "BINLOG_CHECKSUM_ALG_UNDEF";
        }
        return std::string("Unknown checksum alg: ") + std::to_string(static_cast<int>(type));
    }

    /// http://dev.mysql.com/doc/internals/en/binlog-event-type.html
    enum EventType
    {
        UNKNOW_EVENT = 0,
        START_EVENT_V3 = 1,
        QUERY_EVENT = 2,
        STOP_EVENT = 3,
        ROTATE_EVENT = 4,
        INT_VAR_EVENT = 5,
        LOAD_EVENT = 6,
        SLAVE_EVENT = 7,
        CREATE_FILE_EVENT = 8,
        APPEND_BLOCK_EVENT = 9,
        EXEC_LOAD_EVENT = 10,
        DELETE_FILE_EVENT = 11,
        NEW_LOAD_EVENT = 12,
        RAND_EVENT = 13,
        USER_VAR_EVENT = 14,
        FORMAT_DESCRIPTION_EVENT = 15,
        XID_EVENT = 16,
        BEGIN_LOAD_QUERY_EVENT = 17,
        EXECUTE_LOAD_QUERY_EVENT = 18,
        TABLE_MAP_EVENT = 19,
        WRITE_ROWS_EVENT_V0 = 20,
        UPDATE_ROWS_EVENT_V0 = 21,
        DELETE_ROWS_EVENT_V0 = 22,
        WRITE_ROWS_EVENT_V1 = 23,
        UPDATE_ROWS_EVENT_V1 = 24,
        DELETE_ROWS_EVENT_V1 = 25,
        INCIDENT_EVENT = 26,
        HEARTBEAT_EVENT = 27,
        IGNORABLE_EVENT = 28,
        ROWS_QUERY_EVENT = 29,
        WRITE_ROWS_EVENT_V2 = 30,
        UPDATE_ROWS_EVENT_V2 = 31,
        DELETE_ROWS_EVENT_V2 = 32,
        GTID_EVENT = 33,
        ANONYMOUS_GTID_EVENT = 34,
        PREVIOUS_GTIDS_EVENT = 35,
        TRANSACTION_CONTEXT_EVENT = 36,
        VIEW_CHANGE_EVENT = 37,
        XA_PREPARE_LOG_EVENT = 38,

        /// MariaDB specific values. They start at 160.
        MARIA_ANNOTATE_ROWS_EVENT = 160,
        MARIA_BINLOG_CHECKPOINT_EVENT = 161,
        MARIA_GTID_EVENT = 162,
        MARIA_GTID_LIST_EVENT = 163,
        MARIA_START_ENCRYPTION_EVENT = 164,
    };

    inline String to_string(EventType type)
    {
        switch (type)
        {
            case START_EVENT_V3:
                return "StartEventV3";
            case QUERY_EVENT:
                return "QueryEvent";
            case STOP_EVENT:
                return "StopEvent";
            case ROTATE_EVENT:
                return "RotateEvent";
            case INT_VAR_EVENT:
                return "IntVarEvent";
            case LOAD_EVENT:
                return "LoadEvent";
            case SLAVE_EVENT:
                return "SlaveEvent";
            case CREATE_FILE_EVENT:
                return "CreateFileEvent";
            case APPEND_BLOCK_EVENT:
                return "AppendBlockEvent";
            case EXEC_LOAD_EVENT:
                return "ExecLoadEvent";
            case DELETE_FILE_EVENT:
                return "DeleteFileEvent";
            case NEW_LOAD_EVENT:
                return "NewLoadEvent";
            case RAND_EVENT:
                return "RandEvent";
            case USER_VAR_EVENT:
                return "UserVarEvent";
            case FORMAT_DESCRIPTION_EVENT:
                return "FormatDescriptionEvent";
            case XID_EVENT:
                return "XIDEvent";
            case BEGIN_LOAD_QUERY_EVENT:
                return "BeginLoadQueryEvent";
            case EXECUTE_LOAD_QUERY_EVENT:
                return "ExecuteLoadQueryEvent";
            case TABLE_MAP_EVENT:
                return "TableMapEvent";
            case WRITE_ROWS_EVENT_V0:
                return "WriteRowsEventV0";
            case UPDATE_ROWS_EVENT_V0:
                return "UpdateRowsEventV0";
            case DELETE_ROWS_EVENT_V0:
                return "DeleteRowsEventV0";
            case WRITE_ROWS_EVENT_V1:
                return "WriteRowsEventV1";
            case UPDATE_ROWS_EVENT_V1:
                return "UpdateRowsEventV1";
            case DELETE_ROWS_EVENT_V1:
                return "DeleteRowsEventV1";
            case INCIDENT_EVENT:
                return "IncidentEvent";
            case HEARTBEAT_EVENT:
                return "HeartbeatEvent";
            case IGNORABLE_EVENT:
                return "IgnorableEvent";
            case ROWS_QUERY_EVENT:
                return "RowsQueryEvent";
            case WRITE_ROWS_EVENT_V2:
                return "WriteRowsEventV2";
            case UPDATE_ROWS_EVENT_V2:
                return "UpdateRowsEventV2";
            case DELETE_ROWS_EVENT_V2:
                return "DeleteRowsEventV2";
            case GTID_EVENT:
                return "GTIDEvent";
            case ANONYMOUS_GTID_EVENT:
                return "AnonymousGTIDEvent";
            case PREVIOUS_GTIDS_EVENT:
                return "PreviousGTIDsEvent";
            case TRANSACTION_CONTEXT_EVENT:
                return "TransactionContextEvent";
            case VIEW_CHANGE_EVENT:
                return "ViewChangeEvent";
            case XA_PREPARE_LOG_EVENT:
                return "XAPrepareLogEvent";
            case MARIA_ANNOTATE_ROWS_EVENT:
                return "MariaAnnotateRowsEvent";
            case MARIA_BINLOG_CHECKPOINT_EVENT:
                return "MariaBinlogCheckpointEvent";
            case MARIA_GTID_EVENT:
                return "MariaGTIDEvent";
            case MARIA_GTID_LIST_EVENT:
                return "MariaGTIDListEvent";
            case MARIA_START_ENCRYPTION_EVENT:
                return "MariaStartEncryptionEvent";
            default:
                break;
        }
        return std::string("Unknown event: ") + std::to_string(static_cast<int>(type));
    }

    enum MySQLEventType
    {
        MYSQL_UNHANDLED_EVENT = 0,
        MYSQL_QUERY_EVENT = 1,
        MYSQL_WRITE_ROWS_EVENT = 2,
        MYSQL_UPDATE_ROWS_EVENT = 3,
        MYSQL_DELETE_ROWS_EVENT = 4,
    };

    class ReplicationError : public DB::Exception
    {
    public:
        using Exception::Exception;
    };

    class EventHeader
    {
    public:
        UInt32 timestamp;
        EventType type = UNKNOW_EVENT;
        UInt32 server_id;
        UInt32 event_size;
        UInt32 log_pos;
        UInt16 flags;

        EventHeader() : timestamp(0), server_id(0), event_size(0), log_pos(0), flags(0) { }
        void dump(WriteBuffer & out) const;
        void parse(ReadBuffer & payload);
    };

    class EventBase
    {
    public:
        EventHeader header;

        EventBase(EventHeader && header_) : header(std::move(header_)) {}

        virtual ~EventBase() = default;
        virtual void dump(WriteBuffer & out) const = 0;
        virtual void parseEvent(ReadBuffer & payload) { parseImpl(payload); }
        virtual MySQLEventType type() const { return MYSQL_UNHANDLED_EVENT; }

    protected:
        virtual void parseImpl(ReadBuffer & payload) = 0;
    };

    class FormatDescriptionEvent : public EventBase
    {
    public:
        FormatDescriptionEvent(EventHeader && header_)
            : EventBase(std::move(header_)), binlog_version(0), create_timestamp(0), event_header_length(0)
        {
        }

    protected:
        UInt16 binlog_version;
        String server_version;
        UInt32 create_timestamp;
        UInt8 event_header_length;
        String event_type_header_length;

        void dump(WriteBuffer & out) const override;
        void parseImpl(ReadBuffer & payload) override;

    private:
        std::vector<UInt8> post_header_lens;
    };

    class RotateEvent : public EventBase
    {
    public:
        UInt64 position;
        String next_binlog;

        RotateEvent(EventHeader && header_) : EventBase(std::move(header_)), position(0) {}
        void dump(WriteBuffer & out) const override;

    protected:
        void parseImpl(ReadBuffer & payload) override;
    };

    enum QueryType
    {
        QUERY_EVENT_DDL = 0,
        QUERY_EVENT_MULTI_TXN_FLAG = 1,
        QUERY_EVENT_XA = 2,
<<<<<<< HEAD
        QUERY_SAVEPOINT = 3
=======
        QUERY_SAVEPOINT = 3,
>>>>>>> a42daf50
    };

    class QueryEvent : public EventBase
    {
    public:
        UInt32 thread_id;
        UInt32 exec_time;
        UInt8 schema_len;
        UInt16 error_code;
        UInt16 status_len;
        String status;
        String schema;
        String query;
        QueryType typ = QUERY_EVENT_DDL;
        bool transaction_complete = true;

        QueryEvent(EventHeader && header_)
            : EventBase(std::move(header_)), thread_id(0), exec_time(0), schema_len(0), error_code(0), status_len(0)
        {
        }

        void dump(WriteBuffer & out) const override;
        MySQLEventType type() const override { return MYSQL_QUERY_EVENT; }

    protected:
        void parseImpl(ReadBuffer & payload) override;
    };

    class XIDEvent : public EventBase
    {
    public:
        XIDEvent(EventHeader && header_) : EventBase(std::move(header_)), xid(0) {}

    protected:
        UInt64 xid;

        void dump(WriteBuffer & out) const override;
        void parseImpl(ReadBuffer & payload) override;
    };

    class TableMapEventHeader
    {
        public:
            UInt64 table_id;
            UInt16 flags;
            UInt8 schema_len;
            String schema;
            UInt8 table_len;
            String table;

        TableMapEventHeader(): table_id(0), flags(0), schema_len(0), table_len(0) {}
        void parse(ReadBuffer & payload);
    };

    class TableMapEvent : public EventBase
    {
    public:
        UInt64 table_id;
        UInt16 flags;
        UInt8 schema_len;
        String schema;
        UInt8 table_len;
        String table;
        UInt32 column_count;
        std::vector<UInt8> column_type;
        std::vector<UInt16> column_meta;
        Bitmap null_bitmap;

        TableMapEvent(EventHeader && header_, const TableMapEventHeader & map_event_header) : EventBase(std::move(header_)), column_count(0)
        {
            table_id = map_event_header.table_id;
            flags = map_event_header.flags;
            schema_len = map_event_header.schema_len;
            schema = map_event_header.schema;
            table_len = map_event_header.table_len;
            table = map_event_header.table;
        }
        void dump(WriteBuffer & out) const override;

    protected:
        void parseImpl(ReadBuffer & payload) override;
        void parseMeta(String meta);
    };

    enum RowsEventFlags
    {
        ROWS_END_OF_STATEMENT = 1
    };

    class RowsEventHeader
    {
    public:
        EventType type;
        UInt64 table_id;
        UInt16 flags;

        RowsEventHeader(EventType type_) : type(type_), table_id(0), flags(0) {}
        void parse(ReadBuffer & payload);
    };

    class RowsEvent : public EventBase
    {
    public:
        UInt32 number_columns;
        String schema;
        String table;
        Row rows;

        RowsEvent(std::shared_ptr<TableMapEvent> table_map_, EventHeader && header_, const RowsEventHeader & rows_header)
            : EventBase(std::move(header_)), number_columns(0), table_map(table_map_)
        {
            table_id = rows_header.table_id;
            flags = rows_header.flags;
            schema = table_map->schema;
            table = table_map->table;
        }

        void dump(WriteBuffer & out) const override;

    protected:
        UInt64 table_id;
        UInt16 flags;
        Bitmap columns_present_bitmap1;
        Bitmap columns_present_bitmap2;

        void parseImpl(ReadBuffer & payload) override;
        void parseRow(ReadBuffer & payload, Bitmap & bitmap);

    private:
        std::shared_ptr<TableMapEvent> table_map;
    };

    class WriteRowsEvent : public RowsEvent
    {
    public:
        WriteRowsEvent(std::shared_ptr<TableMapEvent> table_map_, EventHeader && header_, const RowsEventHeader & rows_header)
            : RowsEvent(table_map_, std::move(header_), rows_header) {}
        MySQLEventType type() const override { return MYSQL_WRITE_ROWS_EVENT; }
    };

    class DeleteRowsEvent : public RowsEvent
    {
    public:
        DeleteRowsEvent(std::shared_ptr<TableMapEvent> table_map_, EventHeader && header_, const RowsEventHeader & rows_header)
            : RowsEvent(table_map_, std::move(header_), rows_header) {}
        MySQLEventType type() const override { return MYSQL_DELETE_ROWS_EVENT; }
    };

    class UpdateRowsEvent : public RowsEvent
    {
    public:
        UpdateRowsEvent(std::shared_ptr<TableMapEvent> table_map_, EventHeader && header_, const RowsEventHeader & rows_header)
            : RowsEvent(table_map_, std::move(header_), rows_header) {}
        MySQLEventType type() const override { return MYSQL_UPDATE_ROWS_EVENT; }
    };

    class GTIDEvent : public EventBase
    {
    public:
        UInt8 commit_flag;
        GTID gtid;

        GTIDEvent(EventHeader && header_) : EventBase(std::move(header_)), commit_flag(0) {}
        void dump(WriteBuffer & out) const override;

    protected:
        void parseImpl(ReadBuffer & payload) override;
    };

    class DryRunEvent : public EventBase
    {
    public:
        DryRunEvent(EventHeader && header_) : EventBase(std::move(header_)) {}
        void dump(WriteBuffer & out) const override;

    protected:
        void parseImpl(ReadBuffer & payload) override;
    };

    class Position
    {
    public:
        UInt64 binlog_pos;
        String binlog_name;
        GTIDSets gtid_sets;

        Position() : binlog_pos(0) { }
        void update(BinlogEventPtr event);
        void update(UInt64 binlog_pos_, const String & binlog_name_, const String & gtid_sets_);
        void dump(WriteBuffer & out) const;

    private:
        std::optional<GTID> pending_gtid;
    };

    class IFlavor : public MySQLProtocol::IMySQLReadPacket
    {
    public:
        virtual String getName() const = 0;
        virtual Position getPosition() const = 0;
        virtual BinlogEventPtr readOneEvent() = 0;
        virtual void setReplicateDatabase(String db) = 0;
        virtual void setGTIDSets(GTIDSets sets) = 0;
        virtual void setChecksumSignatureLength(size_t checksum_signature_length_) = 0;

        virtual ~IFlavor() override = default;
    };

    class MySQLFlavor : public IFlavor
    {
    public:
        void readPayloadImpl(ReadBuffer & payload) override;
        String getName() const override { return "MySQL"; }
        Position getPosition() const override { return position; }
        BinlogEventPtr readOneEvent() override { return event; }
        void setReplicateDatabase(String db) override { replicate_do_db = std::move(db); }
        void setReplicateTables(std::unordered_set<String> tables) { replicate_tables = std::move(tables); }
        void setGTIDSets(GTIDSets sets) override { position.gtid_sets = std::move(sets); }
        void setChecksumSignatureLength(size_t checksum_signature_length_) override { checksum_signature_length = checksum_signature_length_; }

    private:
        Position position;
        BinlogEventPtr event;
        String replicate_do_db;
        // only for filter data(Row Event), not include DDL Event
        std::unordered_set<String> replicate_tables;
        std::map<UInt64, std::shared_ptr<TableMapEvent> > table_maps;
        size_t checksum_signature_length = 4;

        bool doReplicate(UInt64 table_id);
        bool doReplicate(const String & db, const String & table_name);
    };
}

}<|MERGE_RESOLUTION|>--- conflicted
+++ resolved
@@ -369,11 +369,7 @@
         QUERY_EVENT_DDL = 0,
         QUERY_EVENT_MULTI_TXN_FLAG = 1,
         QUERY_EVENT_XA = 2,
-<<<<<<< HEAD
-        QUERY_SAVEPOINT = 3
-=======
         QUERY_SAVEPOINT = 3,
->>>>>>> a42daf50
     };
 
     class QueryEvent : public EventBase
