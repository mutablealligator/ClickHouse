--- conflicted
+++ resolved
@@ -81,17 +81,11 @@
                                             /// This is such an inverted logic, where server sends requests
                                             /// And client returns back response
             ProfileEvents = 14,             /// Packet with profile events from server.
-<<<<<<< HEAD
-            MergeTreeReadTaskRequest = 15,  /// Request from a MergeTree replica to a coordinator
-
-            SshChallenge = 16,              /// Return challenge for ssh signature signing
-            MAX = SshChallenge,
-=======
             MergeTreeAllRangesAnnounecement = 15,
             MergeTreeReadTaskRequest = 16,  /// Request from a MergeTree replica to a coordinator
             TimezoneUpdate = 17,            /// Receive server's (session-wide) default timezone
-            MAX = TimezoneUpdate,
->>>>>>> d475dc42
+            SshChallenge = 18,              /// Return challenge for ssh signature signing
+            MAX = SshChallenge,
 
         };
 
@@ -119,11 +113,8 @@
                 "ProfileEvents",
                 "MergeTreeAllRangesAnnounecement",
                 "MergeTreeReadTaskRequest",
-<<<<<<< HEAD
+                "TimezoneUpdate",
                 "SshChallenge",
-=======
-                "TimezoneUpdate",
->>>>>>> d475dc42
             };
             return packet <= MAX
                 ? data[packet]
