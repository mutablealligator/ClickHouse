#include "Settings.h"

#include <Core/SettingsChangesHistory.h>
#include <Poco/Util/AbstractConfiguration.h>
#include <Columns/ColumnArray.h>
#include <Columns/ColumnMap.h>
#include <Common/typeid_cast.h>
#include <cstring>

namespace DB
{

namespace ErrorCodes
{
    extern const int THERE_IS_NO_PROFILE;
    extern const int NO_ELEMENTS_IN_CONFIG;
    extern const int UNKNOWN_ELEMENT_IN_CONFIG;
}

IMPLEMENT_SETTINGS_TRAITS(SettingsTraits, LIST_OF_SETTINGS)

/** Set the settings from the profile (in the server configuration, many settings can be listed in one profile).
    * The profile can also be set using the `set` functions, like the `profile` setting.
    */
void Settings::setProfile(const String & profile_name, const Poco::Util::AbstractConfiguration & config)
{
    String elem = "profiles." + profile_name;

    if (!config.has(elem))
        throw Exception(ErrorCodes::THERE_IS_NO_PROFILE, "There is no profile '{}' in configuration file.", profile_name);

    Poco::Util::AbstractConfiguration::Keys config_keys;
    config.keys(elem, config_keys);

    for (const std::string & key : config_keys)
    {
        if (key == "constraints")
            continue;
        if (key == "profile" || key.starts_with("profile["))   /// Inheritance of profiles from the current one.
            setProfile(config.getString(elem + "." + key), config);
        else
            set(key, config.getString(elem + "." + key));
    }
}

void Settings::loadSettingsFromConfig(const String & path, const Poco::Util::AbstractConfiguration & config)
{
    if (!config.has(path))
        throw Exception(ErrorCodes::NO_ELEMENTS_IN_CONFIG, "There is no path '{}' in configuration file.", path);

    Poco::Util::AbstractConfiguration::Keys config_keys;
    config.keys(path, config_keys);

    for (const std::string & key : config_keys)
    {
        set(key, config.getString(path + "." + key));
    }
}

void Settings::dumpToMapColumn(IColumn * column, bool changed_only)
{
    /// Convert ptr and make simple check
    auto * column_map = column ? &typeid_cast<ColumnMap &>(*column) : nullptr;
    if (!column_map)
        return;

    auto & offsets = column_map->getNestedColumn().getOffsets();
    auto & tuple_column = column_map->getNestedData();
    auto & key_column = tuple_column.getColumn(0);
    auto & value_column = tuple_column.getColumn(1);

    size_t size = 0;
    for (const auto & setting : all(changed_only ? SKIP_UNCHANGED : SKIP_NONE))
    {
        auto name = setting.getName();
        key_column.insertData(name.data(), name.size());
        value_column.insert(setting.getValueString());
        size++;
    }

    offsets.push_back(offsets.back() + size);
}

<<<<<<< HEAD
void Settings::addProgramOptions(boost::program_options::options_description & options)
{
    const auto & settings_to_aliases = Settings::Traits::settingsToAliases();
    for (const auto & field : all())
    {
        std::string_view name = field.getName();
        addProgramOption(options, name, field);

        if (auto it = settings_to_aliases.find(name); it != settings_to_aliases.end())
        {
            for (const auto alias : it->second)
                addProgramOption(options, alias, field);
        }
    }
}

void Settings::addProgramOptionsAsMultitokens(boost::program_options::options_description & options)
{
    const auto & settings_to_aliases = Settings::Traits::settingsToAliases();
    for (const auto & field : all())
    {
        std::string_view name = field.getName();
        addProgramOptionAsMultitoken(options, name, field);

        if (auto it = settings_to_aliases.find(name); it != settings_to_aliases.end())
        {
            for (const auto alias : it->second)
                addProgramOptionAsMultitoken(options, alias, field);
        }
    }
}

void Settings::addProgramOption(boost::program_options::options_description & options, std::string_view name, const SettingFieldRef & field)
{
    auto on_program_option = boost::function1<void, const std::string &>([this, name](const std::string & value) { set(name, value); });
    options.add(boost::shared_ptr<boost::program_options::option_description>(new boost::program_options::option_description(
        name.data(), boost::program_options::value<std::string>()->composing()->notifier(on_program_option), field.getDescription())));
}

void Settings::addProgramOptionAsMultitoken(boost::program_options::options_description & options, std::string_view name, const SettingFieldRef & field)
{
    auto on_program_option = boost::function1<void, const Strings &>([this, name](const Strings & values) { set(name, values.back()); });
    options.add(boost::shared_ptr<boost::program_options::option_description>(new boost::program_options::option_description(
        name.data(), boost::program_options::value<Strings>()->multitoken()->composing()->notifier(on_program_option), field.getDescription())));
}

=======
>>>>>>> 496cacf2
void Settings::checkNoSettingNamesAtTopLevel(const Poco::Util::AbstractConfiguration & config, const String & config_path)
{
    if (config.getBool("skip_check_for_incorrect_settings", false))
        return;

    Settings settings;
    for (auto setting : settings.all())
    {
        const auto & name = setting.getName();
        if (config.has(name) && !setting.isObsolete())
        {
            throw Exception(ErrorCodes::UNKNOWN_ELEMENT_IN_CONFIG, "A setting '{}' appeared at top level in config {}."
                " But it is user-level setting that should be located in users.xml inside <profiles> section for specific profile."
                " You can add it to <profiles><default> if you want to change default value of this setting."
                " You can also disable the check - specify <skip_check_for_incorrect_settings>1</skip_check_for_incorrect_settings>"
                " in the main configuration file.",
                name, config_path);
        }
    }
}

std::vector<String> Settings::getAllRegisteredNames() const
{
    std::vector<String> all_settings;
    for (const auto & setting_field : all())
    {
        all_settings.push_back(setting_field.getName());
    }
    return all_settings;
}

void Settings::set(std::string_view name, const Field & value)
{
    if (name == "compatibility")
        applyCompatibilitySetting(value.get<String>());
    /// If we change setting that was changed by compatibility setting before
    /// we should remove it from settings_changed_by_compatibility_setting,
    /// otherwise the next time we will change compatibility setting
    /// this setting will be changed too (and we don't want it).
    else if (settings_changed_by_compatibility_setting.contains(name))
        settings_changed_by_compatibility_setting.erase(name);

    BaseSettings::set(name, value);
}

void Settings::applyCompatibilitySetting(const String & compatibility_value)
{
    /// First, revert all changes applied by previous compatibility setting
    for (const auto & setting_name : settings_changed_by_compatibility_setting)
        resetToDefault(setting_name);

    settings_changed_by_compatibility_setting.clear();
    /// If setting value is empty, we don't need to change settings
    if (compatibility_value.empty())
        return;

    ClickHouseVersion version(compatibility_value);
    /// Iterate through ClickHouse version in descending order and apply reversed
    /// changes for each version that is higher that version from compatibility setting
    for (auto it = settings_changes_history.rbegin(); it != settings_changes_history.rend(); ++it)
    {
        if (version >= it->first)
            break;

        /// Apply reversed changes from this version.
        for (const auto & change : it->second)
        {
            /// If this setting was changed manually, we don't change it
            if (isChanged(change.name) && !settings_changed_by_compatibility_setting.contains(change.name))
                continue;

            BaseSettings::set(change.name, change.previous_value);
            settings_changed_by_compatibility_setting.insert(change.name);
        }
    }
}

IMPLEMENT_SETTINGS_TRAITS(FormatFactorySettingsTraits, FORMAT_FACTORY_SETTINGS)

}<|MERGE_RESOLUTION|>--- conflicted
+++ resolved
@@ -81,55 +81,6 @@
     offsets.push_back(offsets.back() + size);
 }
 
-<<<<<<< HEAD
-void Settings::addProgramOptions(boost::program_options::options_description & options)
-{
-    const auto & settings_to_aliases = Settings::Traits::settingsToAliases();
-    for (const auto & field : all())
-    {
-        std::string_view name = field.getName();
-        addProgramOption(options, name, field);
-
-        if (auto it = settings_to_aliases.find(name); it != settings_to_aliases.end())
-        {
-            for (const auto alias : it->second)
-                addProgramOption(options, alias, field);
-        }
-    }
-}
-
-void Settings::addProgramOptionsAsMultitokens(boost::program_options::options_description & options)
-{
-    const auto & settings_to_aliases = Settings::Traits::settingsToAliases();
-    for (const auto & field : all())
-    {
-        std::string_view name = field.getName();
-        addProgramOptionAsMultitoken(options, name, field);
-
-        if (auto it = settings_to_aliases.find(name); it != settings_to_aliases.end())
-        {
-            for (const auto alias : it->second)
-                addProgramOptionAsMultitoken(options, alias, field);
-        }
-    }
-}
-
-void Settings::addProgramOption(boost::program_options::options_description & options, std::string_view name, const SettingFieldRef & field)
-{
-    auto on_program_option = boost::function1<void, const std::string &>([this, name](const std::string & value) { set(name, value); });
-    options.add(boost::shared_ptr<boost::program_options::option_description>(new boost::program_options::option_description(
-        name.data(), boost::program_options::value<std::string>()->composing()->notifier(on_program_option), field.getDescription())));
-}
-
-void Settings::addProgramOptionAsMultitoken(boost::program_options::options_description & options, std::string_view name, const SettingFieldRef & field)
-{
-    auto on_program_option = boost::function1<void, const Strings &>([this, name](const Strings & values) { set(name, values.back()); });
-    options.add(boost::shared_ptr<boost::program_options::option_description>(new boost::program_options::option_description(
-        name.data(), boost::program_options::value<Strings>()->multitoken()->composing()->notifier(on_program_option), field.getDescription())));
-}
-
-=======
->>>>>>> 496cacf2
 void Settings::checkNoSettingNamesAtTopLevel(const Poco::Util::AbstractConfiguration & config, const String & config_path)
 {
     if (config.getBool("skip_check_for_incorrect_settings", false))
