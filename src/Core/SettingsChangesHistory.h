--- conflicted
+++ resolved
@@ -85,17 +85,12 @@
 /// It's used to implement `compatibility` setting (see https://github.com/ClickHouse/ClickHouse/issues/35972)
 static std::map<ClickHouseVersion, SettingsChangesHistory::SettingsChanges> settings_changes_history =
 {
-<<<<<<< HEAD
-    {"24.3", {{"allow_experimental_shared_merge_tree", false, true, "The setting is obsolete"}}},
-    {"24.2", {
-              {"allow_suspicious_variant_types", true, false, "Don't allow creating Variant type with suspicious variants by default"},
-=======
-    {"24.3", {{"use_page_cache_for_disks_without_file_cache", false, false, "Added userspace page cache"},
+    {"24.3", {{"allow_experimental_shared_merge_tree", false, true, "The setting is obsolete"},
+              {"use_page_cache_for_disks_without_file_cache", false, false, "Added userspace page cache"},
               {"read_from_page_cache_if_exists_otherwise_bypass_cache", false, false, "Added userspace page cache"},
               {"page_cache_inject_eviction", false, false, "Added userspace page cache"},
               }},
     {"24.2", {{"allow_suspicious_variant_types", true, false, "Don't allow creating Variant type with suspicious variants by default"},
->>>>>>> c8b0f996
               {"validate_experimental_and_suspicious_types_inside_nested_types", false, true, "Validate usage of experimental and suspicious types inside nested types"},
               {"output_format_values_escape_quote_with_quote", false, false, "If true escape ' with '', otherwise quoted with \\'"},
               {"output_format_pretty_single_large_number_tip_threshold", 0, 1'000'000, "Print a readable number tip on the right side of the table if the block consists of a single number which exceeds this value (except 0)"},
