--- conflicted
+++ resolved
@@ -117,11 +117,9 @@
      {"force_enable",    ShortCircuitFunctionEvaluation::FORCE_ENABLE},
      {"disable",         ShortCircuitFunctionEvaluation::DISABLE}})
 
-<<<<<<< HEAD
-=======
 IMPLEMENT_SETTING_ENUM(EnumComparingMode, ErrorCodes::BAD_ARGUMENTS,
     {{"by_names",   FormatSettings::EnumComparingMode::BY_NAMES},
      {"by_values",  FormatSettings::EnumComparingMode::BY_VALUES},
      {"by_names_case_insensitive", FormatSettings::EnumComparingMode::BY_NAMES_CASE_INSENSITIVE}})
->>>>>>> feeb5722
+
 }