#pragma once

#include <memory>
#include <Common/COW.h>
#include <boost/noncopyable.hpp>
#include <Core/Names.h>
#include <Core/Types.h>
#include <DataTypes/DataTypeCustom.h>


namespace DB
{

class ReadBuffer;
class WriteBuffer;

class IDataType;
struct FormatSettings;

class IColumn;
using ColumnPtr = COW<IColumn>::Ptr;
using MutableColumnPtr = COW<IColumn>::MutablePtr;

class Field;

using DataTypePtr = std::shared_ptr<const IDataType>;
using DataTypes = std::vector<DataTypePtr>;

struct NameAndTypePair;
class SerializationInfo;


/** Properties of data type.
  *
  * Contains methods for getting serialization instances.
  * One data type may have different serializations, which can be chosen
  * dynamically before reading or writing, according to information about
  * column content (see `getSerialization` methods).
  *
  * Implementations of this interface represent a data type (example: UInt8)
  *  or parametric family of data types (example: Array(...)).
  *
  * DataType is totally immutable object. You can always share them.
  */
class IDataType : private boost::noncopyable, public std::enable_shared_from_this<IDataType>
{
public:
    IDataType() = default;
    virtual ~IDataType();

    /// Compile time flag. If false, then if C++ types are the same, then SQL types are also the same.
    /// Example: DataTypeString is not parametric: thus all instances of DataTypeString are the same SQL type.
    /// Example: DataTypeFixedString is parametric: different instances of DataTypeFixedString may be different SQL types.
    /// Place it in descendants:
    /// static constexpr bool is_parametric = false;

    /// Name of data type (examples: UInt64, Array(String)).
    String getName() const;

    /// Name of data type family (example: FixedString, Array).
    virtual const char * getFamilyName() const = 0;

    /// Data type id. It's used for runtime type checks.
    virtual TypeIndex getTypeId() const = 0;

    static constexpr auto MAIN_SUBCOLUMN_NAME = "__main";
    virtual DataTypePtr tryGetSubcolumnType(const String & subcolumn_name) const;
    DataTypePtr getSubcolumnType(const String & subcolumn_name) const;
    virtual ColumnPtr getSubcolumn(const String & subcolumn_name, const IColumn & column) const;
    Names getSubcolumnNames() const;

    /// Returns default serialization of data type.
    SerializationPtr getDefaultSerialization() const;

    /// Asks whether the stream with given name exists in table.
    /// If callback returned true for all streams, which are required for
    /// one of serialization types, that serialization will be chosen for reading.
    /// If callback always returned false, the default serialization will be chosen.
    using StreamExistenceCallback = std::function<bool(const String &)>;
    using BaseSerializationGetter = std::function<SerializationPtr(const IDataType &)>;

    /// Chooses serialization for reading of one column or subcolumns by
    /// checking existence of substreams using callback.
    static SerializationPtr getSerialization(
        const NameAndTypePair & column,
        const StreamExistenceCallback & callback = [](const String &) { return false; });

    virtual SerializationPtr getSerialization(const String & column_name, const StreamExistenceCallback & callback) const;

    /// Returns serialization wrapper for reading one particular subcolumn of data type.
    virtual SerializationPtr getSubcolumnSerialization(
        const String & subcolumn_name, const BaseSerializationGetter & base_serialization_getter) const;

    using StreamCallbackWithType = std::function<void(const ISerialization::SubstreamPath &, const IDataType &)>;

    void enumerateStreams(const SerializationPtr & serialization, const StreamCallbackWithType & callback, ISerialization::SubstreamPath & path) const;
    void enumerateStreams(const SerializationPtr & serialization, const StreamCallbackWithType & callback, ISerialization::SubstreamPath && path) const { enumerateStreams(serialization, callback, path); }
    void enumerateStreams(const SerializationPtr & serialization, const StreamCallbackWithType & callback) const { enumerateStreams(serialization, callback, {}); }

protected:
    virtual String doGetName() const;
    virtual SerializationPtr doGetDefaultSerialization() const = 0;

    DataTypePtr getTypeForSubstream(const ISerialization::SubstreamPath & substream_path) const;

public:
    /** Create empty column for corresponding type.
      */
    virtual MutableColumnPtr createColumn() const = 0;

    /** Create ColumnConst for corresponding type, with specified size and value.
      */
    ColumnPtr createColumnConst(size_t size, const Field & field) const;
    ColumnPtr createColumnConstWithDefaultValue(size_t size) const;

    /** Get default value of data type.
      * It is the "default" default, regardless the fact that a table could contain different user-specified default.
      */
    virtual Field getDefault() const = 0;

    /** The data type can be promoted in order to try to avoid overflows.
      * Data types which can be promoted are typically Number or Decimal data types.
      */
    virtual bool canBePromoted() const { return false; }

    /** Return the promoted numeric data type of the current data type. Throw an exception if `canBePromoted() == false`.
      */
    virtual DataTypePtr promoteNumericType() const;

    /** Directly insert default value into a column. Default implementation use method IColumn::insertDefault.
      * This should be overridden if data type default value differs from column default value (example: Enum data types).
      */
    virtual void insertDefaultInto(IColumn & column) const;

    /// Checks that two instances belong to the same type
    virtual bool equals(const IDataType & rhs) const = 0;

    /// Various properties on behaviour of data type.

    /** The data type is dependent on parameters and types with different parameters are different.
      * Examples: FixedString(N), Tuple(T1, T2), Nullable(T).
      * Otherwise all instances of the same class are the same types.
      */
    virtual bool isParametric() const = 0;

    /** The data type is dependent on parameters and at least one of them is another type.
      * Examples: Tuple(T1, T2), Nullable(T). But FixedString(N) is not.
      */
    virtual bool haveSubtypes() const = 0;

    /** Can appear in table definition.
      * Counterexamples: Interval, Nothing.
      */
    virtual bool cannotBeStoredInTables() const { return false; }

    /** In text formats that render "pretty" tables,
      *  is it better to align value right in table cell.
      * Examples: numbers, even nullable.
      */
    virtual bool shouldAlignRightInPrettyFormats() const { return false; }

    /** Does formatted value in any text format can contain anything but valid UTF8 sequences.
      * Example: String (because it can contain arbitrary bytes).
      * Counterexamples: numbers, Date, DateTime.
      * For Enum, it depends.
      */
    virtual bool textCanContainOnlyValidUTF8() const { return false; }

    /** Is it possible to compare for less/greater, to calculate min/max?
      * Not necessarily totally comparable. For example, floats are comparable despite the fact that NaNs compares to nothing.
      * The same for nullable of comparable types: they are comparable (but not totally-comparable).
      */
    virtual bool isComparable() const { return false; }

    /** Does it make sense to use this type with COLLATE modifier in ORDER BY.
      * Example: String, but not FixedString.
      */
    virtual bool canBeComparedWithCollation() const { return false; }

    /** If the type is totally comparable (Ints, Date, DateTime, DateTime64, not nullable, not floats)
      *  and "simple" enough (not String, FixedString) to be used as version number
      *  (to select rows with maximum version).
      */
    virtual bool canBeUsedAsVersion() const { return false; }

    /** Values of data type can be summed (possibly with overflow, within the same data type).
      * Example: numbers, even nullable. Not Date/DateTime. Not Enum.
      * Enums can be passed to aggregate function 'sum', but the result is Int64, not Enum, so they are not summable.
      */
    virtual bool isSummable() const { return false; }

    /** Can be used in operations like bit and, bit shift, bit not, etc.
      */
    virtual bool canBeUsedInBitOperations() const { return false; }

    /** Can be used in boolean context (WHERE, HAVING).
      * UInt8, maybe nullable.
      */
    virtual bool canBeUsedInBooleanContext() const { return false; }

    /** Numbers, Enums, Date, DateTime. Not nullable.
      */
    virtual bool isValueRepresentedByNumber() const { return false; }

    /** Integers, Enums, Date, DateTime. Not nullable.
      */
    virtual bool isValueRepresentedByInteger() const { return false; }

    /** Unsigned Integers, Date, DateTime. Not nullable.
      */
    virtual bool isValueRepresentedByUnsignedInteger() const { return false; }

    /** Values are unambiguously identified by contents of contiguous memory region,
      *  that can be obtained by IColumn::getDataAt method.
      * Examples: numbers, Date, DateTime, String, FixedString,
      *  and Arrays of numbers, Date, DateTime, FixedString, Enum, but not String.
      *  (because Array(String) values became ambiguous if you concatenate Strings).
      * Counterexamples: Nullable, Tuple.
      */
    virtual bool isValueUnambiguouslyRepresentedInContiguousMemoryRegion() const { return false; }

    virtual bool isValueUnambiguouslyRepresentedInFixedSizeContiguousMemoryRegion() const
    {
        return isValueRepresentedByNumber();
    }

    /** Example: numbers, Date, DateTime, FixedString, Enum... Nullable and Tuple of such types.
      * Counterexamples: String, Array.
      * It's Ok to return false for AggregateFunction despite the fact that some of them have fixed size state.
      */
    virtual bool haveMaximumSizeOfValue() const { return false; }

    /** Size in amount of bytes in memory. Throws an exception if not haveMaximumSizeOfValue.
      */
    virtual size_t getMaximumSizeOfValueInMemory() const { return getSizeOfValueInMemory(); }

    /** Throws an exception if value is not of fixed size.
      */
    virtual size_t getSizeOfValueInMemory() const;

    /** Integers (not floats), Enum, String, FixedString.
      */
    virtual bool isCategorial() const { return false; }

    virtual bool isNullable() const { return false; }

    /** Is this type can represent only NULL value? (It also implies isNullable)
      */
    virtual bool onlyNull() const { return false; }

    /** If this data type cannot be wrapped in Nullable data type.
      */
    virtual bool canBeInsideNullable() const { return false; }

    virtual bool lowCardinality() const { return false; }

    /// Strings, Numbers, Date, DateTime, Nullable
    virtual bool canBeInsideLowCardinality() const { return false; }

    /// Updates avg_value_size_hint for newly read column. Uses to optimize deserialization. Zero expected for first column.
    static void updateAvgValueSizeHint(const IColumn & column, double & avg_value_size_hint);

protected:
    friend class DataTypeFactory;
    friend class AggregateFunctionSimpleState;

    /// Customize this DataType
    void setCustomization(DataTypeCustomDescPtr custom_desc_) const;

    /// This is mutable to allow setting custom name and serialization on `const IDataType` post construction.
    mutable DataTypeCustomNamePtr custom_name;
    mutable SerializationPtr custom_serialization;

public:
    const IDataTypeCustomName * getCustomName() const { return custom_name.get(); }
    const ISerialization * getCustomSerialization() const { return custom_serialization.get(); }
};


/// Some sugar to check data type of IDataType
struct WhichDataType
{
    TypeIndex idx;

    constexpr WhichDataType(TypeIndex idx_ = TypeIndex::Nothing) : idx(idx_) {}
    constexpr WhichDataType(const IDataType & data_type) : idx(data_type.getTypeId()) {}
    constexpr WhichDataType(const IDataType * data_type) : idx(data_type->getTypeId()) {}

    // shared ptr -> is non-constexpr in gcc
    WhichDataType(const DataTypePtr & data_type) : idx(data_type->getTypeId()) {}

    constexpr bool isUInt8() const { return idx == TypeIndex::UInt8; }
    constexpr bool isUInt16() const { return idx == TypeIndex::UInt16; }
    constexpr bool isUInt32() const { return idx == TypeIndex::UInt32; }
    constexpr bool isUInt64() const { return idx == TypeIndex::UInt64; }
    constexpr bool isUInt128() const { return idx == TypeIndex::UInt128; }
    constexpr bool isUInt256() const { return idx == TypeIndex::UInt256; }
    constexpr bool isUInt() const { return isUInt8() || isUInt16() || isUInt32() || isUInt64() || isUInt128() || isUInt256(); }
    constexpr bool isNativeUInt() const { return isUInt8() || isUInt16() || isUInt32() || isUInt64(); }

    constexpr bool isInt8() const { return idx == TypeIndex::Int8; }
    constexpr bool isInt16() const { return idx == TypeIndex::Int16; }
    constexpr bool isInt32() const { return idx == TypeIndex::Int32; }
    constexpr bool isInt64() const { return idx == TypeIndex::Int64; }
    constexpr bool isInt128() const { return idx == TypeIndex::Int128; }
    constexpr bool isInt256() const { return idx == TypeIndex::Int256; }
    constexpr bool isInt() const { return isInt8() || isInt16() || isInt32() || isInt64() || isInt128() || isInt256(); }
    constexpr bool isNativeInt() const { return isInt8() || isInt16() || isInt32() || isInt64(); }

    constexpr bool isDecimal32() const { return idx == TypeIndex::Decimal32; }
    constexpr bool isDecimal64() const { return idx == TypeIndex::Decimal64; }
    constexpr bool isDecimal128() const { return idx == TypeIndex::Decimal128; }
    constexpr bool isDecimal256() const { return idx == TypeIndex::Decimal256; }
    constexpr bool isDecimal() const { return isDecimal32() || isDecimal64() || isDecimal128() || isDecimal256(); }

    constexpr bool isFloat32() const { return idx == TypeIndex::Float32; }
    constexpr bool isFloat64() const { return idx == TypeIndex::Float64; }
    constexpr bool isFloat() const { return isFloat32() || isFloat64(); }

    constexpr bool isEnum8() const { return idx == TypeIndex::Enum8; }
    constexpr bool isEnum16() const { return idx == TypeIndex::Enum16; }
    constexpr bool isEnum() const { return isEnum8() || isEnum16(); }

    constexpr bool isDate() const { return idx == TypeIndex::Date; }
    constexpr bool isDate32() const { return idx == TypeIndex::Date32; }
    constexpr bool isDateTime() const { return idx == TypeIndex::DateTime; }
    constexpr bool isDateTime64() const { return idx == TypeIndex::DateTime64; }
<<<<<<< HEAD
    constexpr bool isDateOrDateTime() const { return isDate() || isDate32() || isDateTime() || isDateTime64(); }
    constexpr bool isDateOrDate32() const { return isDate() || isDate32(); }
=======
>>>>>>> cbc7e611

    constexpr bool isString() const { return idx == TypeIndex::String; }
    constexpr bool isFixedString() const { return idx == TypeIndex::FixedString; }
    constexpr bool isStringOrFixedString() const { return isString() || isFixedString(); }

    constexpr bool isUUID() const { return idx == TypeIndex::UUID; }
    constexpr bool isArray() const { return idx == TypeIndex::Array; }
    constexpr bool isTuple() const { return idx == TypeIndex::Tuple; }
    constexpr bool isMap() const {return idx == TypeIndex::Map; }
    constexpr bool isSet() const { return idx == TypeIndex::Set; }
    constexpr bool isInterval() const { return idx == TypeIndex::Interval; }

    constexpr bool isNothing() const { return idx == TypeIndex::Nothing; }
    constexpr bool isNullable() const { return idx == TypeIndex::Nullable; }
    constexpr bool isFunction() const { return idx == TypeIndex::Function; }
    constexpr bool isAggregateFunction() const { return idx == TypeIndex::AggregateFunction; }
};

/// IDataType helpers (alternative for IDataType virtual methods with single point of truth)

template <typename T>
inline bool isDate(const T & data_type) { return WhichDataType(data_type).isDate(); }
template <typename T>
<<<<<<< HEAD
inline bool isDate32(const T & data_type) { return WhichDataType(data_type).isDate32(); }
template <typename T>
inline bool isDateOrDate32(const T & data_type) { return WhichDataType(data_type).isDateOrDate32(); }
template <typename T>
inline bool isDateOrDateTime(const T & data_type) { return WhichDataType(data_type).isDateOrDateTime(); }
template <typename T>
=======
>>>>>>> cbc7e611
inline bool isDateTime(const T & data_type) { return WhichDataType(data_type).isDateTime(); }
template <typename T>
inline bool isDateTime64(const T & data_type) { return WhichDataType(data_type).isDateTime64(); }

inline bool isEnum(const DataTypePtr & data_type) { return WhichDataType(data_type).isEnum(); }
inline bool isDecimal(const DataTypePtr & data_type) { return WhichDataType(data_type).isDecimal(); }
inline bool isTuple(const DataTypePtr & data_type) { return WhichDataType(data_type).isTuple(); }
inline bool isArray(const DataTypePtr & data_type) { return WhichDataType(data_type).isArray(); }
inline bool isMap(const DataTypePtr & data_type) { return WhichDataType(data_type).isMap(); }
inline bool isNothing(const DataTypePtr & data_type) { return WhichDataType(data_type).isNothing(); }

template <typename T>
inline bool isUInt8(const T & data_type)
{
    return WhichDataType(data_type).isUInt8();
}

template <typename T>
inline bool isUnsignedInteger(const T & data_type)
{
    return WhichDataType(data_type).isUInt();
}

template <typename T>
inline bool isInteger(const T & data_type)
{
    WhichDataType which(data_type);
    return which.isInt() || which.isUInt();
}

template <typename T>
inline bool isFloat(const T & data_type)
{
    WhichDataType which(data_type);
    return which.isFloat();
}

template <typename T>
inline bool isNativeInteger(const T & data_type)
{
    WhichDataType which(data_type);
    return which.isNativeInt() || which.isNativeUInt();
}


template <typename T>
inline bool isNativeNumber(const T & data_type)
{
    WhichDataType which(data_type);
    return which.isNativeInt() || which.isNativeUInt() || which.isFloat();
}

template <typename T>
inline bool isNumber(const T & data_type)
{
    WhichDataType which(data_type);
    return which.isInt() || which.isUInt() || which.isFloat() || which.isDecimal();
}

template <typename T>
inline bool isColumnedAsNumber(const T & data_type)
{
    WhichDataType which(data_type);
    return which.isInt() || which.isUInt() || which.isFloat() || which.isDate() || which.isDateTime() || which.isDateTime64() || which.isUUID();
}

template <typename T>
inline bool isColumnedAsDecimal(const T & data_type)
{
    WhichDataType which(data_type);
    return which.isDecimal() || which.isDateTime64();
}

// Same as isColumnedAsDecimal but also checks value type of underlyig column.
template <typename T, typename DataType>
inline bool isColumnedAsDecimalT(const DataType & data_type)
{
    const WhichDataType which(data_type);
    return (which.isDecimal() || which.isDateTime64()) && which.idx == TypeId<T>;
}

template <typename T>
inline bool isString(const T & data_type)
{
    return WhichDataType(data_type).isString();
}

template <typename T>
inline bool isFixedString(const T & data_type)
{
    return WhichDataType(data_type).isFixedString();
}

template <typename T>
inline bool isStringOrFixedString(const T & data_type)
{
    return WhichDataType(data_type).isStringOrFixedString();
}

template <typename T>
inline bool isNotCreatable(const T & data_type)
{
    WhichDataType which(data_type);
    return which.isNothing() || which.isFunction() || which.isSet();
}

inline bool isNotDecimalButComparableToDecimal(const DataTypePtr & data_type)
{
    WhichDataType which(data_type);
    return which.isInt() || which.isUInt();
}

inline bool isCompilableType(const DataTypePtr & data_type)
{
    return data_type->isValueRepresentedByNumber() && !isDecimal(data_type);
}

template <typename DataType> constexpr bool IsDataTypeDecimal = false;
template <typename DataType> constexpr bool IsDataTypeNumber = false;
template <typename DataType> constexpr bool IsDataTypeDateOrDateTime = false;

template <typename DataType> constexpr bool IsDataTypeDecimalOrNumber = IsDataTypeDecimal<DataType> || IsDataTypeNumber<DataType>;

template <typename T>
class DataTypeDecimal;

template <typename T>
class DataTypeNumber;

class DataTypeDate;
class DataTypeDateTime;
class DataTypeDateTime64;

template <typename T> constexpr bool IsDataTypeDecimal<DataTypeDecimal<T>> = true;
template <> inline constexpr bool IsDataTypeDecimal<DataTypeDateTime64> = true;

template <typename T> constexpr bool IsDataTypeNumber<DataTypeNumber<T>> = true;

template <> inline constexpr bool IsDataTypeDateOrDateTime<DataTypeDate> = true;
template <> inline constexpr bool IsDataTypeDateOrDateTime<DataTypeDateTime> = true;
template <> inline constexpr bool IsDataTypeDateOrDateTime<DataTypeDateTime64> = true;

}<|MERGE_RESOLUTION|>--- conflicted
+++ resolved
@@ -325,11 +325,7 @@
     constexpr bool isDate32() const { return idx == TypeIndex::Date32; }
     constexpr bool isDateTime() const { return idx == TypeIndex::DateTime; }
     constexpr bool isDateTime64() const { return idx == TypeIndex::DateTime64; }
-<<<<<<< HEAD
-    constexpr bool isDateOrDateTime() const { return isDate() || isDate32() || isDateTime() || isDateTime64(); }
     constexpr bool isDateOrDate32() const { return isDate() || isDate32(); }
-=======
->>>>>>> cbc7e611
 
     constexpr bool isString() const { return idx == TypeIndex::String; }
     constexpr bool isFixedString() const { return idx == TypeIndex::FixedString; }
@@ -353,15 +349,10 @@
 template <typename T>
 inline bool isDate(const T & data_type) { return WhichDataType(data_type).isDate(); }
 template <typename T>
-<<<<<<< HEAD
 inline bool isDate32(const T & data_type) { return WhichDataType(data_type).isDate32(); }
 template <typename T>
 inline bool isDateOrDate32(const T & data_type) { return WhichDataType(data_type).isDateOrDate32(); }
 template <typename T>
-inline bool isDateOrDateTime(const T & data_type) { return WhichDataType(data_type).isDateOrDateTime(); }
-template <typename T>
-=======
->>>>>>> cbc7e611
 inline bool isDateTime(const T & data_type) { return WhichDataType(data_type).isDateTime(); }
 template <typename T>
 inline bool isDateTime64(const T & data_type) { return WhichDataType(data_type).isDateTime64(); }
