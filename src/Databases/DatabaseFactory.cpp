--- conflicted
+++ resolved
@@ -89,12 +89,9 @@
     const String & engine_name = engine_define->engine->name;
     const UUID & uuid = create.uuid;
 
-<<<<<<< HEAD
-    bool engine_may_have_arguments = engine_name == "MySQL" || engine_name == "MaterializeMySQL" || engine_name == "Lazy" || engine_name == "Replicated";
+    bool engine_may_have_arguments = engine_name == "MySQL" || engine_name == "MaterializeMySQL" || engine_name == "Lazy" ||
+                                     engine_name == "Replicated" || engine_name == "PostgreSQL";
     if (engine_define->engine->arguments && !engine_may_have_arguments)
-=======
-    if (engine_name != "MySQL" && engine_name != "MaterializeMySQL" && engine_name != "Lazy" && engine_name != "PostgreSQL" && engine_define->engine->arguments)
->>>>>>> b282df48
         throw Exception("Database engine " + engine_name + " cannot have arguments", ErrorCodes::BAD_ARGUMENTS);
 
     if (engine_define->engine->parameters || engine_define->partition_by || engine_define->primary_key || engine_define->order_by ||
@@ -182,7 +179,6 @@
         return std::make_shared<DatabaseLazy>(database_name, metadata_path, cache_expiration_time_seconds, context);
     }
 
-<<<<<<< HEAD
     else if (engine_name == "Replicated")
     {
         const ASTFunction * engine = engine_define->engine;
@@ -200,7 +196,6 @@
         return std::make_shared<DatabaseReplicated>(database_name, metadata_path, uuid, zookeeper_path, shard_name, replica_name, context);
     }
 
-=======
 #if USE_LIBPQXX
 
     else if (engine_name == "PostgreSQL")
@@ -239,7 +234,6 @@
 
 #endif
 
->>>>>>> b282df48
     throw Exception("Unknown database engine: " + engine_name, ErrorCodes::UNKNOWN_DATABASE_ENGINE);
 }
 
