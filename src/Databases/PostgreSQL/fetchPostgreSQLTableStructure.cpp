--- conflicted
+++ resolved
@@ -236,7 +236,6 @@
             /// All rows must contain the same number of dimensions.
             /// 1 is ok. If number of dimensions in all rows is not the same -
             /// such arrays are not able to be used as ClickHouse Array at all.
-<<<<<<< HEAD
             ///
             /// For empty arrays, array_ndims([]) will return NULL.
             auto postgres_column = doubleQuoteString(name_and_type.name);
@@ -260,12 +259,6 @@
             }
 
             int dimensions = result[0][1].as<int>();
-=======
-            pqxx::result result{tx.exec(fmt::format("SELECT array_ndims({}) FROM {} LIMIT 1", name_and_type.name, postgres_table))};
-            // array_ndims() may return null for empty array, but we expect 0:
-            // https://github.com/postgres/postgres/blob/d16a0c1e2e3874cd5adfa9ee968008b6c4b1ae01/src/backend/utils/adt/arrayfuncs.c#L1658
-            auto dimensions = result[0][0].as<std::optional<int>>().value_or(0);
->>>>>>> 907d0a79
 
             /// It is always 1d array if it is in recheck.
             DataTypePtr type = assert_cast<const DataTypeArray *>(name_and_type.type.get())->getNestedType();
