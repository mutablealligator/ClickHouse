--- conflicted
+++ resolved
@@ -100,13 +100,9 @@
 
     void removeSharedFileIfExists(const String & path, bool delete_metadata_only) override;
 
-<<<<<<< HEAD
+    void removeSharedFiles(const RemoveBatchRequest & files, bool keep_in_remote_fs) override;
+
     void removeSharedRecursive(const String & path, bool delete_metadata_only) override;
-=======
-    void removeSharedFiles(const RemoveBatchRequest & files, bool keep_in_remote_fs) override;
-
-    void removeSharedRecursive(const String & path, bool keep_in_remote_fs) override;
->>>>>>> 97d98287
 
     void listFiles(const String & path, std::vector<String> & file_names) override;
 
