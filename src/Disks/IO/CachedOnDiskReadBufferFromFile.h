#pragma once

#include <Interpreters/Cache/FileCache.h>
#include <IO/SeekableReadBuffer.h>
#include <IO/WriteBufferFromFile.h>
#include <IO/ReadSettings.h>
#include <IO/ReadBufferFromFileBase.h>
#include <Interpreters/FilesystemCacheLog.h>
#include <Interpreters/Cache/FileSegment.h>


namespace CurrentMetrics
{
extern const Metric FilesystemCacheReadBuffers;
}

namespace DB
{

class CachedOnDiskReadBufferFromFile : public ReadBufferFromFileBase
{
public:
    using ImplementationBufferCreator = std::function<std::unique_ptr<ReadBufferFromFileBase>()>;

    CachedOnDiskReadBufferFromFile(
        const String & source_file_path_,
        const FileCache::Key & cache_key_,
        FileCachePtr cache_,
        ImplementationBufferCreator implementation_buffer_creator_,
        const ReadSettings & settings_,
        const String & query_id_,
        size_t file_size_,
        bool allow_seeks_after_first_read_,
        bool use_external_buffer_,
        std::optional<size_t> read_until_position_ = std::nullopt);

    ~CachedOnDiskReadBufferFromFile() override;

    bool nextImpl() override;

    off_t seek(off_t off, int whence) override;

    off_t getPosition() override;

    size_t getFileOffsetOfBufferEnd() const override { return file_offset_of_buffer_end; }

    String getInfoForLog() override;

    void setReadUntilPosition(size_t position) override;

    void setReadUntilEnd() override;

    String getFileName() const override { return source_file_path; }

    enum class ReadType
    {
        CACHED,
        REMOTE_FS_READ_BYPASS_CACHE,
        REMOTE_FS_READ_AND_PUT_IN_CACHE,
    };

private:
<<<<<<< HEAD
    using ImplementationBufferPtr = std::shared_ptr<ReadBufferFromFileBase>;
=======
    void initialize(size_t offset, size_t size);
    void assertCorrectness() const;

    /**
     * Return a list of file segments ordered in ascending order. This list represents
     * a full contiguous interval (without holes).
     */
    FileSegmentsHolderPtr getFileSegments(size_t offset, size_t size) const;
>>>>>>> 107474a4

    ImplementationBufferPtr getImplementationBuffer(FileSegment & file_segment);

    ImplementationBufferPtr getReadBufferForFileSegment(FileSegment & file_segment);

    ImplementationBufferPtr getCacheReadBuffer(const FileSegment & file_segment) const;

    ImplementationBufferPtr getRemoteReadBuffer(FileSegment & file_segment, ReadType read_type_);

    bool updateImplementationBufferIfNeeded();

    void predownload(FileSegment & file_segment);

    bool nextImplStep();

<<<<<<< HEAD
    void initialize(size_t offset, size_t size);

    void assertCorrectness() const;

    std::shared_ptr<ReadBufferFromFileBase> getRemoteFSReadBuffer(FileSegment & file_segment, ReadType read_type_);

=======
>>>>>>> 107474a4
    size_t getTotalSizeToRead();

    bool completeFileSegmentAndGetNext();

    void appendFilesystemCacheLog(const FileSegment::Range & file_segment_range, ReadType read_type);

    bool writeCache(char * data, size_t size, size_t offset, FileSegment & file_segment);

    static bool canStartFromCache(size_t current_offset, const FileSegment & file_segment);

    Poco::Logger * log;
    FileCache::Key cache_key;
    String source_file_path;

    FileCachePtr cache;
    ReadSettings settings;

    size_t read_until_position;
    size_t file_offset_of_buffer_end = 0;
    size_t bytes_to_predownload = 0;

    ImplementationBufferCreator implementation_buffer_creator;

    /// Remote read buffer, which can only be owned by current buffer.
    FileSegment::RemoteFileReaderPtr remote_file_reader;

    FileSegmentsHolderPtr file_segments;

    ImplementationBufferPtr implementation_buffer;
    bool initialized = false;

    ReadType read_type = ReadType::REMOTE_FS_READ_BYPASS_CACHE;

    static String toString(ReadType type)
    {
        switch (type)
        {
            case ReadType::CACHED:
                return "CACHED";
            case ReadType::REMOTE_FS_READ_BYPASS_CACHE:
                return "REMOTE_FS_READ_BYPASS_CACHE";
            case ReadType::REMOTE_FS_READ_AND_PUT_IN_CACHE:
                return "REMOTE_FS_READ_AND_PUT_IN_CACHE";
        }
        UNREACHABLE();
    }

    size_t first_offset = 0;
    String nextimpl_step_log_info;
    String last_caller_id;

    String query_id;
    bool enable_logging = false;
    String current_buffer_id;

    bool allow_seeks_after_first_read;
    [[maybe_unused]]bool use_external_buffer;
    CurrentMetrics::Increment metric_increment{CurrentMetrics::FilesystemCacheReadBuffers};
    ProfileEvents::Counters current_file_segment_counters;

    FileCache::QueryContextHolderPtr query_context_holder;

    bool is_persistent;
};

}<|MERGE_RESOLUTION|>--- conflicted
+++ resolved
@@ -60,9 +60,8 @@
     };
 
 private:
-<<<<<<< HEAD
     using ImplementationBufferPtr = std::shared_ptr<ReadBufferFromFileBase>;
-=======
+
     void initialize(size_t offset, size_t size);
     void assertCorrectness() const;
 
@@ -71,7 +70,6 @@
      * a full contiguous interval (without holes).
      */
     FileSegmentsHolderPtr getFileSegments(size_t offset, size_t size) const;
->>>>>>> 107474a4
 
     ImplementationBufferPtr getImplementationBuffer(FileSegment & file_segment);
 
@@ -87,15 +85,6 @@
 
     bool nextImplStep();
 
-<<<<<<< HEAD
-    void initialize(size_t offset, size_t size);
-
-    void assertCorrectness() const;
-
-    std::shared_ptr<ReadBufferFromFileBase> getRemoteFSReadBuffer(FileSegment & file_segment, ReadType read_type_);
-
-=======
->>>>>>> 107474a4
     size_t getTotalSizeToRead();
 
     bool completeFileSegmentAndGetNext();
