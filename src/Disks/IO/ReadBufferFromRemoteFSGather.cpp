#include "ReadBufferFromRemoteFSGather.h"

#include <IO/SeekableReadBuffer.h>

#include <Disks/IO/CachedOnDiskReadBufferFromFile.h>
#include <Disks/ObjectStorages/Cached/CachedObjectStorage.h>
#include <Common/logger_useful.h>
#include <iostream>
#include <Common/hex.h>
#include <Interpreters/FilesystemCacheLog.h>
#include <Interpreters/Context.h>


namespace DB
{

namespace ErrorCodes
{
    extern const int LOGICAL_ERROR;
}

ReadBufferFromRemoteFSGather::ReadBufferFromRemoteFSGather(
    ReadBufferCreator && read_buffer_creator_,
    const StoredObjects & blobs_to_read_,
    const ReadSettings & settings_)
    : ReadBuffer(nullptr, 0)
    , read_buffer_creator(std::move(read_buffer_creator_))
    , blobs_to_read(blobs_to_read_)
    , settings(settings_)
    , query_id(CurrentThread::isInitialized() && CurrentThread::get().getQueryContext() != nullptr ? CurrentThread::getQueryId() : "")
    , log(&Poco::Logger::get("ReadBufferFromRemoteFSGather"))
    , enable_cache_log(!query_id.empty() && settings.enable_filesystem_cache_log)
{
    if (blobs_to_read.empty())
        throw Exception(ErrorCodes::LOGICAL_ERROR, "Attempt to read zero number of objects");

    with_cache = settings.remote_fs_cache
        && settings.enable_filesystem_cache
        && (CachedObjectStorage::canUseReadThroughCache() || settings.read_from_filesystem_cache_if_exists_otherwise_bypass_cache);
}

SeekableReadBufferPtr ReadBufferFromRemoteFSGather::createImplementationBuffer(const StoredObject & object)
{
    if (current_object && !with_cache && enable_cache_log)
    {
        appendFilesystemCacheLog();
    }

    current_object = object;
    total_bytes_read_from_current_file = 0;
    const auto & object_path = object.absolute_path;

    size_t current_read_until_position = read_until_position ? read_until_position : object.bytes_size;
    auto current_read_buffer_creator = [=, this]() { return read_buffer_creator(object_path, current_read_until_position); };

    if (with_cache)
    {
<<<<<<< HEAD
        auto cache_key = settings.remote_fs_cache->createKeyForPath(path);
=======
        auto cache_key = settings.remote_fs_cache->hash(object_path);
>>>>>>> 8e1e136d
        return std::make_shared<CachedOnDiskReadBufferFromFile>(
            object_path,
            cache_key,
            settings.remote_fs_cache,
            std::move(current_read_buffer_creator),
            settings,
            query_id,
            object.bytes_size,
            /* allow_seeks */false,
            /* use_external_buffer */true,
            read_until_position ? std::optional<size_t>(read_until_position) : std::nullopt);
    }

    return current_read_buffer_creator();
}

void ReadBufferFromRemoteFSGather::appendFilesystemCacheLog()
{
    if (!current_object)
        return;

    FilesystemCacheLogElement elem
    {
        .event_time = std::chrono::system_clock::to_time_t(std::chrono::system_clock::now()),
        .query_id = query_id,
        .source_file_path = current_object->absolute_path,
        .file_segment_range = { 0, current_object->bytes_size },
        .cache_type = FilesystemCacheLogElement::CacheType::READ_FROM_FS_BYPASSING_CACHE,
        .file_segment_size = total_bytes_read_from_current_file,
        .read_from_cache_attempted = false,
    };

    if (auto cache_log = Context::getGlobalContextInstance()->getFilesystemCacheLog())
        cache_log->add(elem);
}

IAsynchronousReader::Result ReadBufferFromRemoteFSGather::readInto(char * data, size_t size, size_t offset, size_t ignore)
{
    /**
     * Set `data` to current working and internal buffers.
     * Internal buffer with size `size`. Working buffer with size 0.
     */
    set(data, size);

    file_offset_of_buffer_end = offset;
    bytes_to_ignore = ignore;

    assert(!bytes_to_ignore || initialized());

    auto result = nextImpl();

    if (result)
        return {working_buffer.size(), BufferBase::offset()};

    return {0, 0};
}

void ReadBufferFromRemoteFSGather::initialize()
{
    /// One clickhouse file can be split into multiple files in remote fs.
    auto current_buf_offset = file_offset_of_buffer_end;
    for (size_t i = 0; i < blobs_to_read.size(); ++i)
    {
        const auto & object = blobs_to_read[i];

        if (object.bytes_size > current_buf_offset)
        {
            /// Do not create a new buffer if we already have what we need.
            if (!current_buf || current_buf_idx != i)
            {
                current_buf_idx = i;
                current_buf = createImplementationBuffer(object);
            }

            current_buf->seek(current_buf_offset, SEEK_SET);
            return;
        }

        current_buf_offset -= object.bytes_size;
    }
    current_buf_idx = blobs_to_read.size();
    current_buf = nullptr;
}

bool ReadBufferFromRemoteFSGather::nextImpl()
{
    /// Find first available buffer that fits to given offset.
    if (!current_buf)
        initialize();

    /// If current buffer has remaining data - use it.
    if (current_buf)
    {
        if (readImpl())
            return true;
    }
    else
    {
        return false;
    }

    if (!moveToNextBuffer())
    {
        return false;
    }

    return readImpl();
}

bool ReadBufferFromRemoteFSGather::moveToNextBuffer()
{
    /// If there is no available buffers - nothing to read.
    if (current_buf_idx + 1 >= blobs_to_read.size())
        return false;

    ++current_buf_idx;

    const auto & object = blobs_to_read[current_buf_idx];
    current_buf = createImplementationBuffer(object);

    return true;
}

bool ReadBufferFromRemoteFSGather::readImpl()
{
    swap(*current_buf);

    bool result = false;

    /**
     * Lazy seek is performed here.
     * In asynchronous buffer when seeking to offset in range [pos, pos + min_bytes_for_seek]
     * we save how many bytes need to be ignored (new_offset - position() bytes).
     */
    if (bytes_to_ignore)
    {
        total_bytes_read_from_current_file += bytes_to_ignore;
        current_buf->ignore(bytes_to_ignore);
        result = current_buf->hasPendingData();
        file_offset_of_buffer_end += bytes_to_ignore;
        bytes_to_ignore = 0;
    }

    if (!result)
        result = current_buf->next();

    if (blobs_to_read.size() == 1)
    {
        file_offset_of_buffer_end = current_buf->getFileOffsetOfBufferEnd();
    }
    else
    {
        /// For log family engines there are multiple s3 files for the same clickhouse file
        file_offset_of_buffer_end += current_buf->available();
    }

    swap(*current_buf);

    /// Required for non-async reads.
    if (result)
    {
        assert(available());
        nextimpl_working_buffer_offset = offset();
        total_bytes_read_from_current_file += available();
    }

    return result;
}

size_t ReadBufferFromRemoteFSGather::getFileOffsetOfBufferEnd() const
{
    return file_offset_of_buffer_end;
}

void ReadBufferFromRemoteFSGather::setReadUntilPosition(size_t position)
{
    if (position != read_until_position)
    {
        read_until_position = position;
        reset();
    }
}

void ReadBufferFromRemoteFSGather::reset()
{
    current_buf.reset();
}

String ReadBufferFromRemoteFSGather::getFileName() const
{
    if (current_object)
        return current_object->absolute_path;
    return blobs_to_read[0].absolute_path;
}

size_t ReadBufferFromRemoteFSGather::getFileSize() const
{
    size_t size = 0;
    for (const auto & object : blobs_to_read)
        size += object.bytes_size;
    return size;
}

String ReadBufferFromRemoteFSGather::getInfoForLog()
{
    if (!current_buf)
        return "";

    return current_buf->getInfoForLog();
}

size_t ReadBufferFromRemoteFSGather::getImplementationBufferOffset() const
{
    if (!current_buf)
        return file_offset_of_buffer_end;

    return current_buf->getFileOffsetOfBufferEnd();
}

ReadBufferFromRemoteFSGather::~ReadBufferFromRemoteFSGather()
{
    if (!with_cache && enable_cache_log)
    {
        appendFilesystemCacheLog();
    }
}

}<|MERGE_RESOLUTION|>--- conflicted
+++ resolved
@@ -55,11 +55,7 @@
 
     if (with_cache)
     {
-<<<<<<< HEAD
-        auto cache_key = settings.remote_fs_cache->createKeyForPath(path);
-=======
-        auto cache_key = settings.remote_fs_cache->hash(object_path);
->>>>>>> 8e1e136d
+        auto cache_key = settings.remote_fs_cache->createKeyForPath(object_path);
         return std::make_shared<CachedOnDiskReadBufferFromFile>(
             object_path,
             cache_key,
