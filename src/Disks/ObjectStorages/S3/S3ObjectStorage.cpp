--- conflicted
+++ resolved
@@ -258,16 +258,11 @@
     if (mode != WriteMode::Rewrite)
         throw Exception(ErrorCodes::BAD_ARGUMENTS, "S3 doesn't support append to files");
 
-<<<<<<< HEAD
     S3::RequestSettings request_settings = s3_settings.get()->request_settings;
-    if (auto query_context = CurrentThread::getQueryContext())
-=======
-    S3Settings::RequestSettings request_settings = s3_settings.get()->request_settings;
     /// NOTE: For background operations settings are not propagated from session or query. They are taken from
     /// default user's .xml config. It's obscure and unclear behavior. For them it's always better
     /// to rely on settings from disk.
     if (auto query_context = CurrentThread::getQueryContext(); query_context && !query_context->isBackgroundOperationContext())
->>>>>>> 2993be11
     {
         request_settings.updateFromSettings(query_context->getSettingsRef(), /* if_changed */true);
     }
