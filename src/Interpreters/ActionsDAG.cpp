#include <Interpreters/ActionsDAG.h>

#include <DataTypes/DataTypeArray.h>
#include <DataTypes/DataTypeString.h>
#include <Functions/IFunction.h>
#include <Functions/IFunctionAdaptors.h>
#include <Functions/FunctionsConversion.h>
#include <Functions/materialize.h>
#include <Functions/FunctionsLogical.h>
#include <Functions/CastOverloadResolver.h>
#include <Interpreters/Context.h>
#include <IO/WriteBufferFromString.h>
#include <IO/Operators.h>

#include <stack>
#include <base/sort.h>
#include <Common/JSONBuilder.h>

namespace DB
{

namespace ErrorCodes
{
    extern const int LOGICAL_ERROR;
    extern const int UNKNOWN_IDENTIFIER;
    extern const int TYPE_MISMATCH;
    extern const int NUMBER_OF_COLUMNS_DOESNT_MATCH;
    extern const int THERE_IS_NO_COLUMN;
    extern const int ILLEGAL_COLUMN;
    extern const int NOT_FOUND_COLUMN_IN_BLOCK;
    extern const int BAD_ARGUMENTS;
}

void ActionsDAG::Node::toTree(JSONBuilder::JSONMap & map) const
{
    map.add("Node Type", magic_enum::enum_name(type));

    if (result_type)
        map.add("Result Type", result_type->getName());

    if (!result_name.empty())
        map.add("Result Type", magic_enum::enum_name(type));

    if (column)
        map.add("Column", column->getName());

    if (function_base)
        map.add("Function", function_base->getName());
    else if (function_builder)
        map.add("Function", function_builder->getName());

    if (type == ActionType::FUNCTION)
        map.add("Compiled", is_function_compiled);
}


ActionsDAG::ActionsDAG(const NamesAndTypesList & inputs_)
{
    for (const auto & input : inputs_)
        index.push_back(&addInput(input.name, input.type));
}

ActionsDAG::ActionsDAG(const ColumnsWithTypeAndName & inputs_)
{
    for (const auto & input : inputs_)
    {
        if (input.column && isColumnConst(*input.column))
        {
            addInput(input);

            /// Here we also add column.
            /// It will allow to remove input which is actually constant (after projection).
            /// Also, some transforms from query pipeline may randomly materialize constants,
            ///   without any respect to header structure. So, it is a way to drop materialized column and use
            ///   constant value from header.
            /// We cannot remove such input right now cause inputs positions are important in some cases.
            index.push_back(&addColumn(input));
        }
        else
            index.push_back(&addInput(input.name, input.type));
    }
}

ActionsDAG::Node & ActionsDAG::addNode(Node node)
{
    auto & res = nodes.emplace_back(std::move(node));

    if (res.type == ActionType::INPUT)
        inputs.emplace_back(&res);

    return res;
}

const ActionsDAG::Node & ActionsDAG::addInput(std::string name, DataTypePtr type)
{
    Node node;
    node.type = ActionType::INPUT;
    node.result_type = std::move(type);
    node.result_name = std::move(name);

    return addNode(std::move(node));
}

const ActionsDAG::Node & ActionsDAG::addInput(ColumnWithTypeAndName column)
{
    Node node;
    node.type = ActionType::INPUT;
    node.result_type = std::move(column.type);
    node.result_name = std::move(column.name);
    node.column = std::move(column.column);

    return addNode(std::move(node));
}

const ActionsDAG::Node & ActionsDAG::addColumn(ColumnWithTypeAndName column)
{
    if (!column.column)
        throw Exception(ErrorCodes::LOGICAL_ERROR, "Cannot add column {} because it is nullptr", column.name);

    Node node;
    node.type = ActionType::COLUMN;
    node.result_type = std::move(column.type);
    node.result_name = std::move(column.name);
    node.column = std::move(column.column);

    return addNode(std::move(node));
}

const ActionsDAG::Node & ActionsDAG::addAlias(const Node & child, std::string alias)
{
    Node node;
    node.type = ActionType::ALIAS;
    node.result_type = child.result_type;
    node.result_name = std::move(alias);
    node.column = child.column;
    node.children.emplace_back(&child);

    return addNode(std::move(node));
}

const ActionsDAG::Node & ActionsDAG::addArrayJoin(const Node & child, std::string result_name)
{
    const DataTypeArray * array_type = typeid_cast<const DataTypeArray *>(child.result_type.get());
    if (!array_type)
        throw Exception("ARRAY JOIN requires array argument", ErrorCodes::TYPE_MISMATCH);

    Node node;
    node.type = ActionType::ARRAY_JOIN;
    node.result_type = array_type->getNestedType();
    node.result_name = std::move(result_name);
    node.children.emplace_back(&child);

    return addNode(std::move(node));
}

const ActionsDAG::Node & ActionsDAG::addFunction(
        const FunctionOverloadResolverPtr & function,
        NodeRawConstPtrs children,
        std::string result_name)
{
    size_t num_arguments = children.size();

    Node node;
    node.type = ActionType::FUNCTION;
    node.function_builder = function;
    node.children = std::move(children);

    bool all_const = true;
    ColumnsWithTypeAndName arguments(num_arguments);

    for (size_t i = 0; i < num_arguments; ++i)
    {
        const auto & child = *node.children[i];

        ColumnWithTypeAndName argument;
        argument.column = child.column;
        argument.type = child.result_type;
        argument.name = child.result_name;

        if (!argument.column || !isColumnConst(*argument.column))
            all_const = false;

        arguments[i] = std::move(argument);
    }

    node.function_base = function->build(arguments);
    node.result_type = node.function_base->getResultType();
    node.function = node.function_base->prepare(arguments);
    node.is_deterministic = node.function_base->isDeterministic();

    /// If all arguments are constants, and function is suitable to be executed in 'prepare' stage - execute function.
    if (node.function_base->isSuitableForConstantFolding())
    {
        ColumnPtr column;

        if (all_const)
        {
            size_t num_rows = arguments.empty() ? 0 : arguments.front().column->size();
            column = node.function->execute(arguments, node.result_type, num_rows, true);
        }
        else
        {
            column = node.function_base->getConstantResultForNonConstArguments(arguments, node.result_type);
        }

        /// If the result is not a constant, just in case, we will consider the result as unknown.
        if (column && isColumnConst(*column))
        {
            /// All constant (literal) columns in block are added with size 1.
            /// But if there was no columns in block before executing a function, the result has size 0.
            /// Change the size to 1.

            if (column->empty())
                column = column->cloneResized(1);

            node.column = std::move(column);
        }
    }

    if (result_name.empty())
    {
        result_name = function->getName() + "(";
        for (size_t i = 0; i < num_arguments; ++i)
        {
            if (i)
                result_name += ", ";
            result_name += node.children[i]->result_name;
        }
        result_name += ")";
    }

    node.result_name = std::move(result_name);

    return addNode(std::move(node));
}

const ActionsDAG::Node & ActionsDAG::findInIndex(const std::string & name) const
{
    if (const auto * node = tryFindInIndex(name))
        return *node;

    throw Exception(ErrorCodes::UNKNOWN_IDENTIFIER, "Unknown identifier: '{}'", name);
}

const ActionsDAG::Node * ActionsDAG::tryFindInIndex(const std::string & name) const
{
    for (const auto & node : index)
        if (node->result_name == name)
            return node;

    return nullptr;
}

void ActionsDAG::addOrReplaceInIndex(const Node & node)
{
    for (auto & index_node : index)
    {
        if (index_node->result_name == node.result_name)
        {
            index_node = &node;
            return;
        }
    }

    index.push_back(&node);
}

NamesAndTypesList ActionsDAG::getRequiredColumns() const
{
    NamesAndTypesList result;
    for (const auto & input : inputs)
        result.emplace_back(input->result_name, input->result_type);

    return result;
}

Names ActionsDAG::getRequiredColumnsNames() const
{
    Names result;
    result.reserve(inputs.size());

    for (const auto & input : inputs)
        result.emplace_back(input->result_name);

    return result;
}

ColumnsWithTypeAndName ActionsDAG::getResultColumns() const
{
    ColumnsWithTypeAndName result;
    result.reserve(index.size());
    for (const auto & node : index)
        result.emplace_back(node->column, node->result_type, node->result_name);

    return result;
}

NamesAndTypesList ActionsDAG::getNamesAndTypesList() const
{
    NamesAndTypesList result;
    for (const auto & node : index)
        result.emplace_back(node->result_name, node->result_type);

    return result;
}

Names ActionsDAG::getNames() const
{
    Names names;
    names.reserve(index.size());
    for (const auto & node : index)
        names.emplace_back(node->result_name);

    return names;
}

std::string ActionsDAG::dumpNames() const
{
    WriteBufferFromOwnString out;
    for (auto it = nodes.begin(); it != nodes.end(); ++it)
    {
        if (it != nodes.begin())
            out << ", ";
        out << it->result_name;
    }
    return out.str();
}

void ActionsDAG::removeUnusedActions(const NameSet & required_names, bool allow_remove_inputs, bool allow_constant_folding)
{
    NodeRawConstPtrs required_nodes;
    required_nodes.reserve(required_names.size());

    NameSet added;
    for (const auto & node : index)
    {
        if (required_names.contains(node->result_name) && !added.contains(node->result_name))
        {
            required_nodes.push_back(node);
            added.insert(node->result_name);
        }
    }

    if (added.size() < required_names.size())
    {
        for (const auto & name : required_names)
            if (!added.contains(name))
                throw Exception(ErrorCodes::UNKNOWN_IDENTIFIER,
                                "Unknown column: {}, there are only columns {}", name, dumpNames());
    }

    index.swap(required_nodes);
    removeUnusedActions(allow_remove_inputs, allow_constant_folding);
}

void ActionsDAG::removeUnusedActions(const Names & required_names, bool allow_remove_inputs, bool allow_constant_folding)
{
    NodeRawConstPtrs required_nodes;
    required_nodes.reserve(required_names.size());

    std::unordered_map<std::string_view, const Node *> names_map;
    for (const auto * node : index)
        names_map[node->result_name] = node;

    for (const auto & name : required_names)
    {
        auto it = names_map.find(name);
        if (it == names_map.end())
            throw Exception(ErrorCodes::UNKNOWN_IDENTIFIER,
                            "Unknown column: {}, there are only columns {}", name, dumpDAG());

        required_nodes.push_back(it->second);
    }

    index.swap(required_nodes);
    removeUnusedActions(allow_remove_inputs, allow_constant_folding);
}

void ActionsDAG::removeUnusedActions(bool allow_remove_inputs, bool allow_constant_folding)
{
    std::unordered_set<const Node *> visited_nodes;
    std::stack<Node *> stack;

    for (const auto * node : index)
    {
        visited_nodes.insert(node);
        stack.push(const_cast<Node *>(node));
    }

    for (auto & node : nodes)
    {
        /// We cannot remove arrayJoin because it changes the number of rows.
        bool is_array_join = node.type == ActionType::ARRAY_JOIN;

        if (is_array_join && !visited_nodes.contains(&node))
        {
            visited_nodes.insert(&node);
            stack.push(&node);
        }

        if (node.type == ActionType::INPUT && !allow_remove_inputs)
            visited_nodes.insert(&node);
    }

    while (!stack.empty())
    {
        auto * node = stack.top();
        stack.pop();

        /// Constant folding.
        if (allow_constant_folding && !node->children.empty() && node->column && isColumnConst(*node->column))
        {
            node->type = ActionsDAG::ActionType::COLUMN;

            for (const auto & child : node->children)
            {
                if (!child->is_deterministic)
                {
                    node->is_deterministic = false;
                    break;
                }
            }

            node->children.clear();
        }

        for (const auto * child : node->children)
        {
            if (!visited_nodes.contains(child))
            {
                stack.push(const_cast<Node *>(child));
                visited_nodes.insert(child);
            }
        }
    }

<<<<<<< HEAD
    nodes.remove_if([&](const Node & node) { return visited_nodes.count(&node) == 0; });
    std::erase_if(inputs, [&](const Node * node) { return visited_nodes.count(node) == 0; });
=======
    nodes.remove_if([&](const Node & node) { return !visited_nodes.contains(&node); });
    auto it = std::remove_if(inputs.begin(), inputs.end(), [&](const Node * node) { return !visited_nodes.contains(node); });
    inputs.erase(it, inputs.end());
>>>>>>> f0774ca9
}

static ColumnWithTypeAndName executeActionForHeader(const ActionsDAG::Node * node, ColumnsWithTypeAndName arguments)
{
    ColumnWithTypeAndName res_column;
    res_column.type = node->result_type;
    res_column.name = node->result_name;

    switch (node->type)
    {
        case ActionsDAG::ActionType::FUNCTION:
        {
            // bool all_args_are_const = true;

            // for (const auto & argument : arguments)
            //     if (typeid_cast<const ColumnConst *>(argument.column.get()) == nullptr)
            //         all_args_are_const = false;

            res_column.column = node->function->execute(arguments, res_column.type, 0, true);

            // if (!all_args_are_const)
            //     res_column.column = res_column.column->convertToFullColumnIfConst();

            break;
        }

        case ActionsDAG::ActionType::ARRAY_JOIN:
        {
            auto key = arguments.at(0);
            key.column = key.column->convertToFullColumnIfConst();

            const ColumnArray * array = typeid_cast<const ColumnArray *>(key.column.get());
            if (!array)
                throw Exception(ErrorCodes::TYPE_MISMATCH,
                                "ARRAY JOIN of not array: {}", node->result_name);

            res_column.column = array->getDataPtr()->cloneEmpty();
            break;
        }

        case ActionsDAG::ActionType::COLUMN:
        {
            res_column.column = node->column->cloneResized(0);
            break;
        }

        case ActionsDAG::ActionType::ALIAS:
        {
            res_column.column = arguments.at(0).column;
            break;
        }

        case ActionsDAG::ActionType::INPUT:
        {
            break;
        }
    }

    return res_column;
}

Block ActionsDAG::updateHeader(Block header) const
{
    std::unordered_map<const Node *, ColumnWithTypeAndName> node_to_column;
    std::set<size_t> pos_to_remove;

    {
        std::unordered_map<std::string_view, std::list<size_t>> input_positions;

        for (size_t pos = 0; pos < inputs.size(); ++pos)
            input_positions[inputs[pos]->result_name].emplace_back(pos);

        for (size_t pos = 0; pos < header.columns(); ++pos)
        {
            const auto & col = header.getByPosition(pos);
            auto it = input_positions.find(col.name);
            if (it != input_positions.end() && !it->second.empty())
            {
                auto & list = it->second;
                pos_to_remove.insert(pos);
                node_to_column[inputs[list.front()]] = col;
                list.pop_front();
            }
        }
    }

    ColumnsWithTypeAndName result_columns;
    result_columns.reserve(index.size());

    struct Frame
    {
        const Node * node = nullptr;
        size_t next_child = 0;
    };

    {
        for (const auto * output : index)
        {
            if (!node_to_column.contains(output))
            {
                std::stack<Frame> stack;
                stack.push({.node = output});

                while (!stack.empty())
                {
                    auto & frame = stack.top();
                    const auto * node = frame.node;

                    while (frame.next_child < node->children.size())
                    {
                        const auto * child = node->children[frame.next_child];
                        if (!node_to_column.contains(child))
                        {
                            stack.push({.node = child});
                            break;
                        }

                        ++frame.next_child;
                    }

                    if (frame.next_child < node->children.size())
                        continue;

                    stack.pop();

                    ColumnsWithTypeAndName arguments(node->children.size());
                    for (size_t i = 0; i < arguments.size(); ++i)
                    {
                        arguments[i] = node_to_column[node->children[i]];
                        if (!arguments[i].column)
                            throw Exception(ErrorCodes::NOT_FOUND_COLUMN_IN_BLOCK,
                                            "Not found column {} in block", node->children[i]->result_name);
                    }

                    node_to_column[node] = executeActionForHeader(node, std::move(arguments));
                }
            }

            if (node_to_column[output].column)
                result_columns.push_back(node_to_column[output]);
        }
    }

    if (isInputProjected())
        header.clear();
    else
        header.erase(pos_to_remove);

    Block res;

    for (auto & col : result_columns)
        res.insert(std::move(col));

    for (auto && item : header)
        res.insert(std::move(item));

    return res;
}

NameSet ActionsDAG::foldActionsByProjection(
    const NameSet & required_columns, const Block & projection_block_for_keys, const String & predicate_column_name, bool add_missing_keys)
{
    std::unordered_set<const Node *> visited_nodes;
    std::unordered_set<std::string_view> visited_index_names;
    std::stack<Node *> stack;

    /// Record all needed index nodes to start folding.
    for (const auto & node : index)
    {
        if (required_columns.find(node->result_name) != required_columns.end() || node->result_name == predicate_column_name)
        {
            visited_nodes.insert(node);
            visited_index_names.insert(node->result_name);
            stack.push(const_cast<Node *>(node));
        }
    }

    /// If some required columns are not in any index node, try searching from all projection key
    /// columns. If still missing, return empty set which means current projection fails to match
    /// (missing columns).
    if (add_missing_keys)
    {
        for (const auto & column : required_columns)
        {
            if (visited_index_names.find(column) == visited_index_names.end())
            {
                if (const ColumnWithTypeAndName * column_with_type_name = projection_block_for_keys.findByName(column))
                {
                    const auto * node = &addInput(*column_with_type_name);
                    visited_nodes.insert(node);
                    index.push_back(node);
                    visited_index_names.insert(column);
                }
                else
                {
                    // Missing column
                    return {};
                }
            }
        }
    }

    /// Traverse the DAG from root to leaf. Substitute any matched node with columns in projection_block_for_keys.
    while (!stack.empty())
    {
        auto * node = stack.top();
        stack.pop();

        if (const ColumnWithTypeAndName * column_with_type_name = projection_block_for_keys.findByName(node->result_name))
        {
            if (node->type != ActionsDAG::ActionType::INPUT)
            {
                /// Projection folding.
                node->type = ActionsDAG::ActionType::INPUT;
                node->result_type = column_with_type_name->type;
                node->result_name = column_with_type_name->name;
                node->children.clear();
                inputs.push_back(node);
            }
        }

        for (const auto * child : node->children)
        {
            if (!visited_nodes.contains(child))
            {
                stack.push(const_cast<Node *>(child));
                visited_nodes.insert(child);
            }
        }
    }

    /// Clean up unused nodes after folding.
    std::erase_if(inputs, [&](const Node * node) { return !visited_nodes.contains(node); });
    std::erase_if(index, [&](const Node * node) { return !visited_index_names.contains(node->result_name); });
    nodes.remove_if([&](const Node & node) { return !visited_nodes.contains(&node); });

    /// Calculate the required columns after folding.
    NameSet next_required_columns;
    for (const auto & input : inputs)
        next_required_columns.insert(input->result_name);

    return next_required_columns;
}

void ActionsDAG::reorderAggregationKeysForProjection(const std::unordered_map<std::string_view, size_t> & key_names_pos_map)
{
    ::sort(index.begin(), index.end(), [&key_names_pos_map](const Node * lhs, const Node * rhs)
    {
        return key_names_pos_map.find(lhs->result_name)->second < key_names_pos_map.find(rhs->result_name)->second;
    });
}

void ActionsDAG::addAggregatesViaProjection(const Block & aggregates)
{
    for (const auto & aggregate : aggregates)
        index.push_back(&addInput(aggregate));
}

void ActionsDAG::addAliases(const NamesWithAliases & aliases)
{
    std::unordered_map<std::string_view, size_t> names_map;
    for (size_t i = 0; i < index.size(); ++i)
        names_map[index[i]->result_name] = i;

    NodeRawConstPtrs required_nodes;
    required_nodes.reserve(aliases.size());

    for (const auto & item : aliases)
    {
        auto it = names_map.find(item.first);
        if (it == names_map.end())
            throw Exception(ErrorCodes::UNKNOWN_IDENTIFIER,
                            "Unknown column: {}, there are only columns {}", item.first, dumpNames());

        required_nodes.push_back(index[it->second]);
    }

    for (size_t i = 0; i < aliases.size(); ++i)
    {
        const auto & item = aliases[i];
        const auto * child = required_nodes[i];

        if (!item.second.empty() && item.first != item.second)
        {
            Node node;
            node.type = ActionType::ALIAS;
            node.result_type = child->result_type;
            node.result_name = item.second;
            node.column = child->column;
            node.children.emplace_back(child);

            child = &addNode(std::move(node));
        }

        auto it = names_map.find(child->result_name);
        if (it == names_map.end())
        {
            names_map[child->result_name] = index.size();
            index.push_back(child);
        }
        else
            index[it->second] = child;
    }
}

void ActionsDAG::project(const NamesWithAliases & projection)
{
    std::unordered_map<std::string_view, const Node *> names_map;
    for (const auto * node : index)
        names_map.emplace(node->result_name, node);

    index.clear();
    index.reserve(projection.size());

    for (const auto & item : projection)
    {
        auto it = names_map.find(item.first);
        if (it == names_map.end())
            throw Exception(ErrorCodes::UNKNOWN_IDENTIFIER,
                            "Unknown column: {}, there are only columns {}", item.first, dumpNames());

        index.push_back(it->second);
    }

    for (size_t i = 0; i < projection.size(); ++i)
    {
        const auto & item = projection[i];
        auto & child = index[i];

        if (!item.second.empty() && item.first != item.second)
        {
            Node node;
            node.type = ActionType::ALIAS;
            node.result_type = child->result_type;
            node.result_name = item.second;
            node.column = child->column;
            node.children.emplace_back(child);

            child = &addNode(std::move(node));
        }
    }

    removeUnusedActions();
    projectInput();
    projected_output = true;
}

bool ActionsDAG::tryRestoreColumn(const std::string & column_name)
{
    for (const auto * node : index)
        if (node->result_name == column_name)
            return true;

    for (auto it = nodes.rbegin(); it != nodes.rend(); ++it)
    {
        auto & node = *it;
        if (node.result_name == column_name)
        {
            index.push_back(&node);
            return true;
        }
    }

    return false;
}

bool ActionsDAG::removeUnusedResult(const std::string & column_name)
{
    /// Find column in index and remove.
    const Node * col;
    {
        auto it = index.begin();
        for (; it != index.end(); ++it)
            if ((*it)->result_name == column_name)
                break;

        if (it == index.end())
            throw Exception(ErrorCodes::LOGICAL_ERROR, "Not found result {} in ActionsDAG\n{}", column_name, dumpDAG());

        col = *it;
        index.erase(it);
    }

    /// Check if column is in input.
    auto it = inputs.begin();
    for (; it != inputs.end(); ++it)
        if (*it == col)
            break;

    if (it == inputs.end())
        return false;

    /// Check column has no dependent.
    for (const auto & node : nodes)
        for (const auto * child : node.children)
            if (col == child)
                return false;

    /// Do not remove input if it was mentioned in index several times.
    for (const auto * node : index)
        if (col == node)
            return false;

    /// Remove from nodes and inputs.
    for (auto jt = nodes.begin(); jt != nodes.end(); ++jt)
    {
        if (&(*jt) == *it)
        {
            nodes.erase(jt);
            break;
        }
    }

    inputs.erase(it);
    return true;
}

ActionsDAGPtr ActionsDAG::clone() const
{
    auto actions = std::make_shared<ActionsDAG>();
    actions->project_input = project_input;
    actions->projected_output = projected_output;

    std::unordered_map<const Node *, Node *> copy_map;

    for (const auto & node : nodes)
    {
        auto & copy_node = actions->nodes.emplace_back(node);
        copy_map[&node] = &copy_node;
    }

    for (auto & node : actions->nodes)
        for (auto & child : node.children)
            child = copy_map[child];

    for (const auto & node : index)
        actions->index.push_back(copy_map[node]);

    for (const auto & node : inputs)
        actions->inputs.push_back(copy_map[node]);

    return actions;
}

#if USE_EMBEDDED_COMPILER
void ActionsDAG::compileExpressions(size_t min_count_to_compile_expression, const std::unordered_set<const ActionsDAG::Node *> & lazy_executed_nodes)
{
    compileFunctions(min_count_to_compile_expression, lazy_executed_nodes);
    removeUnusedActions();
}
#endif

std::string ActionsDAG::dumpDAG() const
{
    std::unordered_map<const Node *, size_t> map;
    for (const auto & node : nodes)
    {
        size_t idx = map.size();
        map[&node] = idx;
    }

    WriteBufferFromOwnString out;
    for (const auto & node : nodes)
    {
        out << map[&node] << " : ";
        switch (node.type)
        {
            case ActionsDAG::ActionType::COLUMN:
                out << "COLUMN ";
                break;

            case ActionsDAG::ActionType::ALIAS:
                out << "ALIAS ";
                break;

            case ActionsDAG::ActionType::FUNCTION:
                out << "FUNCTION ";
                break;

            case ActionsDAG::ActionType::ARRAY_JOIN:
                out << "ARRAY JOIN ";
                break;

            case ActionsDAG::ActionType::INPUT:
                out << "INPUT ";
                break;
        }

        out << "(";
        for (size_t i = 0; i < node.children.size(); ++i)
        {
            if (i)
                out << ", ";
            out << map[node.children[i]];
        }
        out << ")";

        out << " " << (node.column ? node.column->getName() : "(no column)");
        out << " " << (node.result_type ? node.result_type->getName() : "(no type)");
        out << " " << (!node.result_name.empty() ? node.result_name : "(no name)");

        if (node.function_base)
            out << " [" << node.function_base->getName() << "]";

        if (node.is_function_compiled)
            out << " [compiled]";

        out << "\n";
    }

    out << "Index:";
    for (const auto * node : index)
        out << ' ' << map[node];
    out << '\n';

    return out.str();
}

bool ActionsDAG::hasArrayJoin() const
{
    for (const auto & node : nodes)
        if (node.type == ActionType::ARRAY_JOIN)
            return true;

    return false;
}

bool ActionsDAG::hasStatefulFunctions() const
{
    for (const auto & node : nodes)
        if (node.type == ActionType::FUNCTION && node.function_base->isStateful())
            return true;

    return false;
}

bool ActionsDAG::trivial() const
{
    for (const auto & node : nodes)
        if (node.type == ActionType::FUNCTION || node.type == ActionType::ARRAY_JOIN)
            return false;

    return true;
}

void ActionsDAG::assertDeterministic() const
{
    for (const auto & node : nodes)
        if (!node.is_deterministic)
            throw Exception(ErrorCodes::BAD_ARGUMENTS,
                "Expression must be deterministic but it contains non-deterministic part `{}`", node.result_name);
}

void ActionsDAG::addMaterializingOutputActions()
{
    for (auto & node : index)
        node = &materializeNode(*node);
}

const ActionsDAG::Node & ActionsDAG::materializeNode(const Node & node)
{
    FunctionOverloadResolverPtr func_builder_materialize = std::make_unique<FunctionToOverloadResolverAdaptor>(
                            std::make_shared<FunctionMaterialize>());

    const auto & name = node.result_name;
    const auto * func = &addFunction(func_builder_materialize, {&node}, {});
    return addAlias(*func, name);
}

ActionsDAGPtr ActionsDAG::makeConvertingActions(
    const ColumnsWithTypeAndName & source,
    const ColumnsWithTypeAndName & result,
    MatchColumnsMode mode,
    bool ignore_constant_values,
    bool add_casted_columns,
    NameToNameMap * new_names)
{
    size_t num_input_columns = source.size();
    size_t num_result_columns = result.size();

    if (mode == MatchColumnsMode::Position && num_input_columns != num_result_columns)
        throw Exception("Number of columns doesn't match", ErrorCodes::NUMBER_OF_COLUMNS_DOESNT_MATCH);

    if (add_casted_columns && mode != MatchColumnsMode::Name)
        throw Exception("Converting with add_casted_columns supported only for MatchColumnsMode::Name", ErrorCodes::LOGICAL_ERROR);

    auto actions_dag = std::make_shared<ActionsDAG>(source);
    NodeRawConstPtrs projection(num_result_columns);

    FunctionOverloadResolverPtr func_builder_materialize = std::make_unique<FunctionToOverloadResolverAdaptor>(std::make_shared<FunctionMaterialize>());

    std::map<std::string_view, std::list<size_t>> inputs;
    if (mode == MatchColumnsMode::Name)
    {
        for (size_t pos = 0; pos < actions_dag->inputs.size(); ++pos)
            inputs[actions_dag->inputs[pos]->result_name].push_back(pos);
    }

    for (size_t result_col_num = 0; result_col_num < num_result_columns; ++result_col_num)
    {
        const auto & res_elem = result[result_col_num];
        const Node * src_node = nullptr;
        const Node * dst_node = nullptr;

        switch (mode)
        {
            case MatchColumnsMode::Position:
            {
                src_node = dst_node = actions_dag->inputs[result_col_num];
                break;
            }

            case MatchColumnsMode::Name:
            {
                auto & input = inputs[res_elem.name];
                if (input.empty())
                {
                    const auto * res_const = typeid_cast<const ColumnConst *>(res_elem.column.get());
                    if (ignore_constant_values && res_const)
                        src_node = dst_node = &actions_dag->addColumn(res_elem);
                    else
                        throw Exception(ErrorCodes::THERE_IS_NO_COLUMN,
                                        "Cannot find column `{}` in source stream, there are only columns: [{}]",
                                        res_elem.name, Block(source).dumpNames());
                }
                else
                {
                    src_node = dst_node = actions_dag->inputs[input.front()];
                    input.pop_front();
                }
                break;
            }
        }

        /// Check constants.
        if (const auto * res_const = typeid_cast<const ColumnConst *>(res_elem.column.get()))
        {
            if (const auto * src_const = typeid_cast<const ColumnConst *>(dst_node->column.get()))
            {
                if (ignore_constant_values)
                    dst_node = &actions_dag->addColumn(res_elem);
                else if (res_const->getField() != src_const->getField())
                    throw Exception(
                        ErrorCodes::ILLEGAL_COLUMN,
                        "Cannot convert column `{}` because it is constant but values of constants are different in source and result",
                        res_elem.name);
            }
            else
                throw Exception(
                    ErrorCodes::ILLEGAL_COLUMN,
                    "Cannot convert column `{}` because it is non constant in source stream but must be constant in result",
                    res_elem.name);
        }

        /// Add CAST function to convert into result type if needed.
        if (!res_elem.type->equals(*dst_node->result_type))
        {
            ColumnWithTypeAndName column;
            column.name = res_elem.type->getName();
            column.column = DataTypeString().createColumnConst(0, column.name);
            column.type = std::make_shared<DataTypeString>();

            const auto * right_arg = &actions_dag->addColumn(std::move(column));
            const auto * left_arg = dst_node;

            FunctionCastBase::Diagnostic diagnostic = {dst_node->result_name, res_elem.name};
            FunctionOverloadResolverPtr func_builder_cast = CastInternalOverloadResolver<CastType::nonAccurate>::createImpl(std::move(diagnostic));

            NodeRawConstPtrs children = { left_arg, right_arg };
            dst_node = &actions_dag->addFunction(func_builder_cast, std::move(children), {});
        }

        if (dst_node->column && isColumnConst(*dst_node->column) && !(res_elem.column && isColumnConst(*res_elem.column)))
        {
            NodeRawConstPtrs children = {dst_node};
            dst_node = &actions_dag->addFunction(func_builder_materialize, std::move(children), {});
        }

        if (dst_node->result_name != res_elem.name)
        {
            if (add_casted_columns)
            {
                if (inputs.contains(dst_node->result_name))
                    throw Exception(ErrorCodes::ILLEGAL_COLUMN, "Cannot convert column `{}` to `{}` because other column have same name",
                                    res_elem.name, dst_node->result_name);
                if (new_names)
                    new_names->emplace(res_elem.name, dst_node->result_name);

                /// Leave current column on same place, add converted to back
                projection[result_col_num] = src_node;
                projection.push_back(dst_node);
            }
            else
            {
                dst_node = &actions_dag->addAlias(*dst_node, res_elem.name);
                projection[result_col_num] = dst_node;
            }
        }
        else
        {
            projection[result_col_num] = dst_node;
        }
    }

    actions_dag->index.swap(projection);
    actions_dag->removeUnusedActions();
    actions_dag->projectInput();

    return actions_dag;
}

ActionsDAGPtr ActionsDAG::makeAddingColumnActions(ColumnWithTypeAndName column)
{
    auto adding_column_action = std::make_shared<ActionsDAG>();
    FunctionOverloadResolverPtr func_builder_materialize = std::make_unique<FunctionToOverloadResolverAdaptor>(std::make_shared<FunctionMaterialize>());

    auto column_name = column.name;
    const auto * column_node = &adding_column_action->addColumn(std::move(column));
    NodeRawConstPtrs inputs = {column_node};
    const auto & function_node = adding_column_action->addFunction(func_builder_materialize, std::move(inputs), {});
    const auto & alias_node = adding_column_action->addAlias(function_node, std::move(column_name));

    adding_column_action->index.push_back(&alias_node);
    return adding_column_action;
}

ActionsDAGPtr ActionsDAG::merge(ActionsDAG && first, ActionsDAG && second)
{
    /// first: x (1), x (2), y ==> x (2), z, x (3)
    /// second: x (1), x (2), x (3) ==> x (3), x (2), x (1)
    /// merge: x (1), x (2), x (3), y =(first)=> x (2), z, x (4), x (3) =(second)=> x (3), x (4), x (2), z

    /// Will store merged result in `first`.

    /// This map contains nodes which should be removed from `first` index, cause they are used as inputs for `second`.
    /// The second element is the number of removes (cause one node may be repeated several times in result).
    std::unordered_map<const Node *, size_t> removed_first_result;
    /// Map inputs of `second` to nodes of `first`.
    std::unordered_map<const Node *, const Node *> inputs_map;

    /// Update inputs list.
    {
        /// Index may have multiple columns with same name. They also may be used by `second`. Order is important.
        std::unordered_map<std::string_view, std::list<const Node *>> first_result;
        for (const auto & node : first.index)
            first_result[node->result_name].push_back(node);

        for (const auto & node : second.inputs)
        {
            auto it = first_result.find(node->result_name);
            if (it == first_result.end() || it->second.empty())
            {
                if (first.project_input)
                    throw Exception(ErrorCodes::LOGICAL_ERROR,
                                    "Cannot find column {} in ActionsDAG result", node->result_name);

                first.inputs.push_back(node);
            }
            else
            {
                inputs_map[node] = it->second.front();
                removed_first_result[it->second.front()] += 1;
                it->second.pop_front();
            }
        }
    }

    /// Replace inputs from `second` to nodes from `first` result.
    for (auto & node : second.nodes)
    {
        for (auto & child : node.children)
        {
            if (child->type == ActionType::INPUT)
            {
                auto it = inputs_map.find(child);
                if (it != inputs_map.end())
                    child = it->second;
            }
        }
    }

    for (auto & node : second.index)
    {
        if (node->type == ActionType::INPUT)
        {
            auto it = inputs_map.find(node);
            if (it != inputs_map.end())
                node = it->second;
        }
    }

    /// Update index.
    if (second.project_input)
    {
        first.index.swap(second.index);
        first.project_input = true;
    }
    else
    {
        /// Add not removed result from first actions.
        for (const auto * node : first.index)
        {
            auto it = removed_first_result.find(node);
            if (it != removed_first_result.end() && it->second > 0)
                --it->second;
            else
                second.index.push_back(node);
        }

        first.index.swap(second.index);
    }

    first.nodes.splice(first.nodes.end(), std::move(second.nodes));

    first.projected_output = second.projected_output;

    /// Drop unused inputs and, probably, some actions.
    first.removeUnusedActions();

    return std::make_shared<ActionsDAG>(std::move(first));
}

ActionsDAG::SplitResult ActionsDAG::split(std::unordered_set<const Node *> split_nodes) const
{
    /// Split DAG into two parts.
    /// (first_nodes, first_index) is a part which will have split_list in result.
    /// (second_nodes, second_index) is a part which will have same index as current actions.
    Nodes second_nodes;
    Nodes first_nodes;
    NodeRawConstPtrs second_index;
    NodeRawConstPtrs first_index;

    /// List of nodes from current actions which are not inputs, but will be in second part.
    NodeRawConstPtrs new_inputs;

    struct Frame
    {
        const Node * node = nullptr;
        size_t next_child_to_visit = 0;
    };

    struct Data
    {
        bool needed_by_split_node = false;
        bool visited = false;
        bool used_in_result = false;

        /// Copies of node in one of the DAGs.
        /// For COLUMN and INPUT both copies may exist.
        Node * to_second = nullptr;
        Node * to_first = nullptr;
    };

    std::stack<Frame> stack;
    std::unordered_map<const Node *, Data> data;

    for (const auto & node : index)
        data[node].used_in_result = true;

    /// DFS. Decide if node is needed by split.
    for (const auto & node : nodes)
    {
        if (!split_nodes.contains(&node))
            continue;

        auto & cur_data = data[&node];
        if (cur_data.needed_by_split_node)
            continue;

        cur_data.needed_by_split_node = true;
        stack.push({.node = &node});

        while (!stack.empty())
        {
            auto & cur_node = stack.top().node;
            stack.pop();

            for (const auto * child : cur_node->children)
            {
                auto & child_data = data[child];
                if (!child_data.needed_by_split_node)
                {
                    child_data.needed_by_split_node = true;
                    stack.push({.node = child});
                }
            }
        }
    }

    /// DFS. Move nodes to one of the DAGs.
    for (const auto & node : nodes)
    {
        if (!data[&node].visited)
            stack.push({.node = &node});

        while (!stack.empty())
        {
            auto & cur = stack.top();
            auto & cur_data = data[cur.node];

            /// At first, visit all children.
            while (cur.next_child_to_visit < cur.node->children.size())
            {
                const auto * child = cur.node->children[cur.next_child_to_visit];
                auto & child_data = data[child];

                if (!child_data.visited)
                {
                    stack.push({.node = child});
                    break;
                }

                ++cur.next_child_to_visit;
            }

            /// Make a copy part.
            if (cur.next_child_to_visit == cur.node->children.size())
            {
                cur_data.visited = true;
                stack.pop();

                if (!cur_data.needed_by_split_node)
                {
                    auto & copy = second_nodes.emplace_back(*cur.node);
                    cur_data.to_second = &copy;

                    /// Replace children to newly created nodes.
                    for (auto & child : copy.children)
                    {
                        auto & child_data = data[child];

                        /// If children is not created, it may be from split part.
                        if (!child_data.to_second)
                        {
                            if (child->type == ActionType::COLUMN) /// Just create new node for COLUMN action.
                            {
                                child_data.to_second = &second_nodes.emplace_back(*child);
                            }
                            else
                            {
                                /// Node from first part is added as new input.
                                Node input_node;
                                input_node.type = ActionType::INPUT;
                                input_node.result_type = child->result_type;
                                input_node.result_name = child->result_name;
                                child_data.to_second = &second_nodes.emplace_back(std::move(input_node));

                                new_inputs.push_back(child);
                            }
                        }

                        child = child_data.to_second;
                    }

                    /// Input from second DAG should also be in the first.
                    if (copy.type == ActionType::INPUT)
                    {
                        auto & input_copy = first_nodes.emplace_back(*cur.node);
                        assert(cur_data.to_first == nullptr);
                        cur_data.to_first = &input_copy;
                        new_inputs.push_back(cur.node);
                    }
                }
                else
                {
                    auto & copy = first_nodes.emplace_back(*cur.node);
                    cur_data.to_first = &copy;

                    /// Replace children to newly created nodes.
                    for (auto & child : copy.children)
                    {
                        child = data[child].to_first;
                        assert(child != nullptr);
                    }

                    if (cur_data.used_in_result)
                    {
                        /// If this node is needed in result, add it as input.
                        Node input_node;
                        input_node.type = ActionType::INPUT;
                        input_node.result_type = node.result_type;
                        input_node.result_name = node.result_name;
                        cur_data.to_second = &second_nodes.emplace_back(std::move(input_node));

                        new_inputs.push_back(cur.node);
                    }
                }
            }
        }
    }

    for (const auto * node : index)
        second_index.push_back(data[node].to_second);

    NodeRawConstPtrs second_inputs;
    NodeRawConstPtrs first_inputs;

    for (const auto * input : inputs)
    {
        const auto & cur = data[input];
        first_inputs.push_back(cur.to_first);
    }

    for (const auto * input : new_inputs)
    {
        const auto & cur = data[input];
        second_inputs.push_back(cur.to_second);
        first_index.push_back(cur.to_first);
    }

    auto first_actions = std::make_shared<ActionsDAG>();
    first_actions->nodes.swap(first_nodes);
    first_actions->index.swap(first_index);
    first_actions->inputs.swap(first_inputs);

    auto second_actions = std::make_shared<ActionsDAG>();
    second_actions->nodes.swap(second_nodes);
    second_actions->index.swap(second_index);
    second_actions->inputs.swap(second_inputs);

    return {std::move(first_actions), std::move(second_actions)};
}

ActionsDAG::SplitResult ActionsDAG::splitActionsBeforeArrayJoin(const NameSet & array_joined_columns) const
{
    struct Frame
    {
        const Node * node = nullptr;
        size_t next_child_to_visit = 0;
    };

    std::unordered_set<const Node *> split_nodes;
    std::unordered_set<const Node *> visited_nodes;

    std::stack<Frame> stack;

    /// DFS. Decide if node depends on ARRAY JOIN.
    for (const auto & node : nodes)
    {
        if (visited_nodes.contains(&node))
            continue;

        visited_nodes.insert(&node);
        stack.push({.node = &node});

        while (!stack.empty())
        {
            auto & cur = stack.top();

            /// At first, visit all children. We depend on ARRAY JOIN if any child does.
            while (cur.next_child_to_visit < cur.node->children.size())
            {
                const auto * child = cur.node->children[cur.next_child_to_visit];

                if (!visited_nodes.contains(child))
                {
                    visited_nodes.insert(child);
                    stack.push({.node = child});
                    break;
                }

                ++cur.next_child_to_visit;
            }

            if (cur.next_child_to_visit == cur.node->children.size())
            {
                bool depend_on_array_join = false;
                if (cur.node->type == ActionType::INPUT && array_joined_columns.contains(cur.node->result_name))
                    depend_on_array_join = true;

                for (const auto * child : cur.node->children)
                {
                    if (!split_nodes.contains(child))
                        depend_on_array_join = true;
                }

                if (!depend_on_array_join)
                    split_nodes.insert(cur.node);

                stack.pop();
            }
        }
    }

    auto res = split(split_nodes);
    /// Do not remove array joined columns if they are not used.
    /// res.first->project_input = false;
    return res;
}

ActionsDAG::SplitResult ActionsDAG::splitActionsBySortingDescription(const NameSet & sort_columns) const
{
    std::unordered_set<const Node *> split_nodes;
    for (const auto & sort_column : sort_columns)
        if (const auto * node = tryFindInIndex(sort_column))
            split_nodes.insert(node);
        else
            throw Exception(
                ErrorCodes::LOGICAL_ERROR, "Sorting column {} wasn't found in the ActionsDAG's index. DAG:\n{}", sort_column, dumpDAG());

    auto res = split(split_nodes);
    res.second->project_input = project_input;
    return res;
}

ActionsDAG::SplitResult ActionsDAG::splitActionsForFilter(const std::string & column_name) const
{
    const auto * node = tryFindInIndex(column_name);
    if (!node)
        throw Exception(ErrorCodes::LOGICAL_ERROR,
                        "Index for ActionsDAG does not contain filter column name {}. DAG:\n{}",
                        column_name, dumpDAG());

    std::unordered_set<const Node *> split_nodes = {node};
    auto res = split(split_nodes);
    res.second->project_input = project_input;
    return res;
}

namespace
{

struct ConjunctionNodes
{
    ActionsDAG::NodeRawConstPtrs allowed;
    ActionsDAG::NodeRawConstPtrs rejected;
};

/// Take a node which result is predicate.
/// Assuming predicate is a conjunction (probably, trivial).
/// Find separate conjunctions nodes. Split nodes into allowed and rejected sets.
/// Allowed predicate is a predicate which can be calculated using only nodes from allowed_nodes set.
ConjunctionNodes getConjunctionNodes(ActionsDAG::Node * predicate, std::unordered_set<const ActionsDAG::Node *> allowed_nodes)
{
    ConjunctionNodes conjunction;
    std::unordered_set<const ActionsDAG::Node *> allowed;
    std::unordered_set<const ActionsDAG::Node *> rejected;

    /// Parts of predicate in case predicate is conjunction (or just predicate itself).
    std::unordered_set<const ActionsDAG::Node *> predicates;
    {
        std::stack<const ActionsDAG::Node *> stack;
        std::unordered_set<const ActionsDAG::Node *> visited_nodes;
        stack.push(predicate);
        visited_nodes.insert(predicate);
        while (!stack.empty())
        {
            const auto * node = stack.top();
            stack.pop();
            bool is_conjunction = node->type == ActionsDAG::ActionType::FUNCTION && node->function_base->getName() == "and";
            if (is_conjunction)
            {
                for (const auto & child : node->children)
                {
                    if (!visited_nodes.contains(child))
                    {
                        visited_nodes.insert(child);
                        stack.push(child);
                    }
                }
            }
            else
                predicates.insert(node);
        }
    }

    struct Frame
    {
        const ActionsDAG::Node * node = nullptr;
        size_t next_child_to_visit = 0;
        size_t num_allowed_children = 0;
    };

    std::stack<Frame> stack;
    std::unordered_set<const ActionsDAG::Node *> visited_nodes;

    stack.push(Frame{.node = predicate});
    visited_nodes.insert(predicate);
    while (!stack.empty())
    {
        auto & cur = stack.top();

        /// At first, visit all children.
        while (cur.next_child_to_visit < cur.node->children.size())
        {
            const auto * child = cur.node->children[cur.next_child_to_visit];

            if (!visited_nodes.contains(child))
            {
                visited_nodes.insert(child);
                stack.push({.node = child});
                break;
            }

            if (allowed_nodes.contains(child))
                ++cur.num_allowed_children;
            ++cur.next_child_to_visit;
        }

        if (cur.next_child_to_visit == cur.node->children.size())
        {
            if (cur.num_allowed_children == cur.node->children.size())
            {
                if (cur.node->type != ActionsDAG::ActionType::ARRAY_JOIN && cur.node->type != ActionsDAG::ActionType::INPUT)
                    allowed_nodes.emplace(cur.node);
            }

            if (predicates.contains(cur.node))
            {
                if (allowed_nodes.contains(cur.node))
                {
                    if (allowed.insert(cur.node).second)
                        conjunction.allowed.push_back(cur.node);

                }
                else
                {
                    if (rejected.insert(cur.node).second)
                        conjunction.rejected.push_back(cur.node);
                }
            }

            stack.pop();
        }
    }

    // std::cerr << "Allowed " << conjunction.allowed.size() << std::endl;
    // for (const auto & node : conjunction.allowed)
    //     std::cerr << node->result_name << std::endl;
    // std::cerr << "Rejected " << conjunction.rejected.size() << std::endl;
    // for (const auto & node : conjunction.rejected)
    //     std::cerr << node->result_name << std::endl;

    return conjunction;
}

ColumnsWithTypeAndName prepareFunctionArguments(const ActionsDAG::NodeRawConstPtrs & nodes)
{
    ColumnsWithTypeAndName arguments;
    arguments.reserve(nodes.size());

    for (const auto * child : nodes)
    {
        ColumnWithTypeAndName argument;
        argument.column = child->column;
        argument.type = child->result_type;
        argument.name = child->result_name;

        arguments.emplace_back(std::move(argument));
    }

    return arguments;
}

}

/// Create actions which calculate conjunction of selected nodes.
/// Assume conjunction nodes are predicates (and may be used as arguments of function AND).
///
/// Result actions add single column with conjunction result (it is always first in index).
/// No other columns are added or removed.
ActionsDAGPtr ActionsDAG::cloneActionsForConjunction(NodeRawConstPtrs conjunction, const ColumnsWithTypeAndName & all_inputs)
{
    if (conjunction.empty())
        return nullptr;

    auto actions = std::make_shared<ActionsDAG>();

    FunctionOverloadResolverPtr func_builder_and = std::make_unique<FunctionToOverloadResolverAdaptor>(std::make_shared<FunctionAnd>());

    std::unordered_map<const ActionsDAG::Node *, const ActionsDAG::Node *> nodes_mapping;
    std::unordered_map<std::string, std::list<const Node *>> required_inputs;

    struct Frame
    {
        const ActionsDAG::Node * node = nullptr;
        size_t next_child_to_visit = 0;
    };

    std::stack<Frame> stack;

    /// DFS. Clone actions.
    for (const auto * predicate : conjunction)
    {
        if (nodes_mapping.contains(predicate))
            continue;

        stack.push({.node = predicate});
        while (!stack.empty())
        {
            auto & cur = stack.top();
            /// At first, visit all children.
            while (cur.next_child_to_visit < cur.node->children.size())
            {
                const auto * child = cur.node->children[cur.next_child_to_visit];

                if (!nodes_mapping.contains(child))
                {
                    stack.push({.node = child});
                    break;
                }

                ++cur.next_child_to_visit;
            }

            if (cur.next_child_to_visit == cur.node->children.size())
            {
                auto & node = actions->nodes.emplace_back(*cur.node);
                nodes_mapping[cur.node] = &node;

                for (auto & child : node.children)
                    child = nodes_mapping[child];

                if (node.type == ActionType::INPUT)
                    required_inputs[node.result_name].push_back(&node);

                stack.pop();
            }
        }
    }

    const Node * result_predicate = nodes_mapping[*conjunction.begin()];

    if (conjunction.size() > 1)
    {
        NodeRawConstPtrs args;
        args.reserve(conjunction.size());
        for (const auto * predicate : conjunction)
            args.emplace_back(nodes_mapping[predicate]);

        result_predicate = &actions->addFunction(func_builder_and, std::move(args), {});
    }

    actions->index.push_back(result_predicate);

    for (const auto & col : all_inputs)
    {
        const Node * input;
        auto & list = required_inputs[col.name];
        if (list.empty())
            input = &actions->addInput(col);
        else
        {
            input = list.front();
            list.pop_front();
            actions->inputs.push_back(input);
        }

        actions->index.push_back(input);
    }

    return actions;
}

ActionsDAGPtr ActionsDAG::cloneActionsForFilterPushDown(
    const std::string & filter_name,
    bool can_remove_filter,
    const Names & available_inputs,
    const ColumnsWithTypeAndName & all_inputs)
{
    Node * predicate = const_cast<Node *>(tryFindInIndex(filter_name));
    if (!predicate)
            throw Exception(ErrorCodes::LOGICAL_ERROR,
                            "Index for ActionsDAG does not contain filter column name {}. DAG:\n{}",
                            filter_name, dumpDAG());

    /// If condition is constant let's do nothing.
    /// It means there is nothing to push down or optimization was already applied.
    if (predicate->type == ActionType::COLUMN)
        return nullptr;

    std::unordered_set<const Node *> allowed_nodes;

    /// Get input nodes from available_inputs names.
    {
        std::unordered_map<std::string_view, std::list<const Node *>> inputs_map;
        for (const auto & input : inputs)
            inputs_map[input->result_name].emplace_back(input);

        for (const auto & name : available_inputs)
        {
            auto & inputs_list = inputs_map[name];
            if (inputs_list.empty())
                continue;

            allowed_nodes.emplace(inputs_list.front());
            inputs_list.pop_front();
        }
    }

    auto conjunction = getConjunctionNodes(predicate, allowed_nodes);
    auto actions = cloneActionsForConjunction(conjunction.allowed, all_inputs);
    if (!actions)
        return nullptr;

    /// Now, when actions are created, update current DAG.

    if (conjunction.rejected.empty())
    {
        /// The whole predicate was split.
        if (can_remove_filter)
        {
            /// If filter column is not needed, remove it from index.
            for (auto i = index.begin(); i != index.end(); ++i)
            {
                if (*i == predicate)
                {
                    index.erase(i);
                    break;
                }
            }
        }
        else
        {
            /// Replace predicate result to constant 1.
            Node node;
            node.type = ActionType::COLUMN;
            node.result_name = std::move(predicate->result_name);
            node.result_type = std::move(predicate->result_type);
            node.column = node.result_type->createColumnConst(0, 1);

            if (predicate->type != ActionType::INPUT)
                *predicate = std::move(node);
            else
            {
                /// Special case. We cannot replace input to constant inplace.
                /// Because we cannot affect inputs list for actions.
                /// So we just add a new constant and update index.
                const auto * new_predicate = &addNode(node);
                for (auto & index_node : index)
                    if (index_node == predicate)
                        index_node = new_predicate;
            }
        }

        removeUnusedActions(false);
    }
    else
    {
        /// Predicate is conjunction, where both allowed and rejected sets are not empty.
        /// Replace this node to conjunction of rejected predicates.

        NodeRawConstPtrs new_children = std::move(conjunction.rejected);

        if (new_children.size() == 1)
        {
            /// Rejected set has only one predicate.
            if (new_children.front()->result_type->equals(*predicate->result_type))
            {
                /// If it's type is same, just add alias.
                Node node;
                node.type = ActionType::ALIAS;
                node.result_name = predicate->result_name;
                node.result_type = predicate->result_type;
                node.children.swap(new_children);
                *predicate = std::move(node);
            }
            else
            {
                /// If type is different, cast column.
                /// This case is possible, cause AND can use any numeric type as argument.
                Node node;
                node.type = ActionType::COLUMN;
                node.result_name = predicate->result_type->getName();
                node.column = DataTypeString().createColumnConst(0, node.result_name);
                node.result_type = std::make_shared<DataTypeString>();

                const auto * right_arg = &nodes.emplace_back(std::move(node));
                const auto * left_arg = new_children.front();

                predicate->children = {left_arg, right_arg};
                auto arguments = prepareFunctionArguments(predicate->children);

                FunctionOverloadResolverPtr func_builder_cast = CastInternalOverloadResolver<CastType::nonAccurate>::createImpl();

                predicate->function_builder = func_builder_cast;
                predicate->function_base = predicate->function_builder->build(arguments);
                predicate->function = predicate->function_base->prepare(arguments);
            }
        }
        else
        {
            /// Predicate is function AND, which still have more then one argument.
            /// Just update children and rebuild it.
            predicate->children.swap(new_children);
            auto arguments = prepareFunctionArguments(predicate->children);

            predicate->function_base = predicate->function_builder->build(arguments);
            predicate->function = predicate->function_base->prepare(arguments);
        }

        removeUnusedActions(false);
    }

    return actions;
}

}<|MERGE_RESOLUTION|>--- conflicted
+++ resolved
@@ -434,14 +434,8 @@
         }
     }
 
-<<<<<<< HEAD
-    nodes.remove_if([&](const Node & node) { return visited_nodes.count(&node) == 0; });
-    std::erase_if(inputs, [&](const Node * node) { return visited_nodes.count(node) == 0; });
-=======
     nodes.remove_if([&](const Node & node) { return !visited_nodes.contains(&node); });
-    auto it = std::remove_if(inputs.begin(), inputs.end(), [&](const Node * node) { return !visited_nodes.contains(node); });
-    inputs.erase(it, inputs.end());
->>>>>>> f0774ca9
+    std::erase_if(inputs, [&](const Node * node) { return !visited_nodes.contains(node); });
 }
 
 static ColumnWithTypeAndName executeActionForHeader(const ActionsDAG::Node * node, ColumnsWithTypeAndName arguments)
