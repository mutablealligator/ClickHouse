#pragma once

#include <functional>
#include <memory>
#include <mutex>
#include <type_traits>
#include <variant>


#include <base/StringRef.h>
#include <Common/HashTable/FixedHashMap.h>
#include <Common/HashTable/HashMap.h>
#include <Common/HashTable/TwoLevelHashMap.h>
#include <Common/HashTable/StringHashMap.h>
#include <Common/HashTable/TwoLevelStringHashMap.h>

#include <Common/ThreadPool.h>
#include <Common/ColumnsHashing.h>
#include <Common/assert_cast.h>
#include <Common/filesystemHelpers.h>
#include <Core/ColumnNumbers.h>

#include <QueryPipeline/SizeLimits.h>

#include <Disks/SingleDiskVolume.h>
#include <Disks/TemporaryFileOnDisk.h>

#include <Interpreters/AggregateDescription.h>
#include <Interpreters/AggregationCommon.h>
#include <Interpreters/JIT/compileFunction.h>
#include <Interpreters/TemporaryDataOnDisk.h>

#include <Columns/ColumnString.h>
#include <Columns/ColumnFixedString.h>
#include <Columns/ColumnAggregateFunction.h>
#include <Columns/ColumnVector.h>
#include <Columns/ColumnNullable.h>
#include <Columns/ColumnLowCardinality.h>

#include <Parsers/IAST_fwd.h>

#include <Interpreters/AggregationMethod.h>
#include <Interpreters/AggregatedData.h>
#include <Interpreters/AggregatedDataVariants.h>

namespace DB
{

class Arena;
using ArenaPtr = std::shared_ptr<Arena>;
using Arenas = std::vector<ArenaPtr>;

using ColumnsHashing::HashMethodContext;
using ColumnsHashing::HashMethodContextPtr;
using ColumnsHashing::LastElementCacheStats;

class CompiledAggregateFunctionsHolder;
class NativeWriter;
struct OutputBlockColumns;

/** How are "total" values calculated with WITH TOTALS?
  * (For more details, see TotalsHavingTransform.)
  *
  * In the absence of group_by_overflow_mode = 'any', the data is aggregated as usual, but the states of the aggregate functions are not finalized.
  * Later, the aggregate function states for all rows (passed through HAVING) are merged into one - this will be TOTALS.
  *
  * If there is group_by_overflow_mode = 'any', the data is aggregated as usual, except for the keys that did not fit in max_rows_to_group_by.
  * For these keys, the data is aggregated into one additional row - see below under the names `overflow_row`, `overflows`...
  * Later, the aggregate function states for all rows (passed through HAVING) are merged into one,
  *  also overflow_row is added or not added (depending on the totals_mode setting) also - this will be TOTALS.
  */


/** Aggregates the source of the blocks.
  */
class Aggregator final
{
public:
    using AggregateColumns = std::vector<ColumnRawPtrs>;
    using AggregateColumnsData = std::vector<ColumnAggregateFunction::Container *>;
    using AggregateColumnsConstData = std::vector<const ColumnAggregateFunction::Container *>;
    using AggregateFunctionsPlainPtrs = std::vector<const IAggregateFunction *>;

    struct Params
    {
        /// What to count.
        const Names keys;
        const AggregateDescriptions aggregates;
        const size_t keys_size;
        const size_t aggregates_size;

        /// The settings of approximate calculation of GROUP BY.
        const bool overflow_row;    /// Do we need to put into AggregatedDataVariants::without_key aggregates for keys that are not in max_rows_to_group_by.
        const size_t max_rows_to_group_by;
        const OverflowMode group_by_overflow_mode;
        bool group_by_each_block_no_merge;

        /// Two-level aggregation settings (used for a large number of keys).
        /** With how many keys or the size of the aggregation state in bytes,
          *  two-level aggregation begins to be used. Enough to reach of at least one of the thresholds.
          * 0 - the corresponding threshold is not specified.
          */
        size_t group_by_two_level_threshold;
        size_t group_by_two_level_threshold_bytes;

        /// Settings to flush temporary data to the filesystem (external aggregation).
        const size_t max_bytes_before_external_group_by;        /// 0 - do not use external aggregation.

        /// Return empty result when aggregating without keys on empty set.
        bool empty_result_for_aggregation_by_empty_set;

        TemporaryDataOnDiskScopePtr tmp_data_scope;

        /// Settings is used to determine cache size. No threads are created.
        size_t max_threads;

        const size_t min_free_disk_space;

        bool compile_aggregate_expressions;
        size_t min_count_to_compile_aggregate_expression;

        size_t max_block_size;

        bool only_merge;

        bool enable_prefetch;

        bool optimize_group_by_constant_keys;

        const double min_hit_rate_to_use_consecutive_keys_optimization;

        struct StatsCollectingParams
        {
            StatsCollectingParams();

            StatsCollectingParams(
                const ASTPtr & select_query_,
                bool collect_hash_table_stats_during_aggregation_,
                size_t max_entries_for_hash_table_stats_,
                size_t max_size_to_preallocate_for_aggregation_);

            bool isCollectionAndUseEnabled() const { return key != 0; }
            void disable() { key = 0; }

            UInt64 key = 0;
            const size_t max_entries_for_hash_table_stats = 0;
            const size_t max_size_to_preallocate_for_aggregation = 0;
        };

        StatsCollectingParams stats_collecting_params;

        Params(
            const Names & keys_,
            const AggregateDescriptions & aggregates_,
            bool overflow_row_,
            size_t max_rows_to_group_by_,
            OverflowMode group_by_overflow_mode_,
            size_t group_by_two_level_threshold_,
            size_t group_by_two_level_threshold_bytes_,
            size_t max_bytes_before_external_group_by_,
            bool empty_result_for_aggregation_by_empty_set_,
            TemporaryDataOnDiskScopePtr tmp_data_scope_,
            size_t max_threads_,
            size_t min_free_disk_space_,
            bool compile_aggregate_expressions_,
            size_t min_count_to_compile_aggregate_expression_,
            size_t max_block_size_,
            bool enable_prefetch_,
            bool only_merge_, // true for projections
            bool optimize_group_by_constant_keys_,
<<<<<<< HEAD
            bool group_by_each_block_no_merge_,
            const StatsCollectingParams & stats_collecting_params_ = {})
=======
            double min_hit_rate_to_use_consecutive_keys_optimization_,
            const StatsCollectingParams & stats_collecting_params_)
>>>>>>> 8c6a6f2b
            : keys(keys_)
            , aggregates(aggregates_)
            , keys_size(keys.size())
            , aggregates_size(aggregates.size())
            , overflow_row(overflow_row_)
            , max_rows_to_group_by(max_rows_to_group_by_)
            , group_by_overflow_mode(group_by_overflow_mode_)
            , group_by_each_block_no_merge(group_by_each_block_no_merge_)
            , group_by_two_level_threshold(group_by_two_level_threshold_)
            , group_by_two_level_threshold_bytes(group_by_two_level_threshold_bytes_)
            , max_bytes_before_external_group_by(max_bytes_before_external_group_by_)
            , empty_result_for_aggregation_by_empty_set(empty_result_for_aggregation_by_empty_set_)
            , tmp_data_scope(std::move(tmp_data_scope_))
            , max_threads(max_threads_)
            , min_free_disk_space(min_free_disk_space_)
            , compile_aggregate_expressions(compile_aggregate_expressions_)
            , min_count_to_compile_aggregate_expression(min_count_to_compile_aggregate_expression_)
            , max_block_size(max_block_size_)
            , only_merge(only_merge_)
            , enable_prefetch(enable_prefetch_)
            , optimize_group_by_constant_keys(optimize_group_by_constant_keys_)
            , min_hit_rate_to_use_consecutive_keys_optimization(min_hit_rate_to_use_consecutive_keys_optimization_)
            , stats_collecting_params(stats_collecting_params_)
        {
        }

        /// Only parameters that matter during merge.
        Params(const Names & keys_, const AggregateDescriptions & aggregates_, bool overflow_row_, size_t max_threads_, size_t max_block_size_, double min_hit_rate_to_use_consecutive_keys_optimization_)
            : Params(
<<<<<<< HEAD
                keys_, aggregates_, overflow_row_, 0, OverflowMode::THROW, 0, 0, 0, false, nullptr, max_threads_, 0, false, 0, max_block_size_, false, true, true, {})
=======
                keys_, aggregates_, overflow_row_, 0, OverflowMode::THROW, 0, 0, 0, false, nullptr, max_threads_, 0, false, 0, max_block_size_, false, true, false, min_hit_rate_to_use_consecutive_keys_optimization_, {})
>>>>>>> 8c6a6f2b
        {
        }

        static Block
        getHeader(const Block & header, bool only_merge, const Names & keys, const AggregateDescriptions & aggregates, bool final);

        Block getHeader(const Block & header_, bool final) const { return getHeader(header_, only_merge, keys, aggregates, final); }

        /// Remember the columns we will work with
        ColumnRawPtrs makeRawKeyColumns(const Block & block) const;
        AggregateColumnsConstData makeAggregateColumnsData(const Block & block) const;

        /// Returns keys and aggregated for EXPLAIN query
        void explain(WriteBuffer & out, size_t indent) const;
        void explain(JSONBuilder::JSONMap & map) const;
    };

    explicit Aggregator(const Block & header_, const Params & params_);

    /// Process one block. Return false if the processing should be aborted (with group_by_overflow_mode = 'break').
    bool executeOnBlock(const Block & block,
        AggregatedDataVariants & result,
        ColumnRawPtrs & key_columns,
        AggregateColumns & aggregate_columns, /// Passed to not create them anew for each block
        bool & no_more_keys) const;

    bool executeOnBlock(Columns columns,
        size_t row_begin, size_t row_end,
        AggregatedDataVariants & result,
        ColumnRawPtrs & key_columns,
        AggregateColumns & aggregate_columns, /// Passed to not create them anew for each block
        bool & no_more_keys) const;

    /** This array serves two purposes.
      *
      * Function arguments are collected side by side, and they do not need to be collected from different places. Also the array is made zero-terminated.
      * The inner loop (for the case without_key) is almost twice as compact; performance gain of about 30%.
      */
    struct AggregateFunctionInstruction
    {
        const IAggregateFunction * that{};
        size_t state_offset{};
        const IColumn ** arguments{};
        const IAggregateFunction * batch_that{};
        const IColumn ** batch_arguments{};
        const UInt64 * offsets{};
        bool has_sparse_arguments = false;
        bool can_optimize_equal_keys_ranges = true;
    };

    /// Used for optimize_aggregation_in_order:
    /// - No two-level aggregation
    /// - No external aggregation
    /// - No without_key support (it is implemented using executeOnIntervalWithoutKey())
    void executeOnBlockSmall(
        AggregatedDataVariants & result,
        size_t row_begin,
        size_t row_end,
        ColumnRawPtrs & key_columns,
        AggregateFunctionInstruction * aggregate_instructions) const;

    void executeOnIntervalWithoutKey(
        AggregatedDataVariants & data_variants,
        size_t row_begin,
        size_t row_end,
        AggregateFunctionInstruction * aggregate_instructions) const;

    /// Used for aggregate projection.
    bool mergeOnBlock(Block block, AggregatedDataVariants & result, bool & no_more_keys) const;

    void mergeOnBlockSmall(
        AggregatedDataVariants & result,
        size_t row_begin,
        size_t row_end,
        const AggregateColumnsConstData & aggregate_columns_data,
        const ColumnRawPtrs & key_columns) const;

    void mergeOnIntervalWithoutKey(
        AggregatedDataVariants & data_variants,
        size_t row_begin,
        size_t row_end,
        const AggregateColumnsConstData & aggregate_columns_data) const;

    /** Convert the aggregation data structure into a block.
      * If overflow_row = true, then aggregates for rows that are not included in max_rows_to_group_by are put in the first block.
      *
      * If final = false, then ColumnAggregateFunction is created as the aggregation columns with the state of the calculations,
      *  which can then be combined with other states (for distributed query processing).
      * If final = true, then columns with ready values are created as aggregate columns.
      */
    BlocksList convertToBlocks(AggregatedDataVariants & data_variants, bool final, size_t max_threads) const;

    ManyAggregatedDataVariants prepareVariantsToMerge(ManyAggregatedDataVariants && data_variants) const;

    using BucketToBlocks = std::map<Int32, BlocksList>;
    /// Merge partially aggregated blocks separated to buckets into one data structure.
    void mergeBlocks(BucketToBlocks bucket_to_blocks, AggregatedDataVariants & result, size_t max_threads);

    /// Merge several partially aggregated blocks into one.
    /// Precondition: for all blocks block.info.is_overflows flag must be the same.
    /// (either all blocks are from overflow data or none blocks are).
    /// The resulting block has the same value of is_overflows flag.
    Block mergeBlocks(BlocksList & blocks, bool final);

    /** Split block with partially-aggregated data to many blocks, as if two-level method of aggregation was used.
      * This is needed to simplify merging of that data with other results, that are already two-level.
      */
    std::vector<Block> convertBlockToTwoLevel(const Block & block) const;

    /// For external aggregation.
    void writeToTemporaryFile(AggregatedDataVariants & data_variants, size_t max_temp_file_size = 0) const;

    bool hasTemporaryData() const { return tmp_data && !tmp_data->empty(); }

    const TemporaryDataOnDisk & getTemporaryData() const { return *tmp_data; }

    /// Get data structure of the result.
    Block getHeader(bool final) const;

private:

    friend struct AggregatedDataVariants;
    friend class ConvertingAggregatedToChunksTransform;
    friend class ConvertingAggregatedToChunksSource;
    friend class ConvertingAggregatedToChunksWithMergingSource;
    friend class AggregatingInOrderTransform;
<<<<<<< HEAD
    friend class AggregatingPartialResultTransform;
    friend class AggregatingTransform;
=======
>>>>>>> 8c6a6f2b

    /// Data structure of source blocks.
    Block header;
    /// Positions of aggregation key columns in the header.
    const ColumnNumbers keys_positions;
    Params params;

    AggregatedDataVariants::Type method_chosen;
    Sizes key_sizes;

    HashMethodContextPtr aggregation_state_cache;

    AggregateFunctionsPlainPtrs aggregate_functions;

    using AggregateFunctionInstructions = std::vector<AggregateFunctionInstruction>;
    using NestedColumnsHolder = std::vector<std::vector<const IColumn *>>;

    Sizes offsets_of_aggregate_states;    /// The offset to the n-th aggregate function in a row of aggregate functions.
    size_t total_size_of_aggregate_states = 0;    /// The total size of the row from the aggregate functions.

    // add info to track alignment requirement
    // If there are states whose alignment are v1, ..vn, align_aggregate_states will be max(v1, ... vn)
    size_t align_aggregate_states = 1;

    bool all_aggregates_has_trivial_destructor = false;

    /// How many RAM were used to process the query before processing the first block.
    Int64 memory_usage_before_aggregation = 0;

    LoggerPtr log = getLogger("Aggregator");

    /// For external aggregation.
    TemporaryDataOnDiskPtr tmp_data;

    size_t min_bytes_for_prefetch = 0;

#if USE_EMBEDDED_COMPILER
    std::shared_ptr<CompiledAggregateFunctionsHolder> compiled_aggregate_functions_holder;
#endif

    std::vector<bool> is_aggregate_function_compiled;

    /** Try to compile aggregate functions.
      */
    void compileAggregateFunctionsIfNeeded();

    /** Select the aggregation method based on the number and types of keys. */
    AggregatedDataVariants::Type chooseAggregationMethod();

    /** Create states of aggregate functions for one key.
      */
    template <bool skip_compiled_aggregate_functions = false>
    void createAggregateStates(AggregateDataPtr & aggregate_data) const;

    /** Call `destroy` methods for states of aggregate functions.
      * Used in the exception handler for aggregation, since RAII in this case is not applicable.
      */
    void destroyAllAggregateStates(AggregatedDataVariants & result) const;

    void executeImpl(
        AggregatedDataVariants & result,
        size_t row_begin,
        size_t row_end,
        ColumnRawPtrs & key_columns,
        AggregateFunctionInstruction * aggregate_instructions,
        bool no_more_keys = false,
        bool all_keys_are_const = false,
        AggregateDataPtr overflow_row = nullptr) const;

    /// Process one data block, aggregate the data into a hash table.
    template <typename Method>
    void executeImpl(
        Method & method,
        Arena * aggregates_pool,
        size_t row_begin,
        size_t row_end,
        ColumnRawPtrs & key_columns,
        AggregateFunctionInstruction * aggregate_instructions,
        LastElementCacheStats & consecutive_keys_cache_stats,
        bool no_more_keys,
        bool all_keys_are_const,
        AggregateDataPtr overflow_row) const;

    template <typename Method, typename State>
    void executeImpl(
        Method & method,
        State & state,
        Arena * aggregates_pool,
        size_t row_begin,
        size_t row_end,
        AggregateFunctionInstruction * aggregate_instructions,
        bool no_more_keys,
        bool all_keys_are_const,
        AggregateDataPtr overflow_row) const;

    /// Specialization for a particular value no_more_keys.
    template <bool prefetch, typename Method, typename State>
    void executeImplBatch(
        Method & method,
        State & state,
        Arena * aggregates_pool,
        size_t row_begin,
        size_t row_end,
        AggregateFunctionInstruction * aggregate_instructions,
        bool no_more_keys,
        bool all_keys_are_const,
        bool use_compiled_functions,
        AggregateDataPtr overflow_row) const;

    void executeAggregateInstructions(
        Arena * aggregates_pool,
        size_t row_begin,
        size_t row_end,
        AggregateFunctionInstruction * aggregate_instructions,
        const std::unique_ptr<AggregateDataPtr[]> & places,
        size_t key_start,
        bool has_only_one_value_since_last_reset,
        bool all_keys_are_const,
        bool use_compiled_functions) const;

    /// For case when there are no keys (all aggregate into one row).
    void executeWithoutKeyImpl(
        AggregatedDataWithoutKey & res,
        size_t row_begin,
        size_t row_end,
        AggregateFunctionInstruction * aggregate_instructions,
        Arena * arena,
        bool use_compiled_functions) const;

    template <typename Method>
    void writeToTemporaryFileImpl(
        AggregatedDataVariants & data_variants,
        Method & method,
        TemporaryFileStream & out) const;

    /// Merge NULL key data from hash table `src` into `dst`.
    template <typename Method, typename Table>
    void mergeDataNullKey(
            Table & table_dst,
            Table & table_src,
            Arena * arena) const;

    /// Merge data from hash table `src` into `dst`.
    template <typename Method, typename Table>
    void mergeDataImpl(Table & table_dst, Table & table_src, Arena * arena, bool use_compiled_functions, bool prefetch) const;

    /// Merge data from hash table `src` into `dst`, but only for keys that already exist in dst. In other cases, merge the data into `overflows`.
    template <typename Method, typename Table>
    void mergeDataNoMoreKeysImpl(
        Table & table_dst,
        AggregatedDataWithoutKey & overflows,
        Table & table_src,
        Arena * arena) const;

    /// Same, but ignores the rest of the keys.
    template <typename Method, typename Table>
    void mergeDataOnlyExistingKeysImpl(
        Table & table_dst,
        Table & table_src,
        Arena * arena) const;

    void mergeWithoutKeyDataImpl(
        ManyAggregatedDataVariants & non_empty_data) const;

    template <typename Method>
    void mergeSingleLevelDataImpl(
        ManyAggregatedDataVariants & non_empty_data) const;

    template <bool return_single_block>
    using ConvertToBlockRes = std::conditional_t<return_single_block, Block, BlocksList>;
    using ConvertToBlockResVariant = std::variant<Block, BlocksList>;

    template <typename Method, typename Table>
    ConvertToBlockResVariant
    convertToBlockImpl(Method & method, Table & data, Arena * arena, Arenas & aggregates_pools, bool final, size_t rows, bool return_single_block) const;

    template <typename Mapped>
    void insertAggregatesIntoColumns(
        Mapped & mapped,
        MutableColumns & final_aggregate_columns,
        Arena * arena) const;

    Block insertResultsIntoColumns(
        PaddedPODArray<AggregateDataPtr> & places,
        OutputBlockColumns && out_cols,
        Arena * arena,
        bool has_null_key_data,
        bool use_compiled_functions) const;

    template <typename Method, typename Table>
    ConvertToBlockResVariant convertToBlockImplFinal(
        Method & method,
        Table & data,
        Arena * arena,
        Arenas & aggregates_pools,
        bool use_compiled_functions,
        bool return_single_block) const;

    template <typename Method, typename Table>
    ConvertToBlockResVariant
    convertToBlockImplNotFinal(Method & method, Table & data, Arenas & aggregates_pools, size_t rows, bool return_single_block) const;

    template <typename Method>
    Block convertOneBucketToBlock(
        AggregatedDataVariants & data_variants,
        Method & method,
        Arena * arena,
        bool final,
        Int32 bucket) const;

    Block convertOneBucketToBlock(AggregatedDataVariants & variants, Arena * arena, bool final, Int32 bucket) const;

    Block mergeAndConvertOneBucketToBlock(
        ManyAggregatedDataVariants & variants,
        Arena * arena,
        bool final,
        Int32 bucket,
        std::atomic<bool> * is_cancelled = nullptr) const;

    Block prepareBlockAndFillWithoutKey(AggregatedDataVariants & data_variants, bool final, bool is_overflows) const;
    BlocksList prepareBlocksAndFillTwoLevel(AggregatedDataVariants & data_variants, bool final, ThreadPool * thread_pool) const;

    template <bool return_single_block>
    ConvertToBlockRes<return_single_block> prepareBlockAndFillSingleLevel(AggregatedDataVariants & data_variants, bool final) const;

    template <typename Method>
    BlocksList prepareBlocksAndFillTwoLevelImpl(
        AggregatedDataVariants & data_variants,
        Method & method,
        bool final,
        ThreadPool * thread_pool) const;

    template <typename State, typename Table>
    void mergeStreamsImplCase(
        Arena * aggregates_pool,
        State & state,
        Table & data,
        bool no_more_keys,
        AggregateDataPtr overflow_row,
        size_t row_begin,
        size_t row_end,
        const AggregateColumnsConstData & aggregate_columns_data,
        Arena * arena_for_keys) const;

    /// `arena_for_keys` used to store serialized aggregation keys (in methods like `serialized`) to save some space.
    /// If not provided, aggregates_pool is used instead. Refer to mergeBlocks() for an usage example.
    template <typename Method, typename Table>
    void mergeStreamsImpl(
        Block block,
        Arena * aggregates_pool,
        Method & method,
        Table & data,
        AggregateDataPtr overflow_row,
        LastElementCacheStats & consecutive_keys_cache_stats,
        bool no_more_keys,
        Arena * arena_for_keys = nullptr) const;

    template <typename Method, typename Table>
    void mergeStreamsImpl(
        Arena * aggregates_pool,
        Method & method,
        Table & data,
        AggregateDataPtr overflow_row,
        LastElementCacheStats & consecutive_keys_cache_stats,
        bool no_more_keys,
        size_t row_begin,
        size_t row_end,
        const AggregateColumnsConstData & aggregate_columns_data,
        const ColumnRawPtrs & key_columns,
        Arena * arena_for_keys) const;

    void mergeBlockWithoutKeyStreamsImpl(
        Block block,
        AggregatedDataVariants & result) const;

    void mergeWithoutKeyStreamsImpl(
        AggregatedDataVariants & result,
        size_t row_begin,
        size_t row_end,
        const AggregateColumnsConstData & aggregate_columns_data) const;

    template <typename Method>
    void mergeBucketImpl(
        ManyAggregatedDataVariants & data, Int32 bucket, Arena * arena, std::atomic<bool> * is_cancelled = nullptr) const;

    template <typename Method>
    void convertBlockToTwoLevelImpl(
        Method & method,
        Arena * pool,
        ColumnRawPtrs & key_columns,
        const Block & source,
        std::vector<Block> & destinations) const;

    template <typename Method, typename Table>
    void destroyImpl(Table & table) const;

    void destroyWithoutKey(
        AggregatedDataVariants & result) const;


    /** Checks constraints on the maximum number of keys for aggregation.
      * If it is exceeded, then, depending on the group_by_overflow_mode, either
      * - throws an exception;
      * - returns false, which means that execution must be aborted;
      * - sets the variable no_more_keys to true.
      */
    bool checkLimits(size_t result_size, bool & no_more_keys) const;

    void prepareAggregateInstructions(
        Columns columns,
        AggregateColumns & aggregate_columns,
        Columns & materialized_columns,
        AggregateFunctionInstructions & instructions,
        NestedColumnsHolder & nested_columns_holder) const;

    void addSingleKeyToAggregateColumns(
        AggregatedDataVariants & data_variants,
        MutableColumns & aggregate_columns) const;

    void addArenasToAggregateColumns(
        const AggregatedDataVariants & data_variants,
        MutableColumns & aggregate_columns) const;

    void createStates(AggregatedDataVariants & data_variants) const;

    void createStatesAndFillKeyColumnsWithSingleKey(
        AggregatedDataVariants & data_variants,
        Columns & key_columns, size_t key_row,
        MutableColumns & final_key_columns) const;

    static bool hasSparseArguments(AggregateFunctionInstruction * aggregate_instructions);

    static void addBatch(
        size_t row_begin, size_t row_end,
        AggregateFunctionInstruction * inst,
        AggregateDataPtr * places,
        Arena * arena);

    static void addBatchSinglePlace(
        size_t row_begin, size_t row_end,
        AggregateFunctionInstruction * inst,
        AggregateDataPtr place,
        Arena * arena);
};


/** Get the aggregation variant by its type. */
template <typename Method> Method & getDataVariant(AggregatedDataVariants & variants);

#define M(NAME, IS_TWO_LEVEL) \
    template <> inline decltype(AggregatedDataVariants::NAME)::element_type & getDataVariant<decltype(AggregatedDataVariants::NAME)::element_type>(AggregatedDataVariants & variants) { return *variants.NAME; } /// NOLINT

APPLY_FOR_AGGREGATED_VARIANTS(M)

#undef M


struct HashTablesCacheStatistics
{
    size_t entries = 0;
    size_t hits = 0;
    size_t misses = 0;
};

std::optional<HashTablesCacheStatistics> getHashTablesCacheStatistics();
}<|MERGE_RESOLUTION|>--- conflicted
+++ resolved
@@ -168,13 +168,9 @@
             bool enable_prefetch_,
             bool only_merge_, // true for projections
             bool optimize_group_by_constant_keys_,
-<<<<<<< HEAD
-            bool group_by_each_block_no_merge_,
-            const StatsCollectingParams & stats_collecting_params_ = {})
-=======
             double min_hit_rate_to_use_consecutive_keys_optimization_,
-            const StatsCollectingParams & stats_collecting_params_)
->>>>>>> 8c6a6f2b
+            const StatsCollectingParams & stats_collecting_params_,
+            bool group_by_each_block_no_merge_)
             : keys(keys_)
             , aggregates(aggregates_)
             , keys_size(keys.size())
@@ -204,11 +200,7 @@
         /// Only parameters that matter during merge.
         Params(const Names & keys_, const AggregateDescriptions & aggregates_, bool overflow_row_, size_t max_threads_, size_t max_block_size_, double min_hit_rate_to_use_consecutive_keys_optimization_)
             : Params(
-<<<<<<< HEAD
-                keys_, aggregates_, overflow_row_, 0, OverflowMode::THROW, 0, 0, 0, false, nullptr, max_threads_, 0, false, 0, max_block_size_, false, true, true, {})
-=======
-                keys_, aggregates_, overflow_row_, 0, OverflowMode::THROW, 0, 0, 0, false, nullptr, max_threads_, 0, false, 0, max_block_size_, false, true, false, min_hit_rate_to_use_consecutive_keys_optimization_, {})
->>>>>>> 8c6a6f2b
+                keys_, aggregates_, overflow_row_, 0, OverflowMode::THROW, 0, 0, 0, false, nullptr, max_threads_, 0, false, 0, max_block_size_, false, true, false, min_hit_rate_to_use_consecutive_keys_optimization_, {}, false)
         {
         }
 
@@ -335,11 +327,8 @@
     friend class ConvertingAggregatedToChunksSource;
     friend class ConvertingAggregatedToChunksWithMergingSource;
     friend class AggregatingInOrderTransform;
-<<<<<<< HEAD
     friend class AggregatingPartialResultTransform;
     friend class AggregatingTransform;
-=======
->>>>>>> 8c6a6f2b
 
     /// Data structure of source blocks.
     Block header;
