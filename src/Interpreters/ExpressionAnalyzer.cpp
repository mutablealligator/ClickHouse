#include <Core/Block.h>

#include <Parsers/ASTExpressionList.h>
#include <Parsers/ASTFunction.h>
#include <Parsers/ASTIdentifier.h>
#include <Parsers/ASTLiteral.h>
#include <Parsers/ASTOrderByElement.h>
#include <Parsers/ASTSelectQuery.h>
#include <Parsers/ASTSubquery.h>
#include <Parsers/ASTWindowDefinition.h>
#include <Parsers/DumpASTNode.h>

#include <DataTypes/DataTypeNullable.h>
#include <Columns/IColumn.h>

#include <Interpreters/ArrayJoinAction.h>
#include <Interpreters/Context.h>
#include <Interpreters/DictionaryReader.h>
#include <Interpreters/evaluateConstantExpression.h>
#include <Interpreters/ExpressionActions.h>
#include <Interpreters/ExpressionAnalyzer.h>
#include <Interpreters/ExternalDictionariesLoader.h>
#include <Interpreters/HashJoin.h>
#include <Interpreters/JoinSwitcher.h>
#include <Interpreters/MergeJoin.h>
#include <Interpreters/Set.h>
#include <Interpreters/TableJoin.h>

#include <Processors/QueryPlan/ExpressionStep.h>

#include <AggregateFunctions/AggregateFunctionFactory.h>
#include <AggregateFunctions/parseAggregateFunctionParameters.h>

#include <Storages/StorageDistributed.h>
#include <Storages/StorageDictionary.h>
#include <Storages/StorageJoin.h>


#include <Dictionaries/DictionaryStructure.h>

#include <Common/typeid_cast.h>
#include <Common/StringUtils/StringUtils.h>
#include "Core/NamesAndTypes.h"

#include <DataTypes/DataTypeFactory.h>

#include <Interpreters/ActionsVisitor.h>
#include <Interpreters/GetAggregatesVisitor.h>
#include <Interpreters/GlobalSubqueriesVisitor.h>
#include <Interpreters/interpretSubquery.h>
#include <Interpreters/join_common.h>
#include <Interpreters/misc.h>

#include <IO/Operators.h>
#include <IO/WriteBufferFromString.h>

#include <Processors/Executors/PullingAsyncPipelineExecutor.h>
#include <Processors/QueryPlan/QueryPlan.h>
#include <Parsers/formatAST.h>

namespace DB
{

using LogAST = DebugASTLog<false>; /// set to true to enable logs


namespace ErrorCodes
{
    extern const int BAD_ARGUMENTS;
    extern const int ILLEGAL_PREWHERE;
    extern const int ILLEGAL_TYPE_OF_ARGUMENT;
    extern const int ILLEGAL_TYPE_OF_COLUMN_FOR_FILTER;
    extern const int LOGICAL_ERROR;
    extern const int NOT_IMPLEMENTED;
    extern const int UNKNOWN_IDENTIFIER;
    extern const int UNKNOWN_TYPE_OF_AST_NODE;
}

namespace
{

/// Check if there is an ignore function. It's used for disabling constant folding in query
///  predicates because some performance tests use ignore function as a non-optimize guard.
bool allowEarlyConstantFolding(const ActionsDAG & actions, const Settings & settings)
{
    if (!settings.enable_early_constant_folding)
        return false;

    for (const auto & node : actions.getNodes())
    {
        if (node.type == ActionsDAG::ActionType::FUNCTION && node.function_base)
        {
            if (!node.function_base->isSuitableForConstantFolding())
                return false;
        }
    }
    return true;
}

bool checkPositionalArguments(ASTPtr & argument, const ASTSelectQuery * select_query, ASTSelectQuery::Expression expression)
{
    auto columns = select_query->select()->children;

    const auto * group_by_expr_with_alias = dynamic_cast<const ASTWithAlias *>(argument.get());
    if (group_by_expr_with_alias && !group_by_expr_with_alias->alias.empty())
    {
        for (const auto & column : columns)
        {
            const auto * col_with_alias = dynamic_cast<const ASTWithAlias *>(column.get());
            if (col_with_alias)
            {
                const auto & alias = col_with_alias->alias;
                if (!alias.empty() && alias == group_by_expr_with_alias->alias)
                    return false;
            }
        }
    }

    const auto * ast_literal = typeid_cast<const ASTLiteral *>(argument.get());
    if (!ast_literal)
        return false;

    auto which = ast_literal->value.getType();
    if (which != Field::Types::UInt64)
        return false;
<<<<<<< HEAD

    auto pos = ast_literal->value.get<UInt64>();
    if (!pos || pos > columns.size())
        throw Exception(ErrorCodes::ILLEGAL_TYPE_OF_ARGUMENT,
                "Positional argument out of bounds: {} (exprected in range [1, {}]",
                        pos, columns.size());

    const auto & column = columns[--pos];
    if (typeid_cast<const ASTIdentifier *>(column.get()))
    {
        argument = column->clone();
    }
    else if (typeid_cast<const ASTFunction *>(column.get()))
    {
=======

    auto pos = ast_literal->value.get<UInt64>();
    if (!pos || pos > columns.size())
        throw Exception(ErrorCodes::ILLEGAL_TYPE_OF_ARGUMENT,
                "Positional argument out of bounds: {} (exprected in range [1, {}]",
                        pos, columns.size());

    const auto & column = columns[--pos];
    if (typeid_cast<const ASTIdentifier *>(column.get()))
    {
        argument = column->clone();
    }
    else if (typeid_cast<const ASTFunction *>(column.get()))
    {
>>>>>>> f5a7e58c
        std::function<void(ASTPtr)> throw_if_aggregate_function = [&](ASTPtr node)
        {
            if (const auto * function = typeid_cast<const ASTFunction *>(node.get()))
            {
                auto is_aggregate_function = AggregateFunctionFactory::instance().isAggregateFunctionName(function->name);
                if (is_aggregate_function)
                {
                    throw Exception(ErrorCodes::ILLEGAL_TYPE_OF_ARGUMENT,
                                    "Illegal value (aggregate function) for positional argument in {}",
                                    ASTSelectQuery::expressionToString(expression));
                }
                else
                {
                    if (function->arguments)
                    {
                        for (const auto & arg : function->arguments->children)
                            throw_if_aggregate_function(arg);
                    }
                }
            }
        };

        if (expression == ASTSelectQuery::Expression::GROUP_BY)
            throw_if_aggregate_function(column);

        argument = column->clone();
    }
    else
    {
        throw Exception(ErrorCodes::ILLEGAL_TYPE_OF_ARGUMENT,
                        "Illegal value for positional argument in {}",
                        ASTSelectQuery::expressionToString(expression));
    }

    return true;
}

void replaceForPositionalArguments(ASTPtr & argument, const ASTSelectQuery * select_query, ASTSelectQuery::Expression expression)
{
    auto argument_with_replacement = argument->clone();
    if (checkPositionalArguments(argument_with_replacement, select_query, expression))
        argument = argument_with_replacement;
}

}

bool sanitizeBlock(Block & block, bool throw_if_cannot_create_column)
{
    for (auto & col : block)
    {
        if (!col.column)
        {
            if (isNotCreatable(col.type->getTypeId()))
            {
                if (throw_if_cannot_create_column)
                    throw Exception("Cannot create column of type " + col.type->getName(), ErrorCodes::ILLEGAL_TYPE_OF_ARGUMENT);

                return false;
            }

            col.column = col.type->createColumn();
        }
        else if (!col.column->empty())
            col.column = col.column->cloneEmpty();
    }
    return true;
}

ExpressionAnalyzerData::~ExpressionAnalyzerData() = default;

ExpressionAnalyzer::ExtractedSettings::ExtractedSettings(const Settings & settings_)
    : use_index_for_in_with_subqueries(settings_.use_index_for_in_with_subqueries)
    , size_limits_for_set(settings_.max_rows_in_set, settings_.max_bytes_in_set, settings_.set_overflow_mode)
    , distributed_group_by_no_merge(settings_.distributed_group_by_no_merge)
{}

ExpressionAnalyzer::~ExpressionAnalyzer() = default;

ExpressionAnalyzer::ExpressionAnalyzer(
    const ASTPtr & query_,
    const TreeRewriterResultPtr & syntax_analyzer_result_,
    ContextPtr context_,
    size_t subquery_depth_,
    bool do_global,
    SubqueriesForSets subqueries_for_sets_,
    PreparedSets prepared_sets_)
    : WithContext(context_)
    , query(query_), settings(getContext()->getSettings())
    , subquery_depth(subquery_depth_)
    , syntax(syntax_analyzer_result_)
{
    /// Cache prepared sets because we might run analysis multiple times
    subqueries_for_sets = std::move(subqueries_for_sets_);
    prepared_sets = std::move(prepared_sets_);

    /// external_tables, subqueries_for_sets for global subqueries.
    /// Replaces global subqueries with the generated names of temporary tables that will be sent to remote servers.
    initGlobalSubqueriesAndExternalTables(do_global);

    auto temp_actions = std::make_shared<ActionsDAG>(sourceColumns());
    columns_after_array_join = getColumnsAfterArrayJoin(temp_actions, sourceColumns());
    columns_after_join = analyzeJoin(temp_actions, columns_after_array_join);
    /// has_aggregation, aggregation_keys, aggregate_descriptions, aggregated_columns.
    /// This analysis should be performed after processing global subqueries, because otherwise,
    /// if the aggregate function contains a global subquery, then `analyzeAggregation` method will save
    /// in `aggregate_descriptions` the information about the parameters of this aggregate function, among which
    /// global subquery. Then, when you call `initGlobalSubqueriesAndExternalTables` method, this
    /// the global subquery will be replaced with a temporary table, resulting in aggregate_descriptions
    /// will contain out-of-date information, which will lead to an error when the query is executed.
    analyzeAggregation(temp_actions);
}

NamesAndTypesList ExpressionAnalyzer::getColumnsAfterArrayJoin(ActionsDAGPtr & actions, const NamesAndTypesList & src_columns)
{
    const auto * select_query = query->as<ASTSelectQuery>();
    if (!select_query)
        return {};

    auto [array_join_expression_list, is_array_join_left] = select_query->arrayJoinExpressionList();

    if (!array_join_expression_list)
        return src_columns;

    getRootActionsNoMakeSet(array_join_expression_list, true, actions, false);

    auto array_join = addMultipleArrayJoinAction(actions, is_array_join_left);
    auto sample_columns = actions->getResultColumns();
    array_join->prepare(sample_columns);
    actions = std::make_shared<ActionsDAG>(sample_columns);

    NamesAndTypesList new_columns_after_array_join;
    NameSet added_columns;

    for (auto & column : actions->getResultColumns())
    {
        if (syntax->array_join_result_to_source.count(column.name))
        {
            new_columns_after_array_join.emplace_back(column.name, column.type);
            added_columns.emplace(column.name);
        }
    }

    for (const auto & column : src_columns)
        if (added_columns.count(column.name) == 0)
            new_columns_after_array_join.emplace_back(column.name, column.type);

    return new_columns_after_array_join;
}

NamesAndTypesList ExpressionAnalyzer::analyzeJoin(ActionsDAGPtr & actions, const NamesAndTypesList & src_columns)
{
    const auto * select_query = query->as<ASTSelectQuery>();
    if (!select_query)
        return {};

    const ASTTablesInSelectQueryElement * join = select_query->join();
    if (join)
    {
        getRootActionsNoMakeSet(analyzedJoin().leftKeysList(), true, actions, false);
        auto sample_columns = actions->getNamesAndTypesList();
        syntax->analyzed_join->addJoinedColumnsAndCorrectTypes(sample_columns, true);
        actions = std::make_shared<ActionsDAG>(sample_columns);
    }

    NamesAndTypesList result_columns = src_columns;
    syntax->analyzed_join->addJoinedColumnsAndCorrectTypes(result_columns,false);
    return result_columns;
}

void ExpressionAnalyzer::analyzeAggregation(ActionsDAGPtr & temp_actions)
{
    /** Find aggregation keys (aggregation_keys), information about aggregate functions (aggregate_descriptions),
     *  as well as a set of columns obtained after the aggregation, if any,
     *  or after all the actions that are usually performed before aggregation (aggregated_columns).
     *
     * Everything below (compiling temporary ExpressionActions) - only for the purpose of query analysis (type output).
     */

    auto * select_query = query->as<ASTSelectQuery>();

    makeAggregateDescriptions(temp_actions, aggregate_descriptions);
    has_aggregation = !aggregate_descriptions.empty() || (select_query && (select_query->groupBy() || select_query->having()));

    if (!has_aggregation)
    {
        aggregated_columns = temp_actions->getNamesAndTypesList();
        return;
    }

    /// Find out aggregation keys.
    if (select_query)
    {
        if (ASTPtr group_by_ast = select_query->groupBy())
        {
            NameSet unique_keys;
            ASTs & group_asts = group_by_ast->children;
            for (ssize_t i = 0; i < ssize_t(group_asts.size()); ++i)
            {
                ssize_t size = group_asts.size();

                if (getContext()->getSettingsRef().enable_positional_arguments)
                    replaceForPositionalArguments(group_asts[i], select_query, ASTSelectQuery::Expression::GROUP_BY);

                getRootActionsNoMakeSet(group_asts[i], true, temp_actions, false);

                if (select_query->group_by_with_grouping_sets)
                {
                    ASTs group_elements_ast;
                    const ASTExpressionList * group_ast_element = group_asts[i]->as<const ASTExpressionList>();
                    if (!group_ast_element)
                        throw Exception("Grouping Sets element " + group_asts[i]->getColumnName() + " should be an expression type", ErrorCodes::UNKNOWN_IDENTIFIER);
                    group_elements_ast = group_ast_element->children;

                    NamesAndTypesList grouping_set_list;

                    for (ssize_t j = 0; j < ssize_t(group_elements_ast.size()); ++j)
                    {
                        ssize_t group_size = group_elements_ast.size();
                        const auto & column_name = group_elements_ast[j]->getColumnName();
                        const auto * node = temp_actions->tryFindInIndex(column_name);
                        if (!node)
                            throw Exception("Unknown identifier (in GROUP BY): " + column_name, ErrorCodes::UNKNOWN_IDENTIFIER);

                        /// Only removes constant keys if it's an initiator or distributed_group_by_no_merge is enabled.
                        if (getContext()->getClientInfo().distributed_depth == 0 || settings.distributed_group_by_no_merge > 0)
                        {
                            /// Constant expressions have non-null column pointer at this stage.
                            if (node->column && isColumnConst(*node->column))
                            {
                                /// But don't remove last key column if no aggregate functions, otherwise aggregation will not work.
                                if (!aggregate_descriptions.empty() || group_size > 1)
                                {
                                    if (j + 1 < static_cast<ssize_t>(group_size))
                                        group_elements_ast[j] = std::move(group_elements_ast.back());

                                    group_elements_ast.pop_back();

                                    --j;
                                    continue;
                                }
                            }
                        }

                        NameAndTypePair key{column_name, node->result_type};

                        grouping_set_list.push_back(key);

                        /// Aggregation keys are unique.
                        if (!unique_keys.count(key.name))
                        {
                            unique_keys.insert(key.name);
                            aggregation_keys.push_back(key);

                            /// Key is no longer needed, therefore we can save a little by moving it.
                            aggregated_columns.push_back(std::move(key));
                        }
                    }

                    aggregation_keys_list.push_back(std::move(grouping_set_list));
                }
                else
                {
                    const auto & column_name = group_asts[i]->getColumnName();
                    const auto * node = temp_actions->tryFindInIndex(column_name);
                    if (!node)
                        throw Exception("Unknown identifier (in GROUP BY): " + column_name, ErrorCodes::UNKNOWN_IDENTIFIER);

                    /// Only removes constant keys if it's an initiator or distributed_group_by_no_merge is enabled.
                    if (getContext()->getClientInfo().distributed_depth == 0 || settings.distributed_group_by_no_merge > 0)
                    {
                        /// Constant expressions have non-null column pointer at this stage.
                        if (node->column && isColumnConst(*node->column))
                        {
                            select_query->group_by_with_constant_keys = true;

                            /// But don't remove last key column if no aggregate functions, otherwise aggregation will not work.
                            if (!aggregate_descriptions.empty() || size > 1)
                            {
                                if (i + 1 < static_cast<ssize_t>(size))
                                    group_asts[i] = std::move(group_asts.back());

                                group_asts.pop_back();

                                --i;
                                continue;
                            }
                        }
                    }

                    NameAndTypePair key{column_name, node->result_type};

                    /// Aggregation keys are uniqued.
                    if (!unique_keys.count(key.name))
                    {
                        unique_keys.insert(key.name);
                        aggregation_keys.push_back(key);

                        /// Key is no longer needed, therefore we can save a little by moving it.
                        aggregated_columns.push_back(std::move(key));
                    }
                }
            }

            if (group_asts.empty())
            {
                select_query->setExpression(ASTSelectQuery::Expression::GROUP_BY, {});
                has_aggregation = select_query->having() || !aggregate_descriptions.empty();
            }
        }

        /// Constant expressions are already removed during first 'analyze' run.
        /// So for second `analyze` information is taken from select_query.
        has_const_aggregation_keys = select_query->group_by_with_constant_keys;
    }
    else
        aggregated_columns = temp_actions->getNamesAndTypesList();

    for (const auto & desc : aggregate_descriptions)
        aggregated_columns.emplace_back(desc.column_name, desc.function->getReturnType());
}


void ExpressionAnalyzer::initGlobalSubqueriesAndExternalTables(bool do_global)
{
    if (do_global)
    {
        GlobalSubqueriesVisitor::Data subqueries_data(getContext(), subquery_depth, isRemoteStorage(),
                                                   external_tables, subqueries_for_sets, has_global_subqueries);
        GlobalSubqueriesVisitor(subqueries_data).visit(query);
    }
}


void ExpressionAnalyzer::tryMakeSetForIndexFromSubquery(const ASTPtr & subquery_or_table_name, const SelectQueryOptions & query_options)
{
    auto set_key = PreparedSetKey::forSubquery(*subquery_or_table_name);

    if (prepared_sets.count(set_key))
        return; /// Already prepared.

    if (auto set_ptr_from_storage_set = isPlainStorageSetInSubquery(subquery_or_table_name))
    {
        prepared_sets.insert({set_key, set_ptr_from_storage_set});
        return;
    }

    auto interpreter_subquery = interpretSubquery(subquery_or_table_name, getContext(), {}, query_options);
    auto io = interpreter_subquery->execute();
    PullingAsyncPipelineExecutor executor(io.pipeline);

    SetPtr set = std::make_shared<Set>(settings.size_limits_for_set, true, getContext()->getSettingsRef().transform_null_in);
    set->setHeader(executor.getHeader().getColumnsWithTypeAndName());

    Block block;
    while (executor.pull(block))
    {
        if (block.rows() == 0)
            continue;

        /// If the limits have been exceeded, give up and let the default subquery processing actions take place.
        if (!set->insertFromBlock(block.getColumnsWithTypeAndName()))
            return;
    }

    set->finishInsert();

    prepared_sets[set_key] = std::move(set);
}

SetPtr ExpressionAnalyzer::isPlainStorageSetInSubquery(const ASTPtr & subquery_or_table_name)
{
    const auto * table = subquery_or_table_name->as<ASTTableIdentifier>();
    if (!table)
        return nullptr;
    auto table_id = getContext()->resolveStorageID(subquery_or_table_name);
    const auto storage = DatabaseCatalog::instance().getTable(table_id, getContext());
    if (storage->getName() != "Set")
        return nullptr;
    const auto storage_set = std::dynamic_pointer_cast<StorageSet>(storage);
    return storage_set->getSet();
}


/// Performance optimization for IN() if storage supports it.
void SelectQueryExpressionAnalyzer::makeSetsForIndex(const ASTPtr & node)
{
    if (!node || !storage() || !storage()->supportsIndexForIn())
        return;

    for (auto & child : node->children)
    {
        /// Don't descend into subqueries.
        if (child->as<ASTSubquery>())
            continue;

        /// Don't descend into lambda functions
        const auto * func = child->as<ASTFunction>();
        if (func && func->name == "lambda")
            continue;

        makeSetsForIndex(child);
    }

    const auto * func = node->as<ASTFunction>();
    if (func && functionIsInOrGlobalInOperator(func->name))
    {
        const IAST & args = *func->arguments;
        const ASTPtr & left_in_operand = args.children.at(0);

        if (storage()->mayBenefitFromIndexForIn(left_in_operand, getContext(), metadata_snapshot))
        {
            const ASTPtr & arg = args.children.at(1);
            if (arg->as<ASTSubquery>() || arg->as<ASTTableIdentifier>())
            {
                if (settings.use_index_for_in_with_subqueries)
                    tryMakeSetForIndexFromSubquery(arg, query_options);
            }
            else
            {
                auto temp_actions = std::make_shared<ActionsDAG>(columns_after_join);
                getRootActions(left_in_operand, true, temp_actions);

                if (temp_actions->tryFindInIndex(left_in_operand->getColumnName()))
                    makeExplicitSet(func, *temp_actions, true, getContext(), settings.size_limits_for_set, prepared_sets);
            }
        }
    }
}


void ExpressionAnalyzer::getRootActions(const ASTPtr & ast, bool no_subqueries, ActionsDAGPtr & actions, bool only_consts)
{
    LogAST log;
    ActionsVisitor::Data visitor_data(getContext(), settings.size_limits_for_set, subquery_depth,
                                   sourceColumns(), std::move(actions), prepared_sets, subqueries_for_sets,
                                   no_subqueries, false, only_consts, !isRemoteStorage());
    ActionsVisitor(visitor_data, log.stream()).visit(ast);
    actions = visitor_data.getActions();
}


void ExpressionAnalyzer::getRootActionsNoMakeSet(const ASTPtr & ast, bool no_subqueries, ActionsDAGPtr & actions, bool only_consts)
{
    LogAST log;
    ActionsVisitor::Data visitor_data(getContext(), settings.size_limits_for_set, subquery_depth,
                                   sourceColumns(), std::move(actions), prepared_sets, subqueries_for_sets,
                                   no_subqueries, true, only_consts, !isRemoteStorage());
    ActionsVisitor(visitor_data, log.stream()).visit(ast);
    actions = visitor_data.getActions();
}

void ExpressionAnalyzer::getRootActionsForHaving(const ASTPtr & ast, bool no_subqueries, ActionsDAGPtr & actions, bool only_consts)
{
    LogAST log;
    ActionsVisitor::Data visitor_data(getContext(), settings.size_limits_for_set, subquery_depth,
                                   sourceColumns(), std::move(actions), prepared_sets, subqueries_for_sets,
                                   no_subqueries, false, only_consts, true);
    ActionsVisitor(visitor_data, log.stream()).visit(ast);
    actions = visitor_data.getActions();
}


void ExpressionAnalyzer::makeAggregateDescriptions(ActionsDAGPtr & actions, AggregateDescriptions & descriptions)
{
    for (const ASTFunction * node : aggregates())
    {
        AggregateDescription aggregate;
        if (node->arguments)
            getRootActionsNoMakeSet(node->arguments, true, actions);

        aggregate.column_name = node->getColumnName();

        const ASTs & arguments = node->arguments ? node->arguments->children : ASTs();
        aggregate.argument_names.resize(arguments.size());
        DataTypes types(arguments.size());

        for (size_t i = 0; i < arguments.size(); ++i)
        {
            const std::string & name = arguments[i]->getColumnName();
            const auto * dag_node = actions->tryFindInIndex(name);
            if (!dag_node)
            {
                throw Exception(ErrorCodes::UNKNOWN_IDENTIFIER,
                    "Unknown identifier '{}' in aggregate function '{}'",
                    name, node->formatForErrorMessage());
            }

            types[i] = dag_node->result_type;
            aggregate.argument_names[i] = name;
        }

        AggregateFunctionProperties properties;
        aggregate.parameters = (node->parameters) ? getAggregateFunctionParametersArray(node->parameters, "", getContext()) : Array();
        aggregate.function = AggregateFunctionFactory::instance().get(node->name, types, aggregate.parameters, properties);

        descriptions.push_back(aggregate);
    }
}

void makeWindowDescriptionFromAST(const Context & context,
    const WindowDescriptions & existing_descriptions,
    WindowDescription & desc, const IAST * ast)
{
    const auto & definition = ast->as<const ASTWindowDefinition &>();

    if (!definition.parent_window_name.empty())
    {
        auto it = existing_descriptions.find(definition.parent_window_name);
        if (it == existing_descriptions.end())
        {
            throw Exception(ErrorCodes::BAD_ARGUMENTS,
                "Window definition '{}' references an unknown window '{}'",
                definition.formatForErrorMessage(),
                definition.parent_window_name);
        }

        const auto & parent = it->second;
        desc.partition_by = parent.partition_by;
        desc.order_by = parent.order_by;
        desc.frame = parent.frame;

        // If an existing_window_name is specified it must refer to an earlier
        // entry in the WINDOW list; the new window copies its partitioning clause
        // from that entry, as well as its ordering clause if any. In this case
        // the new window cannot specify its own PARTITION BY clause, and it can
        // specify ORDER BY only if the copied window does not have one. The new
        // window always uses its own frame clause; the copied window must not
        // specify a frame clause.
        // -- https://www.postgresql.org/docs/current/sql-select.html
        if (definition.partition_by)
        {
            throw Exception(ErrorCodes::BAD_ARGUMENTS,
                "Derived window definition '{}' is not allowed to override PARTITION BY",
                definition.formatForErrorMessage());
        }

        if (definition.order_by && !parent.order_by.empty())
        {
            throw Exception(ErrorCodes::BAD_ARGUMENTS,
                "Derived window definition '{}' is not allowed to override a non-empty ORDER BY",
                definition.formatForErrorMessage());
        }

        if (!parent.frame.is_default)
        {
            throw Exception(ErrorCodes::BAD_ARGUMENTS,
                "Parent window '{}' is not allowed to define a frame: while processing derived window definition '{}'",
                definition.parent_window_name,
                definition.formatForErrorMessage());
        }
    }

    if (definition.partition_by)
    {
        for (const auto & column_ast : definition.partition_by->children)
        {
            const auto * with_alias = dynamic_cast<const ASTWithAlias *>(
                column_ast.get());
            if (!with_alias)
            {
                throw Exception(ErrorCodes::BAD_ARGUMENTS,
                    "Expected a column in PARTITION BY in window definition,"
                    " got '{}'",
                    column_ast->formatForErrorMessage());
            }
            desc.partition_by.push_back(SortColumnDescription(
                    with_alias->getColumnName(), 1 /* direction */,
                    1 /* nulls_direction */));
        }
    }

    if (definition.order_by)
    {
        for (const auto & column_ast
            : definition.order_by->children)
        {
            // Parser should have checked that we have a proper element here.
            const auto & order_by_element
                = column_ast->as<ASTOrderByElement &>();
            // Ignore collation for now.
            desc.order_by.push_back(
                SortColumnDescription(
                    order_by_element.children.front()->getColumnName(),
                    order_by_element.direction,
                    order_by_element.nulls_direction));
        }
    }

    desc.full_sort_description = desc.partition_by;
    desc.full_sort_description.insert(desc.full_sort_description.end(),
        desc.order_by.begin(), desc.order_by.end());

    if (definition.frame_type != WindowFrame::FrameType::Rows
        && definition.frame_type != WindowFrame::FrameType::Range)
    {
        throw Exception(ErrorCodes::NOT_IMPLEMENTED,
            "Window frame '{}' is not implemented (while processing '{}')",
            definition.frame_type,
            ast->formatForErrorMessage());
    }

    desc.frame.is_default = definition.frame_is_default;
    desc.frame.type = definition.frame_type;
    desc.frame.begin_type = definition.frame_begin_type;
    desc.frame.begin_preceding = definition.frame_begin_preceding;
    desc.frame.end_type = definition.frame_end_type;
    desc.frame.end_preceding = definition.frame_end_preceding;

    if (definition.frame_end_type == WindowFrame::BoundaryType::Offset)
    {
        auto [value, _] = evaluateConstantExpression(definition.frame_end_offset,
            context.shared_from_this());
        desc.frame.end_offset = value;
    }

    if (definition.frame_begin_type == WindowFrame::BoundaryType::Offset)
    {
        auto [value, _] = evaluateConstantExpression(definition.frame_begin_offset,
            context.shared_from_this());
        desc.frame.begin_offset = value;
    }
}

void ExpressionAnalyzer::makeWindowDescriptions(ActionsDAGPtr actions)
{
    // Window definitions from the WINDOW clause
    const auto * select_query = query->as<ASTSelectQuery>();
    if (select_query && select_query->window())
    {
        for (const auto & ptr : select_query->window()->children)
        {
            const auto & elem = ptr->as<const ASTWindowListElement &>();
            WindowDescription desc;
            desc.window_name = elem.name;
            makeWindowDescriptionFromAST(*getContext(), window_descriptions,
                desc, elem.definition.get());

            auto [it, inserted] = window_descriptions.insert(
                {desc.window_name, desc});

            if (!inserted)
            {
                throw Exception(ErrorCodes::BAD_ARGUMENTS,
                    "Window '{}' is defined twice in the WINDOW clause",
                    desc.window_name);
            }
        }
    }

    // Window functions
    for (const ASTFunction * function_node : syntax->window_function_asts)
    {
        assert(function_node->is_window_function);

        WindowFunctionDescription window_function;
        window_function.function_node = function_node;
        window_function.column_name
            = window_function.function_node->getColumnName();
        window_function.function_parameters
            = window_function.function_node->parameters
                ? getAggregateFunctionParametersArray(
                    window_function.function_node->parameters, "", getContext())
                : Array();

        // Requiring a constant reference to a shared pointer to non-const AST
        // doesn't really look sane, but the visitor does indeed require it.
        // Hence we clone the node (not very sane either, I know).
        getRootActionsNoMakeSet(window_function.function_node->clone(),
            true, actions);

        const ASTs & arguments
            = window_function.function_node->arguments->children;
        window_function.argument_types.resize(arguments.size());
        window_function.argument_names.resize(arguments.size());
        for (size_t i = 0; i < arguments.size(); ++i)
        {
            const std::string & name = arguments[i]->getColumnName();
            const auto * node = actions->tryFindInIndex(name);

            if (!node)
            {
                throw Exception(ErrorCodes::UNKNOWN_IDENTIFIER,
                    "Unknown identifier '{}' in window function '{}'",
                    name, window_function.function_node->formatForErrorMessage());
            }

            window_function.argument_types[i] = node->result_type;
            window_function.argument_names[i] = name;
        }

        AggregateFunctionProperties properties;
        window_function.aggregate_function
            = AggregateFunctionFactory::instance().get(
                window_function.function_node->name,
                window_function.argument_types,
                window_function.function_parameters, properties);


        // Find the window corresponding to this function. It may be either
        // referenced by name and previously defined in WINDOW clause, or it
        // may be defined inline.
        if (!function_node->window_name.empty())
        {
            auto it = window_descriptions.find(function_node->window_name);
            if (it == std::end(window_descriptions))
            {
                throw Exception(ErrorCodes::UNKNOWN_IDENTIFIER,
                    "Window '{}' is not defined (referenced by '{}')",
                    function_node->window_name,
                    function_node->formatForErrorMessage());
            }

            it->second.window_functions.push_back(window_function);
        }
        else
        {
            const auto & definition = function_node->window_definition->as<
                const ASTWindowDefinition &>();
            WindowDescription desc;
            desc.window_name = definition.getDefaultWindowName();
            makeWindowDescriptionFromAST(*getContext(), window_descriptions,
                desc, &definition);

            auto [it, inserted] = window_descriptions.insert(
                {desc.window_name, desc});

            if (!inserted)
            {
                assert(it->second.full_sort_description
                    == desc.full_sort_description);
            }

            it->second.window_functions.push_back(window_function);
        }
    }
}


const ASTSelectQuery * ExpressionAnalyzer::getSelectQuery() const
{
    const auto * select_query = query->as<ASTSelectQuery>();
    if (!select_query)
        throw Exception("Not a select query", ErrorCodes::LOGICAL_ERROR);
    return select_query;
}

const ASTSelectQuery * SelectQueryExpressionAnalyzer::getAggregatingQuery() const
{
    if (!has_aggregation)
        throw Exception("No aggregation", ErrorCodes::LOGICAL_ERROR);
    return getSelectQuery();
}

/// "Big" ARRAY JOIN.
ArrayJoinActionPtr ExpressionAnalyzer::addMultipleArrayJoinAction(ActionsDAGPtr & actions, bool array_join_is_left) const
{
    NameSet result_columns;
    for (const auto & result_source : syntax->array_join_result_to_source)
    {
        /// Assign new names to columns, if needed.
        if (result_source.first != result_source.second)
        {
            const auto & node = actions->findInIndex(result_source.second);
            actions->getIndex().push_back(&actions->addAlias(node, result_source.first));
        }

        /// Make ARRAY JOIN (replace arrays with their insides) for the columns in these new names.
        result_columns.insert(result_source.first);
    }

    return std::make_shared<ArrayJoinAction>(result_columns, array_join_is_left, getContext());
}

ArrayJoinActionPtr SelectQueryExpressionAnalyzer::appendArrayJoin(ExpressionActionsChain & chain, ActionsDAGPtr & before_array_join, bool only_types)
{
    const auto * select_query = getSelectQuery();

    auto [array_join_expression_list, is_array_join_left] = select_query->arrayJoinExpressionList();
    if (!array_join_expression_list)
        return nullptr;

    ExpressionActionsChain::Step & step = chain.lastStep(sourceColumns());

    getRootActions(array_join_expression_list, only_types, step.actions());

    auto array_join = addMultipleArrayJoinAction(step.actions(), is_array_join_left);
    before_array_join = chain.getLastActions();

    chain.steps.push_back(std::make_unique<ExpressionActionsChain::ArrayJoinStep>(
            array_join, step.getResultColumns()));

    chain.addStep();

    return array_join;
}

bool SelectQueryExpressionAnalyzer::appendJoinLeftKeys(ExpressionActionsChain & chain, bool only_types)
{
    ExpressionActionsChain::Step & step = chain.lastStep(columns_after_array_join);

    getRootActions(analyzedJoin().leftKeysList(), only_types, step.actions());
    return true;
}

JoinPtr SelectQueryExpressionAnalyzer::appendJoin(ExpressionActionsChain & chain, ActionsDAGPtr & converting_join_columns)
{
    const ColumnsWithTypeAndName & left_sample_columns = chain.getLastStep().getResultColumns();
    JoinPtr table_join = makeTableJoin(*syntax->ast_join, left_sample_columns, converting_join_columns);

    if (converting_join_columns)
    {
        chain.steps.push_back(std::make_unique<ExpressionActionsChain::ExpressionActionsStep>(converting_join_columns));
        chain.addStep();
    }

    ExpressionActionsChain::Step & step = chain.lastStep(columns_after_array_join);
    chain.steps.push_back(std::make_unique<ExpressionActionsChain::JoinStep>(
        syntax->analyzed_join, table_join, step.getResultColumns()));
    chain.addStep();
    return table_join;
}

static ActionsDAGPtr createJoinedBlockActions(ContextPtr context, const TableJoin & analyzed_join)
{
    ASTPtr expression_list = analyzed_join.rightKeysList();
    auto syntax_result = TreeRewriter(context).analyze(expression_list, analyzed_join.columnsFromJoinedTable());
    return ExpressionAnalyzer(expression_list, syntax_result, context).getActionsDAG(true, false);
}

static std::shared_ptr<IJoin> chooseJoinAlgorithm(std::shared_ptr<TableJoin> analyzed_join, const Block & sample_block, ContextPtr context)
{
    /// HashJoin with Dictionary optimisation
    if (analyzed_join->tryInitDictJoin(sample_block, context))
        return std::make_shared<HashJoin>(analyzed_join, sample_block);

    bool allow_merge_join = analyzed_join->allowMergeJoin();
    if (analyzed_join->forceHashJoin() || (analyzed_join->preferMergeJoin() && !allow_merge_join))
        return std::make_shared<HashJoin>(analyzed_join, sample_block);
    else if (analyzed_join->forceMergeJoin() || (analyzed_join->preferMergeJoin() && allow_merge_join))
        return std::make_shared<MergeJoin>(analyzed_join, sample_block);
    return std::make_shared<JoinSwitcher>(analyzed_join, sample_block);
}

static std::unique_ptr<QueryPlan> buildJoinedPlan(
    ContextPtr context,
    const ASTTablesInSelectQueryElement & join_element,
    TableJoin & analyzed_join,
    SelectQueryOptions query_options)
{
    /// Actions which need to be calculated on joined block.
    auto joined_block_actions = createJoinedBlockActions(context, analyzed_join);
    Names original_right_columns;

    NamesWithAliases required_columns_with_aliases = analyzed_join.getRequiredColumns(
        Block(joined_block_actions->getResultColumns()), joined_block_actions->getRequiredColumns().getNames());
    for (auto & pr : required_columns_with_aliases)
        original_right_columns.push_back(pr.first);

    /** For GLOBAL JOINs (in the case, for example, of the push method for executing GLOBAL subqueries), the following occurs
        * - in the addExternalStorage function, the JOIN (SELECT ...) subquery is replaced with JOIN _data1,
        *   in the subquery_for_set object this subquery is exposed as source and the temporary table _data1 as the `table`.
        * - this function shows the expression JOIN _data1.
        * - JOIN tables will need aliases to correctly resolve USING clause.
        */
    auto interpreter = interpretSubquery(
        join_element.table_expression, context, original_right_columns, query_options.copy().setWithAllColumns().ignoreAlias(false));
    auto joined_plan = std::make_unique<QueryPlan>();
    interpreter->buildQueryPlan(*joined_plan);
    {
        auto sample_block = interpreter->getSampleBlock();
        auto rename_dag = std::make_unique<ActionsDAG>(sample_block.getColumnsWithTypeAndName());
        for (const auto & name_with_alias : required_columns_with_aliases)
        {
            if (sample_block.has(name_with_alias.first))
            {
                auto pos = sample_block.getPositionByName(name_with_alias.first);
                const auto & alias = rename_dag->addAlias(*rename_dag->getInputs()[pos], name_with_alias.second);
                rename_dag->getIndex()[pos] = &alias;
            }
        }

        auto rename_step = std::make_unique<ExpressionStep>(joined_plan->getCurrentDataStream(), std::move(rename_dag));
        rename_step->setStepDescription("Rename joined columns");
        joined_plan->addStep(std::move(rename_step));
    }

    auto joined_actions_step = std::make_unique<ExpressionStep>(joined_plan->getCurrentDataStream(), std::move(joined_block_actions));
    joined_actions_step->setStepDescription("Joined actions");
    joined_plan->addStep(std::move(joined_actions_step));

    return joined_plan;
}

JoinPtr SelectQueryExpressionAnalyzer::makeTableJoin(
    const ASTTablesInSelectQueryElement & join_element,
    const ColumnsWithTypeAndName & left_columns,
    ActionsDAGPtr & left_convert_actions)
{
    /// Two JOINs are not supported with the same subquery, but different USINGs.

    if (joined_plan)
        throw Exception(ErrorCodes::LOGICAL_ERROR, "Table join was already created for query");

    ActionsDAGPtr right_convert_actions = nullptr;

    const auto & analyzed_join = syntax->analyzed_join;

    if (auto storage = analyzed_join->getStorageJoin())
    {
        std::tie(left_convert_actions, right_convert_actions) = analyzed_join->createConvertingActions(left_columns, {});
        return storage->getJoinLocked(analyzed_join, getContext());
    }

    joined_plan = buildJoinedPlan(getContext(), join_element, *analyzed_join, query_options);

    const ColumnsWithTypeAndName & right_columns = joined_plan->getCurrentDataStream().header.getColumnsWithTypeAndName();
    std::tie(left_convert_actions, right_convert_actions) = analyzed_join->createConvertingActions(left_columns, right_columns);
    if (right_convert_actions)
    {
        auto converting_step = std::make_unique<ExpressionStep>(joined_plan->getCurrentDataStream(), right_convert_actions);
        converting_step->setStepDescription("Convert joined columns");
        joined_plan->addStep(std::move(converting_step));
    }

    JoinPtr join = chooseJoinAlgorithm(analyzed_join, joined_plan->getCurrentDataStream().header, getContext());

    /// Do not make subquery for join over dictionary.
    if (analyzed_join->getDictionaryReader())
        joined_plan.reset();

    return join;
}

ActionsDAGPtr SelectQueryExpressionAnalyzer::appendPrewhere(
    ExpressionActionsChain & chain, bool only_types, const Names & additional_required_columns)
{
    const auto * select_query = getSelectQuery();
    if (!select_query->prewhere())
        return nullptr;

    Names first_action_names;
    if (!chain.steps.empty())
        first_action_names = chain.steps.front()->getRequiredColumns().getNames();

    auto & step = chain.lastStep(sourceColumns());
    getRootActions(select_query->prewhere(), only_types, step.actions());
    String prewhere_column_name = select_query->prewhere()->getColumnName();
    step.addRequiredOutput(prewhere_column_name);

    const auto & node = step.actions()->findInIndex(prewhere_column_name);
    auto filter_type = node.result_type;
    if (!filter_type->canBeUsedInBooleanContext())
        throw Exception("Invalid type for filter in PREWHERE: " + filter_type->getName(),
                        ErrorCodes::ILLEGAL_TYPE_OF_COLUMN_FOR_FILTER);

    ActionsDAGPtr prewhere_actions;
    {
        /// Remove unused source_columns from prewhere actions.
        auto tmp_actions_dag = std::make_shared<ActionsDAG>(sourceColumns());
        getRootActions(select_query->prewhere(), only_types, tmp_actions_dag);
        /// Constants cannot be removed since they can be used in other parts of the query.
        /// And if they are not used anywhere, except PREWHERE, they will be removed on the next step.
        tmp_actions_dag->removeUnusedActions(
            NameSet{prewhere_column_name},
            /* allow_remove_inputs= */ true,
            /* allow_constant_folding= */ false);

        auto required_columns = tmp_actions_dag->getRequiredColumnsNames();
        NameSet required_source_columns(required_columns.begin(), required_columns.end());
        required_source_columns.insert(first_action_names.begin(), first_action_names.end());

        /// Add required columns to required output in order not to remove them after prewhere execution.
        /// TODO: add sampling and final execution to common chain.
        for (const auto & column : additional_required_columns)
        {
            if (required_source_columns.count(column))
                step.addRequiredOutput(column);
        }

        auto names = step.actions()->getNames();
        NameSet name_set(names.begin(), names.end());

        for (const auto & column : sourceColumns())
            if (required_source_columns.count(column.name) == 0)
                name_set.erase(column.name);

        Names required_output(name_set.begin(), name_set.end());
        prewhere_actions = chain.getLastActions();
        prewhere_actions->removeUnusedActions(required_output);
    }

    {
        /// Add empty action with input = {prewhere actions output} + {unused source columns}
        /// Reasons:
        /// 1. Remove remove source columns which are used only in prewhere actions during prewhere actions execution.
        ///    Example: select A prewhere B > 0. B can be removed at prewhere step.
        /// 2. Store side columns which were calculated during prewhere actions execution if they are used.
        ///    Example: select F(A) prewhere F(A) > 0. F(A) can be saved from prewhere step.
        /// 3. Check if we can remove filter column at prewhere step. If we can, action will store single REMOVE_COLUMN.
        ColumnsWithTypeAndName columns = prewhere_actions->getResultColumns();
        auto required_columns = prewhere_actions->getRequiredColumns();
        NameSet prewhere_input_names;
        NameSet unused_source_columns;

        for (const auto & col : required_columns)
            prewhere_input_names.insert(col.name);

        for (const auto & column : sourceColumns())
        {
            if (prewhere_input_names.count(column.name) == 0)
            {
                columns.emplace_back(column.type, column.name);
                unused_source_columns.emplace(column.name);
            }
        }

        chain.steps.emplace_back(std::make_unique<ExpressionActionsChain::ExpressionActionsStep>(
                std::make_shared<ActionsDAG>(std::move(columns))));
        chain.steps.back()->additional_input = std::move(unused_source_columns);
        chain.getLastActions();
        chain.addStep();
    }

    return prewhere_actions;
}

bool SelectQueryExpressionAnalyzer::appendWhere(ExpressionActionsChain & chain, bool only_types)
{
    const auto * select_query = getSelectQuery();

    if (!select_query->where())
        return false;

    ExpressionActionsChain::Step & step = chain.lastStep(columns_after_join);

    getRootActions(select_query->where(), only_types, step.actions());

    auto where_column_name = select_query->where()->getColumnName();
    step.addRequiredOutput(where_column_name);

    const auto & node = step.actions()->findInIndex(where_column_name);
    auto filter_type = node.result_type;
    if (!filter_type->canBeUsedInBooleanContext())
        throw Exception("Invalid type for filter in WHERE: " + filter_type->getName(),
                        ErrorCodes::ILLEGAL_TYPE_OF_COLUMN_FOR_FILTER);

    return true;
}

bool SelectQueryExpressionAnalyzer::appendGroupBy(ExpressionActionsChain & chain, bool only_types, bool optimize_aggregation_in_order,
                                                  ManyExpressionActions & group_by_elements_actions)
{
    const auto * select_query = getAggregatingQuery();

    if (!select_query->groupBy())
        return false;

    ExpressionActionsChain::Step & step = chain.lastStep(columns_after_join);

    ASTs asts = select_query->groupBy()->children;
    if (select_query->group_by_with_grouping_sets)
    {
        for (const auto & ast : asts)
        {
            for (const auto & ast_element : ast->children)
            {
                step.addRequiredOutput(ast_element->getColumnName());
                getRootActions(ast_element, only_types, step.actions());
            }
        }
    }
    else
    {
        for (const auto & ast : asts)
        {
            step.addRequiredOutput(ast->getColumnName());
            getRootActions(ast, only_types, step.actions());
        }
    }

    if (optimize_aggregation_in_order)
    {
        for (auto & child : asts)
        {
            auto actions_dag = std::make_shared<ActionsDAG>(columns_after_join);
            getRootActions(child, only_types, actions_dag);
            group_by_elements_actions.emplace_back(
                std::make_shared<ExpressionActions>(actions_dag, ExpressionActionsSettings::fromContext(getContext(), CompileExpressions::yes)));
        }
    }

    return true;
}

void SelectQueryExpressionAnalyzer::appendAggregateFunctionsArguments(ExpressionActionsChain & chain, bool only_types)
{
    const auto * select_query = getAggregatingQuery();

    ExpressionActionsChain::Step & step = chain.lastStep(columns_after_join);

    for (const auto & desc : aggregate_descriptions)
        for (const auto & name : desc.argument_names)
            step.addRequiredOutput(name);

    /// Collect aggregates removing duplicates by node.getColumnName()
    /// It's not clear why we recollect aggregates (for query parts) while we're able to use previously collected ones (for entire query)
    /// @note The original recollection logic didn't remove duplicates.
    GetAggregatesVisitor::Data data;
    GetAggregatesVisitor(data).visit(select_query->select());

    if (select_query->having())
        GetAggregatesVisitor(data).visit(select_query->having());

    if (select_query->orderBy())
        GetAggregatesVisitor(data).visit(select_query->orderBy());

    /// TODO: data.aggregates -> aggregates()
    for (const ASTFunction * node : data.aggregates)
        if (node->arguments)
            for (auto & argument : node->arguments->children)
                getRootActions(argument, only_types, step.actions());
}

void SelectQueryExpressionAnalyzer::appendWindowFunctionsArguments(
    ExpressionActionsChain & chain, bool /* only_types */)
{
    ExpressionActionsChain::Step & step = chain.lastStep(aggregated_columns);

    // (1) Add actions for window functions and the columns they require.
    // (2) Mark the columns that are really required. We have to mark them as
    //     required because we finish the expression chain before processing the
    //     window functions.
    // The required columns are:
    //  (a) window function arguments,
    //  (b) the columns from PARTITION BY and ORDER BY.

    // (1a) Actions for PARTITION BY and ORDER BY for windows defined in the
    // WINDOW clause. The inline window definitions will be processed
    // recursively together with (1b) as ASTFunction::window_definition.
    if (getSelectQuery()->window())
    {
        getRootActionsNoMakeSet(getSelectQuery()->window(),
            true /* no_subqueries */, step.actions());
    }

    for (const auto & [_, w] : window_descriptions)
    {
        for (const auto & f : w.window_functions)
        {
            // (1b) Actions for function arguments, and also the inline window
            // definitions (1a).
            // Requiring a constant reference to a shared pointer to non-const AST
            // doesn't really look sane, but the visitor does indeed require it.
            getRootActionsNoMakeSet(f.function_node->clone(),
                true /* no_subqueries */, step.actions());

            // (2b) Required function argument columns.
            for (const auto & a : f.function_node->arguments->children)
            {
                step.addRequiredOutput(a->getColumnName());
            }
        }

        // (2a) Required PARTITION BY and ORDER BY columns.
        for (const auto & c : w.full_sort_description)
        {
            step.addRequiredOutput(c.column_name);
        }
    }
}

bool SelectQueryExpressionAnalyzer::appendHaving(ExpressionActionsChain & chain, bool only_types)
{
    const auto * select_query = getAggregatingQuery();

    if (!select_query->having())
        return false;

    ExpressionActionsChain::Step & step = chain.lastStep(aggregated_columns);

    getRootActionsForHaving(select_query->having(), only_types, step.actions());
    step.addRequiredOutput(select_query->having()->getColumnName());

    return true;
}

void SelectQueryExpressionAnalyzer::appendSelect(ExpressionActionsChain & chain, bool only_types)
{
    const auto * select_query = getSelectQuery();

    ExpressionActionsChain::Step & step = chain.lastStep(aggregated_columns);

    getRootActions(select_query->select(), only_types, step.actions());

    for (const auto & child : select_query->select()->children)
    {
        if (const auto * function = typeid_cast<const ASTFunction *>(child.get());
            function
            && function->is_window_function)
        {
            // Skip window function columns here -- they are calculated after
            // other SELECT expressions by a special step.
            continue;
        }

        step.addRequiredOutput(child->getColumnName());
    }
}

ActionsDAGPtr SelectQueryExpressionAnalyzer::appendOrderBy(ExpressionActionsChain & chain, bool only_types, bool optimize_read_in_order,
                                                           ManyExpressionActions & order_by_elements_actions)
{
    const auto * select_query = getSelectQuery();

    if (!select_query->orderBy())
    {
        auto actions = chain.getLastActions();
        chain.addStep();
        return actions;
    }

    ExpressionActionsChain::Step & step = chain.lastStep(aggregated_columns);

    for (auto & child : select_query->orderBy()->children)
    {
        auto * ast = child->as<ASTOrderByElement>();
        if (!ast || ast->children.empty())
            throw Exception("Bad ORDER BY expression AST", ErrorCodes::UNKNOWN_TYPE_OF_AST_NODE);

        if (getContext()->getSettingsRef().enable_positional_arguments)
            replaceForPositionalArguments(ast->children.at(0), select_query, ASTSelectQuery::Expression::ORDER_BY);
    }

    getRootActions(select_query->orderBy(), only_types, step.actions());

    bool with_fill = false;
    NameSet order_by_keys;

    for (auto & child : select_query->orderBy()->children)
    {
        auto * ast = child->as<ASTOrderByElement>();
        ASTPtr order_expression = ast->children.at(0);
        step.addRequiredOutput(order_expression->getColumnName());

        if (ast->with_fill)
            with_fill = true;
    }

    if (optimize_read_in_order)
    {
        for (auto & child : select_query->orderBy()->children)
        {
            auto actions_dag = std::make_shared<ActionsDAG>(columns_after_join);
            getRootActions(child, only_types, actions_dag);
            order_by_elements_actions.emplace_back(
                std::make_shared<ExpressionActions>(actions_dag, ExpressionActionsSettings::fromContext(getContext(), CompileExpressions::yes)));
        }
    }

    NameSet non_constant_inputs;
    if (with_fill)
    {
        for (const auto & column : step.getResultColumns())
            if (!order_by_keys.count(column.name))
                non_constant_inputs.insert(column.name);
    }

    auto actions = chain.getLastActions();
    chain.addStep(non_constant_inputs);
    return actions;
}

bool SelectQueryExpressionAnalyzer::appendLimitBy(ExpressionActionsChain & chain, bool only_types)
{
    const auto * select_query = getSelectQuery();

    if (!select_query->limitBy())
        return false;

    ExpressionActionsChain::Step & step = chain.lastStep(aggregated_columns);

    getRootActions(select_query->limitBy(), only_types, step.actions());

    NameSet aggregated_names;
    for (const auto & column : aggregated_columns)
    {
        step.addRequiredOutput(column.name);
        aggregated_names.insert(column.name);
    }

    auto & children = select_query->limitBy()->children;
    for (auto & child : children)
    {
        if (getContext()->getSettingsRef().enable_positional_arguments)
            replaceForPositionalArguments(child, select_query, ASTSelectQuery::Expression::LIMIT_BY);

        auto child_name = child->getColumnName();
        if (!aggregated_names.count(child_name))
            step.addRequiredOutput(std::move(child_name));
    }

    return true;
}

ActionsDAGPtr SelectQueryExpressionAnalyzer::appendProjectResult(ExpressionActionsChain & chain) const
{
    const auto * select_query = getSelectQuery();

    ExpressionActionsChain::Step & step = chain.lastStep(aggregated_columns);

    NamesWithAliases result_columns;

    ASTs asts = select_query->select()->children;
    for (const auto & ast : asts)
    {
        String result_name = ast->getAliasOrColumnName();
        if (required_result_columns.empty() || required_result_columns.count(result_name))
        {
            std::string source_name = ast->getColumnName();

            /*
             * For temporary columns created by ExpressionAnalyzer for literals,
             * use the correct source column. Using the default display name
             * returned by getColumnName is not enough, and we have to use the
             * column id set by EA. In principle, this logic applies to all kinds
             * of columns, not only literals. Literals are especially problematic
             * for two reasons:
             * 1) confusing different literal columns leads to weird side
             *    effects (see 01101_literal_columns_clash);
             * 2) the disambiguation mechanism in SyntaxAnalyzer, that, among
             *    other things, creates unique aliases for columns with same
             *    names from different tables, is applied before these temporary
             *    columns are created by ExpressionAnalyzer.
             * Similar problems should also manifest for function columns, which
             * are likewise created at a later stage by EA.
             * In general, we need to have explicit separation between display
             * names and identifiers for columns. This code is a workaround for
             * a particular subclass of problems, and not a proper solution.
             */
            if (const auto * as_literal = ast->as<ASTLiteral>())
            {
                source_name = as_literal->unique_column_name;
                assert(!source_name.empty());
            }

            result_columns.emplace_back(source_name, result_name);
            step.addRequiredOutput(result_columns.back().second);
        }
    }

    auto actions = chain.getLastActions();
    actions->project(result_columns);
    return actions;
}


void ExpressionAnalyzer::appendExpression(ExpressionActionsChain & chain, const ASTPtr & expr, bool only_types)
{
    ExpressionActionsChain::Step & step = chain.lastStep(sourceColumns());
    getRootActions(expr, only_types, step.actions());
    step.addRequiredOutput(expr->getColumnName());
}


ActionsDAGPtr ExpressionAnalyzer::getActionsDAG(bool add_aliases, bool project_result)
{
    auto actions_dag = std::make_shared<ActionsDAG>(aggregated_columns);
    NamesWithAliases result_columns;
    Names result_names;

    ASTs asts;

    if (const auto * node = query->as<ASTExpressionList>())
        asts = node->children;
    else
        asts = ASTs(1, query);

    for (const auto & ast : asts)
    {
        std::string name = ast->getColumnName();
        std::string alias;
        if (add_aliases)
            alias = ast->getAliasOrColumnName();
        else
            alias = name;
        result_columns.emplace_back(name, alias);
        result_names.push_back(alias);
        getRootActions(ast, false, actions_dag);
    }

    if (add_aliases)
    {
        if (project_result)
            actions_dag->project(result_columns);
        else
            actions_dag->addAliases(result_columns);
    }

    if (!(add_aliases && project_result))
    {
        NameSet name_set(result_names.begin(), result_names.end());
        /// We will not delete the original columns.
        for (const auto & column_name_type : sourceColumns())
        {
            if (name_set.count(column_name_type.name) == 0)
            {
                result_names.push_back(column_name_type.name);
                name_set.insert(column_name_type.name);
            }
        }

        actions_dag->removeUnusedActions(name_set);
    }

    return actions_dag;
}

ExpressionActionsPtr ExpressionAnalyzer::getActions(bool add_aliases, bool project_result, CompileExpressions compile_expressions)
{
    return std::make_shared<ExpressionActions>(
        getActionsDAG(add_aliases, project_result), ExpressionActionsSettings::fromContext(getContext(), compile_expressions));
}

ExpressionActionsPtr ExpressionAnalyzer::getConstActions(const ColumnsWithTypeAndName & constant_inputs)
{
    auto actions = std::make_shared<ActionsDAG>(constant_inputs);

    getRootActions(query, true, actions, true);
    return std::make_shared<ExpressionActions>(actions, ExpressionActionsSettings::fromContext(getContext()));
}

std::unique_ptr<QueryPlan> SelectQueryExpressionAnalyzer::getJoinedPlan()
{
    return std::move(joined_plan);
}

ActionsDAGPtr SelectQueryExpressionAnalyzer::simpleSelectActions()
{
    ExpressionActionsChain new_chain(getContext());
    appendSelect(new_chain, false);
    return new_chain.getLastActions();
}

ExpressionAnalysisResult::ExpressionAnalysisResult(
        SelectQueryExpressionAnalyzer & query_analyzer,
        const StorageMetadataPtr & metadata_snapshot,
        bool first_stage_,
        bool second_stage_,
        bool only_types,
        const FilterDAGInfoPtr & filter_info_,
        const Block & source_header)
    : first_stage(first_stage_)
    , second_stage(second_stage_)
    , need_aggregate(query_analyzer.hasAggregation())
    , has_window(query_analyzer.hasWindow())
{
    /// first_stage: Do I need to perform the first part of the pipeline - running on remote servers during distributed processing.
    /// second_stage: Do I need to execute the second part of the pipeline - running on the initiating server during distributed processing.

    /** First we compose a chain of actions and remember the necessary steps from it.
        *  Regardless of from_stage and to_stage, we will compose a complete sequence of actions to perform optimization and
        *  throw out unnecessary columns based on the entire query. In unnecessary parts of the query, we will not execute subqueries.
        */

    const ASTSelectQuery & query = *query_analyzer.getSelectQuery();
    auto context = query_analyzer.getContext();
    const Settings & settings = context->getSettingsRef();
    const ConstStoragePtr & storage = query_analyzer.storage();

    ssize_t prewhere_step_num = -1;
    ssize_t where_step_num = -1;
    ssize_t having_step_num = -1;

    auto finalize_chain = [&](ExpressionActionsChain & chain)
    {
        chain.finalize();

        finalize(chain, prewhere_step_num, where_step_num, having_step_num, query);

        chain.clear();
    };

    {
        ExpressionActionsChain chain(context);
        Names additional_required_columns_after_prewhere;

        if (storage && (query.sampleSize() || settings.parallel_replicas_count > 1))
        {
            Names columns_for_sampling = metadata_snapshot->getColumnsRequiredForSampling();
            additional_required_columns_after_prewhere.insert(additional_required_columns_after_prewhere.end(),
                columns_for_sampling.begin(), columns_for_sampling.end());
        }

        if (storage && query.final())
        {
            Names columns_for_final = metadata_snapshot->getColumnsRequiredForFinal();
            additional_required_columns_after_prewhere.insert(additional_required_columns_after_prewhere.end(),
                columns_for_final.begin(), columns_for_final.end());
        }

        if (storage && filter_info_)
        {
            filter_info = filter_info_;
            filter_info->do_remove_column = true;
        }

        if (auto actions = query_analyzer.appendPrewhere(chain, !first_stage, additional_required_columns_after_prewhere))
        {
            /// Prewhere is always the first one.
            prewhere_step_num = 0;
            prewhere_info = std::make_shared<PrewhereInfo>(actions, query.prewhere()->getColumnName());

            if (allowEarlyConstantFolding(*prewhere_info->prewhere_actions, settings))
            {
                Block before_prewhere_sample = source_header;
                if (sanitizeBlock(before_prewhere_sample))
                {
                    ExpressionActions(
                        prewhere_info->prewhere_actions,
                        ExpressionActionsSettings::fromSettings(context->getSettingsRef())).execute(before_prewhere_sample);
                    auto & column_elem = before_prewhere_sample.getByName(query.prewhere()->getColumnName());
                    /// If the filter column is a constant, record it.
                    if (column_elem.column)
                        prewhere_constant_filter_description = ConstantFilterDescription(*column_elem.column);
                }
            }
        }

        array_join = query_analyzer.appendArrayJoin(chain, before_array_join, only_types || !first_stage);

        if (query_analyzer.hasTableJoin())
        {
            query_analyzer.appendJoinLeftKeys(chain, only_types || !first_stage);
            before_join = chain.getLastActions();
            join = query_analyzer.appendJoin(chain, converting_join_columns);
            chain.addStep();
        }

        if (query_analyzer.appendWhere(chain, only_types || !first_stage))
        {
            where_step_num = chain.steps.size() - 1;
            before_where = chain.getLastActions();
            if (allowEarlyConstantFolding(*before_where, settings))
            {
                Block before_where_sample;
                if (chain.steps.size() > 1)
                    before_where_sample = Block(chain.steps[chain.steps.size() - 2]->getResultColumns());
                else
                    before_where_sample = source_header;
                if (sanitizeBlock(before_where_sample))
                {
                    ExpressionActions(
                        before_where,
                        ExpressionActionsSettings::fromSettings(context->getSettingsRef())).execute(before_where_sample);
                    auto & column_elem = before_where_sample.getByName(query.where()->getColumnName());
                    /// If the filter column is a constant, record it.
                    if (column_elem.column)
                        where_constant_filter_description = ConstantFilterDescription(*column_elem.column);
                }
            }
            chain.addStep();
        }

        if (need_aggregate)
        {
            /// TODO correct conditions
            optimize_aggregation_in_order =
                    context->getSettingsRef().optimize_aggregation_in_order
                    && storage && query.groupBy();

            query_analyzer.appendGroupBy(chain, only_types || !first_stage, optimize_aggregation_in_order, group_by_elements_actions);
            query_analyzer.appendAggregateFunctionsArguments(chain, only_types || !first_stage);
            before_aggregation = chain.getLastActions();

            finalize_chain(chain);

            if (query_analyzer.appendHaving(chain, only_types || !second_stage))
            {
                having_step_num = chain.steps.size() - 1;
                before_having = chain.getLastActions();
                chain.addStep();
            }
        }

        bool join_allow_read_in_order = true;
        if (hasJoin())
        {
            /// You may find it strange but we support read_in_order for HashJoin and do not support for MergeJoin.
            join_has_delayed_stream = query_analyzer.analyzedJoin().needStreamWithNonJoinedRows();
            join_allow_read_in_order = typeid_cast<HashJoin *>(join.get()) && !join_has_delayed_stream;
        }

        optimize_read_in_order =
            settings.optimize_read_in_order
            && storage
            && query.orderBy()
            && !query_analyzer.hasAggregation()
            && !query_analyzer.hasWindow()
            && !query.final()
            && join_allow_read_in_order;

        /// If there is aggregation, we execute expressions in SELECT and ORDER BY on the initiating server, otherwise on the source servers.
        query_analyzer.appendSelect(chain, only_types || (need_aggregate ? !second_stage : !first_stage));

        // Window functions are processed in a separate expression chain after
        // the main SELECT, similar to what we do for aggregate functions.
        if (has_window)
        {
            query_analyzer.makeWindowDescriptions(chain.getLastActions());

            query_analyzer.appendWindowFunctionsArguments(chain, only_types || !first_stage);

            // Build a list of output columns of the window step.
            // 1) We need the columns that are the output of ExpressionActions.
            for (const auto & x : chain.getLastActions()->getNamesAndTypesList())
            {
                query_analyzer.columns_after_window.push_back(x);
            }
            // 2) We also have to manually add the output of the window function
            // to the list of the output columns of the window step, because the
            // window functions are not in the ExpressionActions.
            for (const auto & [_, w] : query_analyzer.window_descriptions)
            {
                for (const auto & f : w.window_functions)
                {
                    query_analyzer.columns_after_window.push_back(
                        {f.column_name, f.aggregate_function->getReturnType()});
                }
            }

            before_window = chain.getLastActions();
            finalize_chain(chain);

            auto & step = chain.lastStep(query_analyzer.columns_after_window);

            // The output of this expression chain is the result of
            // SELECT (before "final projection" i.e. renaming the columns), so
            // we have to mark the expressions that are required in the output,
            // again. We did it for the previous expression chain ("select w/o
            // window functions") earlier, in appendSelect(). But that chain also
            // produced the expressions required to calculate window functions.
            // They are not needed in the final SELECT result. Knowing the correct
            // list of columns is important when we apply SELECT DISTINCT later.
            const auto * select_query = query_analyzer.getSelectQuery();
            for (const auto & child : select_query->select()->children)
            {
                step.addRequiredOutput(child->getColumnName());
            }
        }

        selected_columns.clear();
        selected_columns.reserve(chain.getLastStep().required_output.size());
        for (const auto & it : chain.getLastStep().required_output)
            selected_columns.emplace_back(it.first);

        has_order_by = query.orderBy() != nullptr;
        before_order_by = query_analyzer.appendOrderBy(
                chain,
                only_types || (need_aggregate ? !second_stage : !first_stage),
                optimize_read_in_order,
                order_by_elements_actions);

        if (query_analyzer.appendLimitBy(chain, only_types || !second_stage))
        {
            before_limit_by = chain.getLastActions();
            chain.addStep();
        }

        final_projection = query_analyzer.appendProjectResult(chain);

        finalize_chain(chain);
    }

    /// Before executing WHERE and HAVING, remove the extra columns from the block (mostly the aggregation keys).
    removeExtraColumns();

    checkActions();
}

void ExpressionAnalysisResult::finalize(
    const ExpressionActionsChain & chain,
    ssize_t & prewhere_step_num,
    ssize_t & where_step_num,
    ssize_t & having_step_num,
    const ASTSelectQuery & query)
{
    if (prewhere_step_num >= 0)
    {
        const ExpressionActionsChain::Step & step = *chain.steps.at(prewhere_step_num);
        prewhere_info->prewhere_actions->projectInput(false);

        NameSet columns_to_remove;
        for (const auto & [name, can_remove] : step.required_output)
        {
            if (name == prewhere_info->prewhere_column_name)
                prewhere_info->remove_prewhere_column = can_remove;
            else if (can_remove)
                columns_to_remove.insert(name);
        }

        columns_to_remove_after_prewhere = std::move(columns_to_remove);
        prewhere_step_num = -1;
    }

    if (where_step_num >= 0)
    {
        where_column_name = query.where()->getColumnName();
        remove_where_filter = chain.steps.at(where_step_num)->required_output.find(where_column_name)->second;
        where_step_num = -1;
    }

    if (having_step_num >= 0)
    {
        having_column_name = query.having()->getColumnName();
        remove_having_filter = chain.steps.at(having_step_num)->required_output.find(having_column_name)->second;
        having_step_num = -1;
    }
}

void ExpressionAnalysisResult::removeExtraColumns() const
{
    if (hasWhere())
        before_where->projectInput();
    if (hasHaving())
        before_having->projectInput();
}

void ExpressionAnalysisResult::checkActions() const
{
    /// Check that PREWHERE doesn't contain unusual actions. Unusual actions are that can change number of rows.
    if (hasPrewhere())
    {
        auto check_actions = [](const ActionsDAGPtr & actions)
        {
            if (actions)
                for (const auto & node : actions->getNodes())
                    if (node.type == ActionsDAG::ActionType::ARRAY_JOIN)
                        throw Exception("PREWHERE cannot contain ARRAY JOIN action", ErrorCodes::ILLEGAL_PREWHERE);
        };

        check_actions(prewhere_info->prewhere_actions);
        check_actions(prewhere_info->alias_actions);
    }
}

std::string ExpressionAnalysisResult::dump() const
{
    WriteBufferFromOwnString ss;

    ss << "need_aggregate " << need_aggregate << "\n";
    ss << "has_order_by " << has_order_by << "\n";
    ss << "has_window " << has_window << "\n";

    if (before_array_join)
    {
        ss << "before_array_join " << before_array_join->dumpDAG() << "\n";
    }

    if (array_join)
    {
        ss << "array_join " << "FIXME doesn't have dump" << "\n";
    }

    if (before_join)
    {
        ss << "before_join " << before_join->dumpDAG() << "\n";
    }

    if (before_where)
    {
        ss << "before_where " << before_where->dumpDAG() << "\n";
    }

    if (prewhere_info)
    {
        ss << "prewhere_info " << prewhere_info->dump() << "\n";
    }

    if (filter_info)
    {
        ss << "filter_info " << filter_info->dump() << "\n";
    }

    if (before_aggregation)
    {
        ss << "before_aggregation " << before_aggregation->dumpDAG() << "\n";
    }

    if (before_having)
    {
        ss << "before_having " << before_having->dumpDAG() << "\n";
    }

    if (before_window)
    {
        ss << "before_window " << before_window->dumpDAG() << "\n";
    }

    if (before_order_by)
    {
        ss << "before_order_by " << before_order_by->dumpDAG() << "\n";
    }

    if (before_limit_by)
    {
        ss << "before_limit_by " << before_limit_by->dumpDAG() << "\n";
    }

    if (final_projection)
    {
        ss << "final_projection " << final_projection->dumpDAG() << "\n";
    }

    if (!selected_columns.empty())
    {
        ss << "selected_columns ";
        for (size_t i = 0; i < selected_columns.size(); ++i)
        {
            if (i > 0)
            {
                ss << ", ";
            }
            ss << backQuote(selected_columns[i]);
        }
        ss << "\n";
    }

    return ss.str();
}

}<|MERGE_RESOLUTION|>--- conflicted
+++ resolved
@@ -40,7 +40,6 @@
 
 #include <Common/typeid_cast.h>
 #include <Common/StringUtils/StringUtils.h>
-#include "Core/NamesAndTypes.h"
 
 #include <DataTypes/DataTypeFactory.h>
 
@@ -123,7 +122,6 @@
     auto which = ast_literal->value.getType();
     if (which != Field::Types::UInt64)
         return false;
-<<<<<<< HEAD
 
     auto pos = ast_literal->value.get<UInt64>();
     if (!pos || pos > columns.size())
@@ -138,22 +136,6 @@
     }
     else if (typeid_cast<const ASTFunction *>(column.get()))
     {
-=======
-
-    auto pos = ast_literal->value.get<UInt64>();
-    if (!pos || pos > columns.size())
-        throw Exception(ErrorCodes::ILLEGAL_TYPE_OF_ARGUMENT,
-                "Positional argument out of bounds: {} (exprected in range [1, {}]",
-                        pos, columns.size());
-
-    const auto & column = columns[--pos];
-    if (typeid_cast<const ASTIdentifier *>(column.get()))
-    {
-        argument = column->clone();
-    }
-    else if (typeid_cast<const ASTFunction *>(column.get()))
-    {
->>>>>>> f5a7e58c
         std::function<void(ASTPtr)> throw_if_aggregate_function = [&](ASTPtr node)
         {
             if (const auto * function = typeid_cast<const ASTFunction *>(node.get()))
@@ -359,101 +341,44 @@
 
                 getRootActionsNoMakeSet(group_asts[i], true, temp_actions, false);
 
-                if (select_query->group_by_with_grouping_sets)
+                const auto & column_name = group_asts[i]->getColumnName();
+
+                const auto * node = temp_actions->tryFindInIndex(column_name);
+                if (!node)
+                    throw Exception("Unknown identifier (in GROUP BY): " + column_name, ErrorCodes::UNKNOWN_IDENTIFIER);
+
+                /// Only removes constant keys if it's an initiator or distributed_group_by_no_merge is enabled.
+                if (getContext()->getClientInfo().distributed_depth == 0 || settings.distributed_group_by_no_merge > 0)
                 {
-                    ASTs group_elements_ast;
-                    const ASTExpressionList * group_ast_element = group_asts[i]->as<const ASTExpressionList>();
-                    if (!group_ast_element)
-                        throw Exception("Grouping Sets element " + group_asts[i]->getColumnName() + " should be an expression type", ErrorCodes::UNKNOWN_IDENTIFIER);
-                    group_elements_ast = group_ast_element->children;
-
-                    NamesAndTypesList grouping_set_list;
-
-                    for (ssize_t j = 0; j < ssize_t(group_elements_ast.size()); ++j)
+                    /// Constant expressions have non-null column pointer at this stage.
+                    if (node->column && isColumnConst(*node->column))
                     {
-                        ssize_t group_size = group_elements_ast.size();
-                        const auto & column_name = group_elements_ast[j]->getColumnName();
-                        const auto * node = temp_actions->tryFindInIndex(column_name);
-                        if (!node)
-                            throw Exception("Unknown identifier (in GROUP BY): " + column_name, ErrorCodes::UNKNOWN_IDENTIFIER);
-
-                        /// Only removes constant keys if it's an initiator or distributed_group_by_no_merge is enabled.
-                        if (getContext()->getClientInfo().distributed_depth == 0 || settings.distributed_group_by_no_merge > 0)
+                        select_query->group_by_with_constant_keys = true;
+
+                        /// But don't remove last key column if no aggregate functions, otherwise aggregation will not work.
+                        if (!aggregate_descriptions.empty() || size > 1)
                         {
-                            /// Constant expressions have non-null column pointer at this stage.
-                            if (node->column && isColumnConst(*node->column))
-                            {
-                                /// But don't remove last key column if no aggregate functions, otherwise aggregation will not work.
-                                if (!aggregate_descriptions.empty() || group_size > 1)
-                                {
-                                    if (j + 1 < static_cast<ssize_t>(group_size))
-                                        group_elements_ast[j] = std::move(group_elements_ast.back());
-
-                                    group_elements_ast.pop_back();
-
-                                    --j;
-                                    continue;
-                                }
-                            }
-                        }
-
-                        NameAndTypePair key{column_name, node->result_type};
-
-                        grouping_set_list.push_back(key);
-
-                        /// Aggregation keys are unique.
-                        if (!unique_keys.count(key.name))
-                        {
-                            unique_keys.insert(key.name);
-                            aggregation_keys.push_back(key);
-
-                            /// Key is no longer needed, therefore we can save a little by moving it.
-                            aggregated_columns.push_back(std::move(key));
+                            if (i + 1 < static_cast<ssize_t>(size))
+                                group_asts[i] = std::move(group_asts.back());
+
+                            group_asts.pop_back();
+
+                            --i;
+                            continue;
                         }
                     }
-
-                    aggregation_keys_list.push_back(std::move(grouping_set_list));
                 }
-                else
+
+                NameAndTypePair key{column_name, node->result_type};
+
+                /// Aggregation keys are uniqued.
+                if (!unique_keys.count(key.name))
                 {
-                    const auto & column_name = group_asts[i]->getColumnName();
-                    const auto * node = temp_actions->tryFindInIndex(column_name);
-                    if (!node)
-                        throw Exception("Unknown identifier (in GROUP BY): " + column_name, ErrorCodes::UNKNOWN_IDENTIFIER);
-
-                    /// Only removes constant keys if it's an initiator or distributed_group_by_no_merge is enabled.
-                    if (getContext()->getClientInfo().distributed_depth == 0 || settings.distributed_group_by_no_merge > 0)
-                    {
-                        /// Constant expressions have non-null column pointer at this stage.
-                        if (node->column && isColumnConst(*node->column))
-                        {
-                            select_query->group_by_with_constant_keys = true;
-
-                            /// But don't remove last key column if no aggregate functions, otherwise aggregation will not work.
-                            if (!aggregate_descriptions.empty() || size > 1)
-                            {
-                                if (i + 1 < static_cast<ssize_t>(size))
-                                    group_asts[i] = std::move(group_asts.back());
-
-                                group_asts.pop_back();
-
-                                --i;
-                                continue;
-                            }
-                        }
-                    }
-
-                    NameAndTypePair key{column_name, node->result_type};
-
-                    /// Aggregation keys are uniqued.
-                    if (!unique_keys.count(key.name))
-                    {
-                        unique_keys.insert(key.name);
-                        aggregation_keys.push_back(key);
-
-                        /// Key is no longer needed, therefore we can save a little by moving it.
-                        aggregated_columns.push_back(std::move(key));
-                    }
+                    unique_keys.insert(key.name);
+                    aggregation_keys.push_back(key);
+
+                    /// Key is no longer needed, therefore we can save a little by moving it.
+                    aggregated_columns.push_back(std::move(key));
                 }
             }
 
@@ -1214,24 +1139,10 @@
     ExpressionActionsChain::Step & step = chain.lastStep(columns_after_join);
 
     ASTs asts = select_query->groupBy()->children;
-    if (select_query->group_by_with_grouping_sets)
-    {
-        for (const auto & ast : asts)
-        {
-            for (const auto & ast_element : ast->children)
-            {
-                step.addRequiredOutput(ast_element->getColumnName());
-                getRootActions(ast_element, only_types, step.actions());
-            }
-        }
-    }
-    else
-    {
-        for (const auto & ast : asts)
-        {
-            step.addRequiredOutput(ast->getColumnName());
-            getRootActions(ast, only_types, step.actions());
-        }
+    for (const auto & ast : asts)
+    {
+        step.addRequiredOutput(ast->getColumnName());
+        getRootActions(ast, only_types, step.actions());
     }
 
     if (optimize_aggregation_in_order)
