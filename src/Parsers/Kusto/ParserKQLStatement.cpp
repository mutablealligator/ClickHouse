#include <Parsers/ASTExpressionList.h>
#include <Parsers/ASTSelectWithUnionQuery.h>
#include <Parsers/CommonParsers.h>
#include <Parsers/IParserBase.h>
#include <Parsers/Kusto/ParserKQLQuery.h>
#include <Parsers/Kusto/ParserKQLStatement.h>
#include <Parsers/Kusto/Utilities.h>
#include <Parsers/ParserSetQuery.h>
#include <Parsers/ASTLiteral.h>
<<<<<<< HEAD

=======
>>>>>>> 02a30498

namespace DB
{

bool ParserKQLStatement::parseImpl(Pos & pos, ASTPtr & node, Expected & expected)
{
    ParserKQLWithOutput query_with_output_p(end, allow_settings_after_format_in_insert);
    ParserSetQuery set_p;

    bool res = query_with_output_p.parse(pos, node, expected) || set_p.parse(pos, node, expected);

    return res;
}

bool ParserKQLWithOutput::parseImpl(Pos & pos, ASTPtr & node, Expected & expected)
{
    ParserKQLWithUnionQuery kql_p;

    ASTPtr query;
    bool parsed = kql_p.parse(pos, query, expected);

    if (!parsed)
        return false;

    node = std::move(query);
    return true;
}

bool ParserKQLWithUnionQuery::parseImpl(Pos & pos, ASTPtr & node, Expected & expected)
{
    // will support union next phase
    ASTPtr kql_query;

    if (!ParserKQLQuery().parse(pos, kql_query, expected))
        return false;

    if (kql_query->as<ASTSelectWithUnionQuery>())
    {
        node = std::move(kql_query);
        return true;
    }

    auto list_node = std::make_shared<ASTExpressionList>();
    list_node->children.push_back(kql_query);

    auto select_with_union_query = std::make_shared<ASTSelectWithUnionQuery>();
    node = select_with_union_query;
    select_with_union_query->list_of_selects = list_node;
    select_with_union_query->children.push_back(select_with_union_query->list_of_selects);

    return true;
}

bool ParserKQLTableFunction::parseImpl(Pos & pos, ASTPtr & node, Expected & expected)
{
<<<<<<< HEAD
    /// TODO: This code is idiotic, see https://github.com/ClickHouse/ClickHouse/issues/61742

    ParserToken lparen(TokenType::OpeningRoundBracket);

=======
    ParserToken lparen(TokenType::OpeningRoundBracket);

>>>>>>> 02a30498
    ASTPtr string_literal;
    ParserStringLiteral parser_string_literal;

    if (!lparen.ignore(pos, expected))
        return false;

    size_t paren_count = 0;
    String kql_statement;
    if (parser_string_literal.parse(pos, string_literal, expected))
<<<<<<< HEAD
    {
        kql_statement = typeid_cast<const ASTLiteral &>(*string_literal).value.safeGet<String>();
    }
    else
    {
        ++paren_count;
        auto pos_start = pos;
        while (isValidKQLPos(pos))
        {
            if (pos->type == TokenType::ClosingRoundBracket)
                --paren_count;
            if (pos->type == TokenType::OpeningRoundBracket)
                ++paren_count;

            if (paren_count == 0)
                break;
            ++pos;
=======
    {
        kql_statement = typeid_cast<const ASTLiteral &>(*string_literal).value.safeGet<String>();
    }
    else
    {
        ++paren_count;
        auto pos_start = pos;
        while (isValidKQLPos(pos))
        {
            if (pos->type == TokenType::ClosingRoundBracket)
                --paren_count;
            if (pos->type == TokenType::OpeningRoundBracket)
                ++paren_count;

            if (paren_count == 0)
                break;
            ++pos;
        }
        if (!isValidKQLPos(pos))
        {
            return false;
>>>>>>> 02a30498
        }
        --pos;
        kql_statement = String(pos_start->begin, pos->end);
        ++pos;
    }

<<<<<<< HEAD
    Tokens token_kql(kql_statement.data(), kql_statement.data() + kql_statement.size(), 0, true);
    IParser::Pos pos_kql(token_kql, pos.max_depth, pos.max_backtracks);

    if (!ParserKQLWithUnionQuery().parse(pos_kql, node, expected))
=======
    Tokens token_kql(kql_statement.data(), kql_statement.data() + kql_statement.size());
    IParser::Pos pos_kql(token_kql, pos.max_depth, pos.max_backtracks);
    Expected kql_expected;
    kql_expected.enable_highlighting = false;
    if (!ParserKQLWithUnionQuery().parse(pos_kql, node, kql_expected))
>>>>>>> 02a30498
        return false;
    ++pos;
    return true;
}

}<|MERGE_RESOLUTION|>--- conflicted
+++ resolved
@@ -7,10 +7,7 @@
 #include <Parsers/Kusto/Utilities.h>
 #include <Parsers/ParserSetQuery.h>
 #include <Parsers/ASTLiteral.h>
-<<<<<<< HEAD
 
-=======
->>>>>>> 02a30498
 
 namespace DB
 {
@@ -66,15 +63,10 @@
 
 bool ParserKQLTableFunction::parseImpl(Pos & pos, ASTPtr & node, Expected & expected)
 {
-<<<<<<< HEAD
     /// TODO: This code is idiotic, see https://github.com/ClickHouse/ClickHouse/issues/61742
 
     ParserToken lparen(TokenType::OpeningRoundBracket);
 
-=======
-    ParserToken lparen(TokenType::OpeningRoundBracket);
-
->>>>>>> 02a30498
     ASTPtr string_literal;
     ParserStringLiteral parser_string_literal;
 
@@ -84,25 +76,6 @@
     size_t paren_count = 0;
     String kql_statement;
     if (parser_string_literal.parse(pos, string_literal, expected))
-<<<<<<< HEAD
-    {
-        kql_statement = typeid_cast<const ASTLiteral &>(*string_literal).value.safeGet<String>();
-    }
-    else
-    {
-        ++paren_count;
-        auto pos_start = pos;
-        while (isValidKQLPos(pos))
-        {
-            if (pos->type == TokenType::ClosingRoundBracket)
-                --paren_count;
-            if (pos->type == TokenType::OpeningRoundBracket)
-                ++paren_count;
-
-            if (paren_count == 0)
-                break;
-            ++pos;
-=======
     {
         kql_statement = typeid_cast<const ASTLiteral &>(*string_literal).value.safeGet<String>();
     }
@@ -121,29 +94,19 @@
                 break;
             ++pos;
         }
-        if (!isValidKQLPos(pos))
-        {
-            return false;
->>>>>>> 02a30498
-        }
         --pos;
         kql_statement = String(pos_start->begin, pos->end);
         ++pos;
     }
 
-<<<<<<< HEAD
-    Tokens token_kql(kql_statement.data(), kql_statement.data() + kql_statement.size(), 0, true);
+    Tokens token_kql(kql_statement.data(), kql_statement.data() + kql_statement.size());
     IParser::Pos pos_kql(token_kql, pos.max_depth, pos.max_backtracks);
 
-    if (!ParserKQLWithUnionQuery().parse(pos_kql, node, expected))
-=======
-    Tokens token_kql(kql_statement.data(), kql_statement.data() + kql_statement.size());
-    IParser::Pos pos_kql(token_kql, pos.max_depth, pos.max_backtracks);
     Expected kql_expected;
     kql_expected.enable_highlighting = false;
     if (!ParserKQLWithUnionQuery().parse(pos_kql, node, kql_expected))
->>>>>>> 02a30498
         return false;
+
     ++pos;
     return true;
 }
