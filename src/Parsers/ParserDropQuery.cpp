--- conflicted
+++ resolved
@@ -18,23 +18,13 @@
     ParserKeyword s_view(Keyword::VIEW);
     ParserKeyword s_database(Keyword::DATABASE);
     ParserToken s_dot(TokenType::Dot);
-<<<<<<< HEAD
-    ParserToken s_comma(TokenType::Comma);
-    ParserKeyword s_if_exists("IF EXISTS");
-    ParserKeyword s_if_empty("IF EMPTY");
-    ParserIdentifier name_p(true);
-    ParserKeyword s_permanently("PERMANENTLY");
-    ParserKeyword s_no_delay("NO DELAY");
-    ParserKeyword s_sync("SYNC");
-    ParserNameList tables_p;
-=======
     ParserKeyword s_if_exists(Keyword::IF_EXISTS);
     ParserKeyword s_if_empty(Keyword::IF_EMPTY);
     ParserIdentifier name_p(true);
     ParserKeyword s_permanently(Keyword::PERMANENTLY);
     ParserKeyword s_no_delay(Keyword::NO_DELAY);
     ParserKeyword s_sync(Keyword::SYNC);
->>>>>>> 447d202e
+    ParserNameList tables_p;
 
     ASTPtr database;
     ASTPtr database_and_tables;
