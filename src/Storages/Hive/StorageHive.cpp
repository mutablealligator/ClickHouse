--- conflicted
+++ resolved
@@ -554,28 +554,10 @@
         context_);
 
     /// Load file level minmax index and apply
-<<<<<<< HEAD
     if (prune_level >= PruneLevel::File)
-=======
-    const KeyCondition hivefile_key_condition(query_info, getContext(), hivefile_name_types.getNames(), hivefile_minmax_idx_expr);
-    if (hive_file->useFileMinMaxIndex())
-    {
-        hive_file->loadMinMaxIndex();
-        if (!hivefile_key_condition.checkInHyperrectangle(hive_file->getMinMaxIndex()->hyperrectangle, hivefile_name_types.getTypes())
-                 .can_be_true)
-        {
-            LOG_TRACE(
-                log, "Skip hive file {} by index {}", hive_file->getPath(), hive_file->describeMinMaxIndex(hive_file->getMinMaxIndex()));
-            return {};
-        }
-    }
-
-    /// Load sub-file level minmax index and apply
-    if (hive_file->useSplitMinMaxIndex())
->>>>>>> f02d7693
     {
         const KeyCondition hivefile_key_condition(query_info, getContext(), hivefile_name_types.getNames(), hivefile_minmax_idx_expr);
-        if (hive_file->hasMinMaxIndex())
+        if (hive_file->useFileMinMaxIndex())
         {
             hive_file->loadMinMaxIndex();
             if (!hivefile_key_condition.checkInHyperrectangle(hive_file->getMinMaxIndex()->hyperrectangle, hivefile_name_types.getTypes())
@@ -593,7 +575,7 @@
         if (prune_level >= PruneLevel::Split)
         {
             /// Load sub-file level minmax index and apply
-            if (hive_file->hasSubMinMaxIndex())
+            if (hive_file->useSplitMinMaxIndex())
             {
                 std::unordered_set<int> skip_splits;
                 hive_file->loadSubMinMaxIndex();
@@ -616,6 +598,7 @@
                 hive_file->setSkipSplits(skip_splits);
             }
         }
+    }
     return hive_file;
 }
 
@@ -716,7 +699,6 @@
     ContextPtr context_,
     PruneLevel prune_level) const
 {
-   
     std::vector<Apache::Hadoop::Hive::Partition> partitions = hive_table_metadata->getPartitions();
     /// Hive table have no partition
     if (!partition_name_types.empty() && partitions.empty())
