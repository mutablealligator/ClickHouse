--- conflicted
+++ resolved
@@ -40,18 +40,6 @@
         const ValueSizeMap & avg_value_size_hints,
         const ReadBufferFromFileBase::ProfileCallback & profile_callback) const override;
 
-<<<<<<< HEAD
-    MergeTreeWriterPtr getWriter(
-        const NamesAndTypesList & columns_list,
-        const StorageMetadataPtr & metadata_snapshot,
-        const std::vector<MergeTreeIndexPtr> & indices_to_recalc,
-        const ColumnsStatistics & stats_to_recalc_,
-        const CompressionCodecPtr & default_codec_,
-        const MergeTreeWriterSettings & writer_settings,
-        const MergeTreeIndexGranularity & computed_index_granularity) override;
-
-=======
->>>>>>> 39d377ef
     bool isStoredOnDisk() const override { return true; }
 
     bool isStoredOnRemoteDisk() const override;
