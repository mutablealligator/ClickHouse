#include <Core/Defines.h>

#include <Common/Macros.h>
#include <Common/StringUtils/StringUtils.h>
#include <Common/ThreadPool.h>
#include <Common/ZooKeeper/KeeperException.h>
#include <Common/ZooKeeper/Types.h>
#include <Common/escapeForFileName.h>
#include <Common/formatReadable.h>
#include <Common/thread_local_rng.h>
#include <Common/typeid_cast.h>

#include <Storages/AlterCommands.h>
#include <Storages/PartitionCommands.h>
#include <Storages/ColumnsDescription.h>
#include <Storages/StorageReplicatedMergeTree.h>
#include <Storages/MergeTree/IMergeTreeDataPart.h>
#include <Storages/MergeTree/MergeList.h>
#include <Storages/MergeTree/PinnedPartUUIDs.h>
#include <Storages/MergeTree/PartitionPruner.h>
#include <Storages/MergeTree/ReplicatedMergeTreeTableMetadata.h>
#include <Storages/MergeTree/ReplicatedMergeTreeBlockOutputStream.h>
#include <Storages/MergeTree/ReplicatedMergeTreeQuorumEntry.h>
#include <Storages/MergeTree/ReplicatedMergeTreeMutationEntry.h>
#include <Storages/MergeTree/ReplicatedMergeTreeAddress.h>
#include <Storages/MergeTree/ReplicatedMergeTreeQuorumAddedParts.h>
#include <Storages/MergeTree/ReplicatedMergeTreePartHeader.h>
#include <Storages/VirtualColumnUtils.h>
#include <Storages/MergeTree/MergeTreeReaderCompact.h>


#include <Databases/IDatabase.h>
#include <Databases/DatabaseOnDisk.h>

#include <Parsers/formatAST.h>
#include <Parsers/ASTDropQuery.h>
#include <Parsers/ASTOptimizeQuery.h>
#include <Parsers/ASTLiteral.h>
#include <Parsers/queryToString.h>
#include <Parsers/ASTCheckQuery.h>
#include <Parsers/ASTSetQuery.h>

#include <Processors/QueryPlan/BuildQueryPipelineSettings.h>
#include <Processors/QueryPlan/Optimizations/QueryPlanOptimizationSettings.h>

#include <IO/ReadBufferFromString.h>
#include <IO/Operators.h>
#include <IO/ConnectionTimeouts.h>
#include <IO/ConnectionTimeoutsContext.h>

#include <Interpreters/InterpreterAlterQuery.h>
#include <Interpreters/PartLog.h>
#include <Interpreters/Context.h>
#include <Interpreters/DDLTask.h>
#include <Interpreters/InterserverCredentials.h>

#include <DataStreams/RemoteBlockInputStream.h>
#include <DataStreams/copyData.h>

#include <Poco/DirectoryIterator.h>

#include <ext/range.h>
#include <ext/scope_guard.h>
#include <ext/scope_guard_safe.h>

#include <ctime>
#include <thread>
#include <future>
#include <filesystem>

#include <boost/algorithm/string/join.hpp>

namespace fs = std::filesystem;

namespace ProfileEvents
{
    extern const Event ReplicatedPartMerges;
    extern const Event ReplicatedPartMutations;
    extern const Event ReplicatedPartFailedFetches;
    extern const Event ReplicatedPartFetchesOfMerged;
    extern const Event ObsoleteReplicatedParts;
    extern const Event ReplicatedPartFetches;
    extern const Event DataAfterMergeDiffersFromReplica;
    extern const Event DataAfterMutationDiffersFromReplica;
    extern const Event CreatedLogEntryForMerge;
    extern const Event NotCreatedLogEntryForMerge;
    extern const Event CreatedLogEntryForMutation;
    extern const Event NotCreatedLogEntryForMutation;
}

namespace CurrentMetrics
{
    extern const Metric BackgroundFetchesPoolTask;
}

namespace DB
{

namespace ErrorCodes
{
    extern const int CANNOT_READ_ALL_DATA;
    extern const int NOT_IMPLEMENTED;
    extern const int NO_ZOOKEEPER;
    extern const int INCORRECT_DATA;
    extern const int INCOMPATIBLE_COLUMNS;
    extern const int REPLICA_IS_ALREADY_EXIST;
    extern const int NO_REPLICA_HAS_PART;
    extern const int LOGICAL_ERROR;
    extern const int TOO_MANY_UNEXPECTED_DATA_PARTS;
    extern const int ABORTED;
    extern const int REPLICA_IS_NOT_IN_QUORUM;
    extern const int TABLE_IS_READ_ONLY;
    extern const int NOT_FOUND_NODE;
    extern const int NO_ACTIVE_REPLICAS;
    extern const int NOT_A_LEADER;
    extern const int TABLE_WAS_NOT_DROPPED;
    extern const int PARTITION_ALREADY_EXISTS;
    extern const int TOO_MANY_RETRIES_TO_FETCH_PARTS;
    extern const int RECEIVED_ERROR_FROM_REMOTE_IO_SERVER;
    extern const int PARTITION_DOESNT_EXIST;
    extern const int UNFINISHED;
    extern const int RECEIVED_ERROR_TOO_MANY_REQUESTS;
    extern const int TOO_MANY_FETCHES;
    extern const int BAD_DATA_PART_NAME;
    extern const int PART_IS_TEMPORARILY_LOCKED;
    extern const int CANNOT_ASSIGN_OPTIMIZE;
    extern const int KEEPER_EXCEPTION;
    extern const int ALL_REPLICAS_LOST;
    extern const int REPLICA_STATUS_CHANGED;
    extern const int CANNOT_ASSIGN_ALTER;
    extern const int DIRECTORY_ALREADY_EXISTS;
    extern const int ILLEGAL_TYPE_OF_ARGUMENT;
    extern const int UNKNOWN_POLICY;
    extern const int NO_SUCH_DATA_PART;
    extern const int INTERSERVER_SCHEME_DOESNT_MATCH;
    extern const int DUPLICATE_DATA_PART;
    extern const int BAD_ARGUMENTS;
}

namespace ActionLocks
{
    extern const StorageActionBlockType PartsMerge;
    extern const StorageActionBlockType PartsFetch;
    extern const StorageActionBlockType PartsSend;
    extern const StorageActionBlockType ReplicationQueue;
    extern const StorageActionBlockType PartsTTLMerge;
    extern const StorageActionBlockType PartsMove;
}


static const auto QUEUE_UPDATE_ERROR_SLEEP_MS        = 1 * 1000;
static const auto MERGE_SELECTING_SLEEP_MS           = 5 * 1000;
static const auto MUTATIONS_FINALIZING_SLEEP_MS      = 1 * 1000;
static const auto MUTATIONS_FINALIZING_IDLE_SLEEP_MS = 5 * 1000;


std::atomic_uint StorageReplicatedMergeTree::total_fetches {0};


void StorageReplicatedMergeTree::setZooKeeper()
{
    /// Every ReplicatedMergeTree table is using only one ZooKeeper session.
    /// But if several ReplicatedMergeTree tables are using different
    /// ZooKeeper sessions, some queries like ATTACH PARTITION FROM may have
    /// strange effects. So we always use only one session for all tables.
    /// (excluding auxiliary zookeepers)

    std::lock_guard lock(current_zookeeper_mutex);
    if (zookeeper_name == default_zookeeper_name)
    {
        current_zookeeper = getContext()->getZooKeeper();
    }
    else
    {
        current_zookeeper = getContext()->getAuxiliaryZooKeeper(zookeeper_name);
    }
}

zkutil::ZooKeeperPtr StorageReplicatedMergeTree::tryGetZooKeeper() const
{
    std::lock_guard lock(current_zookeeper_mutex);
    return current_zookeeper;
}

zkutil::ZooKeeperPtr StorageReplicatedMergeTree::getZooKeeper() const
{
    auto res = tryGetZooKeeper();
    if (!res)
        throw Exception("Cannot get ZooKeeper", ErrorCodes::NO_ZOOKEEPER);
    return res;
}

static std::string normalizeZooKeeperPath(std::string zookeeper_path)
{
    if (!zookeeper_path.empty() && zookeeper_path.back() == '/')
        zookeeper_path.resize(zookeeper_path.size() - 1);
    /// If zookeeper chroot prefix is used, path should start with '/', because chroot concatenates without it.
    if (!zookeeper_path.empty() && zookeeper_path.front() != '/')
        zookeeper_path = "/" + zookeeper_path;

    return zookeeper_path;
}

static String extractZooKeeperName(const String & path)
{
    if (path.empty())
        throw Exception("ZooKeeper path should not be empty", ErrorCodes::ILLEGAL_TYPE_OF_ARGUMENT);
    auto pos = path.find(':');
    if (pos != String::npos)
    {
        auto zookeeper_name = path.substr(0, pos);
        if (zookeeper_name.empty())
            throw Exception("Zookeeper path should start with '/' or '<auxiliary_zookeeper_name>:/'", ErrorCodes::ILLEGAL_TYPE_OF_ARGUMENT);
        return zookeeper_name;
    }
    static constexpr auto default_zookeeper_name = "default";
    return default_zookeeper_name;
}

static String extractZooKeeperPath(const String & path)
{
    if (path.empty())
        throw Exception("ZooKeeper path should not be empty", ErrorCodes::ILLEGAL_TYPE_OF_ARGUMENT);
    auto pos = path.find(':');
    if (pos != String::npos)
    {
        return normalizeZooKeeperPath(path.substr(pos + 1, String::npos));
    }
    return normalizeZooKeeperPath(path);
}

static MergeTreePartInfo makeDummyDropRangeForMovePartitionOrAttachPartitionFrom(const String & partition_id)
{
    /// NOTE We don't have special log entry type for MOVE PARTITION/ATTACH PARTITION FROM,
    /// so we use REPLACE_RANGE with dummy range of one block, which means "attach, not replace".
    /// It's safe to fill drop range for MOVE PARTITION/ATTACH PARTITION FROM with zeros,
    /// because drop range for REPLACE PARTITION must contain at least 2 blocks,
    /// so we can distinguish dummy drop range from any real or virtual part.
    /// But we should never construct such part name, even for virtual part,
    /// because it can be confused with real part <partition>_0_0_0.
    /// TODO get rid of this.

    MergeTreePartInfo drop_range;
    drop_range.partition_id = partition_id;
    drop_range.min_block = 0;
    drop_range.max_block = 0;
    drop_range.level = 0;
    drop_range.mutation = 0;
    return drop_range;
}

StorageReplicatedMergeTree::StorageReplicatedMergeTree(
    const String & zookeeper_path_,
    const String & replica_name_,
    bool attach,
    const StorageID & table_id_,
    const String & relative_data_path_,
    const StorageInMemoryMetadata & metadata_,
    ContextMutablePtr context_,
    const String & date_column_name,
    const MergingParams & merging_params_,
    std::unique_ptr<MergeTreeSettings> settings_,
    bool has_force_restore_data_flag,
    bool allow_renaming_)
    : MergeTreeData(table_id_,
                    relative_data_path_,
                    metadata_,
                    context_,
                    date_column_name,
                    merging_params_,
                    std::move(settings_),
                    true,                   /// require_part_metadata
                    attach,
                    [this] (const std::string & name) { enqueuePartForCheck(name); })
    , zookeeper_name(extractZooKeeperName(zookeeper_path_))
    , zookeeper_path(extractZooKeeperPath(zookeeper_path_))
    , replica_name(replica_name_)
    , replica_path(fs::path(zookeeper_path) / "replicas" / replica_name_)
    , reader(*this)
    , writer(*this)
    , merger_mutator(*this, getContext()->getSettingsRef().background_pool_size)
    , merge_strategy_picker(*this)
    , queue(*this, merge_strategy_picker)
    , fetcher(*this)
    , background_executor(*this, getContext())
    , background_moves_executor(*this, getContext())
    , cleanup_thread(*this)
    , part_check_thread(*this)
    , restarting_thread(*this)
    , part_moves_between_shards_orchestrator(*this)
    , allow_renaming(allow_renaming_)
    , replicated_fetches_pool_size(getContext()->getSettingsRef().background_fetches_pool_size)
{
    queue_updating_task = getContext()->getSchedulePool().createTask(
        getStorageID().getFullTableName() + " (StorageReplicatedMergeTree::queueUpdatingTask)", [this]{ queueUpdatingTask(); });

    mutations_updating_task = getContext()->getSchedulePool().createTask(
        getStorageID().getFullTableName() + " (StorageReplicatedMergeTree::mutationsUpdatingTask)", [this]{ mutationsUpdatingTask(); });

    merge_selecting_task = getContext()->getSchedulePool().createTask(
        getStorageID().getFullTableName() + " (StorageReplicatedMergeTree::mergeSelectingTask)", [this] { mergeSelectingTask(); });

    /// Will be activated if we win leader election.
    merge_selecting_task->deactivate();

    mutations_finalizing_task = getContext()->getSchedulePool().createTask(
        getStorageID().getFullTableName() + " (StorageReplicatedMergeTree::mutationsFinalizingTask)", [this] { mutationsFinalizingTask(); });

    if (getContext()->hasZooKeeper() || getContext()->hasAuxiliaryZooKeeper(zookeeper_name))
    {
        /// It's possible for getZooKeeper() to timeout if  zookeeper host(s) can't
        /// be reached. In such cases Poco::Exception is thrown after a connection
        /// timeout - refer to src/Common/ZooKeeper/ZooKeeperImpl.cpp:866 for more info.
        ///
        /// Side effect of this is that the CreateQuery gets interrupted and it exits.
        /// But the data Directories for the tables being created aren't cleaned up.
        /// This unclean state will hinder table creation on any retries and will
        /// complain that the Directory for table already exists.
        ///
        /// To achieve a clean state on failed table creations, catch this error and
        /// call dropIfEmpty() method only if the operation isn't ATTACH then proceed
        /// throwing the exception. Without this, the Directory for the tables need
        /// to be manually deleted before retrying the CreateQuery.
        try
        {
            if (zookeeper_name == default_zookeeper_name)
            {
                current_zookeeper = getContext()->getZooKeeper();
            }
            else
            {
                current_zookeeper = getContext()->getAuxiliaryZooKeeper(zookeeper_name);
            }
        }
        catch (...)
        {
            if (!attach)
                dropIfEmpty();
            throw;
        }
    }

    bool skip_sanity_checks = false;

    if (current_zookeeper && current_zookeeper->exists(replica_path + "/flags/force_restore_data"))
    {
        skip_sanity_checks = true;
        current_zookeeper->remove(replica_path + "/flags/force_restore_data");

        LOG_WARNING(log, "Skipping the limits on severity of changes to data parts and columns (flag {}/flags/force_restore_data).", replica_path);
    }
    else if (has_force_restore_data_flag)
    {
        skip_sanity_checks = true;

        LOG_WARNING(log, "Skipping the limits on severity of changes to data parts and columns (flag force_restore_data).");
    }

    loadDataParts(skip_sanity_checks);

    if (!current_zookeeper)
    {
        if (!attach)
        {
            dropIfEmpty();
            throw Exception("Can't create replicated table without ZooKeeper", ErrorCodes::NO_ZOOKEEPER);
        }

        /// Do not activate the replica. It will be readonly.
        LOG_ERROR(log, "No ZooKeeper: table will be in readonly mode.");
        is_readonly = true;
        return;
    }

    if (attach && !current_zookeeper->exists(zookeeper_path + "/metadata"))
    {
        LOG_WARNING(log, "No metadata in ZooKeeper: table will be in readonly mode.");
        is_readonly = true;
        has_metadata_in_zookeeper = false;
        return;
    }

    auto metadata_snapshot = getInMemoryMetadataPtr();

    if (!attach)
    {
        if (!getDataParts().empty())
            throw Exception("Data directory for table already containing data parts"
                " - probably it was unclean DROP table or manual intervention."
                " You must either clear directory by hand or use ATTACH TABLE"
                " instead of CREATE TABLE if you need to use that parts.", ErrorCodes::INCORRECT_DATA);

        try
        {
            bool is_first_replica = createTableIfNotExists(metadata_snapshot);

            try
            {
                /// NOTE If it's the first replica, these requests to ZooKeeper look redundant, we already know everything.

                /// We have to check granularity on other replicas. If it's fixed we
                /// must create our new replica with fixed granularity and store this
                /// information in /replica/metadata.
                other_replicas_fixed_granularity = checkFixedGranualrityInZookeeper();

                checkTableStructure(zookeeper_path, metadata_snapshot);

                Coordination::Stat metadata_stat;
                current_zookeeper->get(zookeeper_path + "/metadata", &metadata_stat);
                metadata_version = metadata_stat.version;
            }
            catch (Coordination::Exception & e)
            {
                if (!is_first_replica && e.code == Coordination::Error::ZNONODE)
                    throw Exception("Table " + zookeeper_path + " was suddenly removed.", ErrorCodes::ALL_REPLICAS_LOST);
                else
                    throw;
            }

            if (!is_first_replica)
                createReplica(metadata_snapshot);
        }
        catch (...)
        {
            /// If replica was not created, rollback creation of data directory.
            dropIfEmpty();
            throw;
        }
    }
    else
    {
        /// In old tables this node may missing or be empty
        String replica_metadata;
        bool replica_metadata_exists = current_zookeeper->tryGet(replica_path + "/metadata", replica_metadata);
        if (!replica_metadata_exists || replica_metadata.empty())
        {
            /// We have to check shared node granularity before we create ours.
            other_replicas_fixed_granularity = checkFixedGranualrityInZookeeper();
            ReplicatedMergeTreeTableMetadata current_metadata(*this, metadata_snapshot);
            current_zookeeper->createOrUpdate(replica_path + "/metadata", current_metadata.toString(), zkutil::CreateMode::Persistent);
        }

        checkTableStructure(replica_path, metadata_snapshot);
        checkParts(skip_sanity_checks);

        if (current_zookeeper->exists(replica_path + "/metadata_version"))
        {
            metadata_version = parse<int>(current_zookeeper->get(replica_path + "/metadata_version"));
        }
        else
        {
            /// This replica was created with old clickhouse version, so we have
            /// to take version of global node. If somebody will alter our
            /// table, then we will fill /metadata_version node in zookeeper.
            /// Otherwise on the next restart we can again use version from
            /// shared metadata node because it was not changed.
            Coordination::Stat metadata_stat;
            current_zookeeper->get(zookeeper_path + "/metadata", &metadata_stat);
            metadata_version = metadata_stat.version;
        }
        /// Temporary directories contain untinalized results of Merges or Fetches (after forced restart)
        ///  and don't allow to reinitialize them, so delete each of them immediately
        clearOldTemporaryDirectories(0);
        clearOldWriteAheadLogs();
    }

    createNewZooKeeperNodes();
    syncPinnedPartUUIDs();
}


bool StorageReplicatedMergeTree::checkFixedGranualrityInZookeeper()
{
    auto zookeeper = getZooKeeper();
    String metadata_str = zookeeper->get(zookeeper_path + "/metadata");
    auto metadata_from_zk = ReplicatedMergeTreeTableMetadata::parse(metadata_str);
    return metadata_from_zk.index_granularity_bytes == 0;
}


void StorageReplicatedMergeTree::waitMutationToFinishOnReplicas(
    const Strings & replicas, const String & mutation_id) const
{
    if (replicas.empty())
        return;


    std::set<String> inactive_replicas;
    for (const String & replica : replicas)
    {
        LOG_DEBUG(log, "Waiting for {} to apply mutation {}", replica, mutation_id);
        zkutil::EventPtr wait_event = std::make_shared<Poco::Event>();

        while (!partial_shutdown_called)
        {
            /// Mutation maybe killed or whole replica was deleted.
            /// Wait event will unblock at this moment.
            Coordination::Stat exists_stat;
            if (!getZooKeeper()->exists(fs::path(zookeeper_path) / "mutations" / mutation_id, &exists_stat, wait_event))
            {
                throw Exception(ErrorCodes::UNFINISHED, "Mutation {} was killed, manually removed or table was dropped", mutation_id);
            }

            auto zookeeper = getZooKeeper();
            /// Replica could be inactive.
            if (!zookeeper->exists(fs::path(zookeeper_path) / "replicas" / replica / "is_active"))
            {
                LOG_WARNING(log, "Replica {} is not active during mutation. Mutation will be done asynchronously when replica becomes active.", replica);

                inactive_replicas.emplace(replica);
                break;
            }

            String mutation_pointer = fs::path(zookeeper_path) / "replicas" / replica / "mutation_pointer";
            std::string mutation_pointer_value;
            /// Replica could be removed
            if (!zookeeper->tryGet(mutation_pointer, mutation_pointer_value, nullptr, wait_event))
            {
                LOG_WARNING(log, "Replica {} was removed", replica);
                break;
            }
            else if (mutation_pointer_value >= mutation_id) /// Maybe we already processed more fresh mutation
                break;                                      /// (numbers like 0000000000 and 0000000001)

            /// Replica can become inactive, so wait with timeout and recheck it
            if (wait_event->tryWait(1000))
                continue;

            /// Here we check mutation for errors on local replica. If they happen on this replica
            /// they will happen on each replica, so we can check only in-memory info.
            auto mutation_status = queue.getIncompleteMutationsStatus(mutation_id);
            /// If mutation status is empty, than local replica may just not loaded it into memory.
            if (mutation_status && !mutation_status->latest_fail_reason.empty())
                break;
        }

        /// It maybe already removed from zk, but local in-memory mutations
        /// state was not updated.
        if (!getZooKeeper()->exists(fs::path(zookeeper_path) / "mutations" / mutation_id))
        {
            throw Exception(ErrorCodes::UNFINISHED, "Mutation {} was killed, manually removed or table was dropped", mutation_id);
        }

        /// At least we have our current mutation
        std::set<String> mutation_ids;
        mutation_ids.insert(mutation_id);

        /// Here we check mutation for errors or kill on local replica. If they happen on this replica
        /// they will happen on each replica, so we can check only in-memory info.
        auto mutation_status = queue.getIncompleteMutationsStatus(mutation_id, &mutation_ids);
        checkMutationStatus(mutation_status, mutation_ids);

        if (partial_shutdown_called)
            throw Exception("Mutation is not finished because table shutdown was called. It will be done after table restart.",
                ErrorCodes::UNFINISHED);
    }

    if (!inactive_replicas.empty())
    {
        throw Exception(ErrorCodes::UNFINISHED,
                        "Mutation is not finished because some replicas are inactive right now: {}. Mutation will be done asynchronously",
                        boost::algorithm::join(inactive_replicas, ", "));
    }
}

void StorageReplicatedMergeTree::createNewZooKeeperNodes()
{
    auto zookeeper = getZooKeeper();

    /// Working with quorum.
    zookeeper->createIfNotExists(zookeeper_path + "/quorum", String());
    zookeeper->createIfNotExists(zookeeper_path + "/quorum/parallel", String());
    zookeeper->createIfNotExists(zookeeper_path + "/quorum/last_part", String());
    zookeeper->createIfNotExists(zookeeper_path + "/quorum/failed_parts", String());

    /// Tracking lag of replicas.
    zookeeper->createIfNotExists(replica_path + "/min_unprocessed_insert_time", String());
    zookeeper->createIfNotExists(replica_path + "/max_processed_insert_time", String());

    /// Mutations
    zookeeper->createIfNotExists(zookeeper_path + "/mutations", String());
    zookeeper->createIfNotExists(replica_path + "/mutation_pointer", String());

    /// Nodes for zero-copy S3 replication
    if (storage_settings.get()->allow_s3_zero_copy_replication)
    {
        zookeeper->createIfNotExists(zookeeper_path + "/zero_copy_s3", String());
        zookeeper->createIfNotExists(zookeeper_path + "/zero_copy_s3/shared", String());
    }

    /// Part movement.
    zookeeper->createIfNotExists(zookeeper_path + "/part_moves_shard", String());
    zookeeper->createIfNotExists(zookeeper_path + "/pinned_part_uuids", getPinnedPartUUIDs()->toString());
    /// For ALTER PARTITION with multi-leaders
    zookeeper->createIfNotExists(zookeeper_path + "/alter_partition_version", String());
}


bool StorageReplicatedMergeTree::createTableIfNotExists(const StorageMetadataPtr & metadata_snapshot)
{
    auto zookeeper = getZooKeeper();
    zookeeper->createAncestors(zookeeper_path);

    for (size_t i = 0; i < 1000; ++i)
    {
        /// Invariant: "replicas" does not exist if there is no table or if there are leftovers from incompletely dropped table.
        if (zookeeper->exists(zookeeper_path + "/replicas"))
        {
            LOG_DEBUG(log, "This table {} is already created, will add new replica", zookeeper_path);
            return false;
        }

        /// There are leftovers from incompletely dropped table.
        if (zookeeper->exists(zookeeper_path + "/dropped"))
        {
            /// This condition may happen when the previous drop attempt was not completed
            ///  or when table is dropped by another replica right now.
            /// This is Ok because another replica is definitely going to drop the table.

            LOG_WARNING(log, "Removing leftovers from table {} (this might take several minutes)", zookeeper_path);
            String drop_lock_path = zookeeper_path + "/dropped/lock";
            Coordination::Error code = zookeeper->tryCreate(drop_lock_path, "", zkutil::CreateMode::Ephemeral);

            if (code == Coordination::Error::ZNONODE || code == Coordination::Error::ZNODEEXISTS)
            {
                LOG_WARNING(log, "The leftovers from table {} were removed by another replica", zookeeper_path);
            }
            else if (code != Coordination::Error::ZOK)
            {
                throw Coordination::Exception(code, drop_lock_path);
            }
            else
            {
                auto metadata_drop_lock = zkutil::EphemeralNodeHolder::existing(drop_lock_path, *zookeeper);
                if (!removeTableNodesFromZooKeeper(zookeeper, zookeeper_path, metadata_drop_lock, log))
                {
                    /// Someone is recursively removing table right now, we cannot create new table until old one is removed
                    continue;
                }
            }
        }

        LOG_DEBUG(log, "Creating table {}", zookeeper_path);

        /// We write metadata of table so that the replicas can check table parameters with them.
        String metadata_str = ReplicatedMergeTreeTableMetadata(*this, metadata_snapshot).toString();

        Coordination::Requests ops;
        ops.emplace_back(zkutil::makeCreateRequest(zookeeper_path, "", zkutil::CreateMode::Persistent));

        ops.emplace_back(zkutil::makeCreateRequest(zookeeper_path + "/metadata", metadata_str,
            zkutil::CreateMode::Persistent));
        ops.emplace_back(zkutil::makeCreateRequest(zookeeper_path + "/columns", metadata_snapshot->getColumns().toString(),
            zkutil::CreateMode::Persistent));
        ops.emplace_back(zkutil::makeCreateRequest(zookeeper_path + "/log", "",
            zkutil::CreateMode::Persistent));
        ops.emplace_back(zkutil::makeCreateRequest(zookeeper_path + "/blocks", "",
            zkutil::CreateMode::Persistent));
        ops.emplace_back(zkutil::makeCreateRequest(zookeeper_path + "/block_numbers", "",
            zkutil::CreateMode::Persistent));
        ops.emplace_back(zkutil::makeCreateRequest(zookeeper_path + "/nonincrement_block_numbers", "",
            zkutil::CreateMode::Persistent)); /// /nonincrement_block_numbers dir is unused, but is created nonetheless for backwards compatibility.
        ops.emplace_back(zkutil::makeCreateRequest(zookeeper_path + "/leader_election", "",
            zkutil::CreateMode::Persistent));
        ops.emplace_back(zkutil::makeCreateRequest(zookeeper_path + "/temp", "",
            zkutil::CreateMode::Persistent));
        ops.emplace_back(zkutil::makeCreateRequest(zookeeper_path + "/replicas", "last added replica: " + replica_name,
            zkutil::CreateMode::Persistent));

        /// And create first replica atomically. See also "createReplica" method that is used to create not the first replicas.

        ops.emplace_back(zkutil::makeCreateRequest(replica_path, "",
            zkutil::CreateMode::Persistent));
        ops.emplace_back(zkutil::makeCreateRequest(replica_path + "/host", "",
            zkutil::CreateMode::Persistent));
        ops.emplace_back(zkutil::makeCreateRequest(replica_path + "/log_pointer", "",
            zkutil::CreateMode::Persistent));
        ops.emplace_back(zkutil::makeCreateRequest(replica_path + "/queue", "",
            zkutil::CreateMode::Persistent));
        ops.emplace_back(zkutil::makeCreateRequest(replica_path + "/parts", "",
            zkutil::CreateMode::Persistent));
        ops.emplace_back(zkutil::makeCreateRequest(replica_path + "/flags", "",
            zkutil::CreateMode::Persistent));
        ops.emplace_back(zkutil::makeCreateRequest(replica_path + "/is_lost", "0",
            zkutil::CreateMode::Persistent));
        ops.emplace_back(zkutil::makeCreateRequest(replica_path + "/metadata", metadata_str,
            zkutil::CreateMode::Persistent));
        ops.emplace_back(zkutil::makeCreateRequest(replica_path + "/columns", metadata_snapshot->getColumns().toString(),
            zkutil::CreateMode::Persistent));
        ops.emplace_back(zkutil::makeCreateRequest(replica_path + "/metadata_version", std::to_string(metadata_version),
            zkutil::CreateMode::Persistent));

        Coordination::Responses responses;
        auto code = zookeeper->tryMulti(ops, responses);
        if (code == Coordination::Error::ZNODEEXISTS)
        {
            LOG_WARNING(log, "It looks like the table {} was created by another server at the same moment, will retry", zookeeper_path);
            continue;
        }
        else if (code != Coordination::Error::ZOK)
        {
            zkutil::KeeperMultiException::check(code, ops, responses);
        }

        return true;
    }

    /// Do not use LOGICAL_ERROR code, because it may happen if user has specified wrong zookeeper_path
    throw Exception("Cannot create table, because it is created concurrently every time "
                    "or because of wrong zookeeper_path "
                    "or because of logical error", ErrorCodes::REPLICA_IS_ALREADY_EXIST);
}

void StorageReplicatedMergeTree::createReplica(const StorageMetadataPtr & metadata_snapshot)
{
    auto zookeeper = getZooKeeper();

    LOG_DEBUG(log, "Creating replica {}", replica_path);

    Coordination::Error code;

    do
    {
        Coordination::Stat replicas_stat;
        String replicas_value;

        if (!zookeeper->tryGet(zookeeper_path + "/replicas", replicas_value, &replicas_stat))
            throw Exception(fmt::format("Cannot create a replica of the table {}, because the last replica of the table was dropped right now",
                zookeeper_path), ErrorCodes::ALL_REPLICAS_LOST);

        /// It is not the first replica, we will mark it as "lost", to immediately repair (clone) from existing replica.
        /// By the way, it's possible that the replica will be first, if all previous replicas were removed concurrently.
        String is_lost_value = replicas_stat.numChildren ? "1" : "0";

        Coordination::Requests ops;
        ops.emplace_back(zkutil::makeCreateRequest(replica_path, "",
            zkutil::CreateMode::Persistent));
        ops.emplace_back(zkutil::makeCreateRequest(replica_path + "/host", "",
            zkutil::CreateMode::Persistent));
        ops.emplace_back(zkutil::makeCreateRequest(replica_path + "/log_pointer", "",
            zkutil::CreateMode::Persistent));
        ops.emplace_back(zkutil::makeCreateRequest(replica_path + "/queue", "",
            zkutil::CreateMode::Persistent));
        ops.emplace_back(zkutil::makeCreateRequest(replica_path + "/parts", "",
            zkutil::CreateMode::Persistent));
        ops.emplace_back(zkutil::makeCreateRequest(replica_path + "/flags", "",
            zkutil::CreateMode::Persistent));
        ops.emplace_back(zkutil::makeCreateRequest(replica_path + "/is_lost", is_lost_value,
            zkutil::CreateMode::Persistent));
        ops.emplace_back(zkutil::makeCreateRequest(replica_path + "/metadata", ReplicatedMergeTreeTableMetadata(*this, metadata_snapshot).toString(),
            zkutil::CreateMode::Persistent));
        ops.emplace_back(zkutil::makeCreateRequest(replica_path + "/columns", metadata_snapshot->getColumns().toString(),
            zkutil::CreateMode::Persistent));
        ops.emplace_back(zkutil::makeCreateRequest(replica_path + "/metadata_version", std::to_string(metadata_version),
            zkutil::CreateMode::Persistent));

        /// Check version of /replicas to see if there are any replicas created at the same moment of time.
        ops.emplace_back(zkutil::makeSetRequest(zookeeper_path + "/replicas", "last added replica: " + replica_name, replicas_stat.version));

        Coordination::Responses responses;
        code = zookeeper->tryMulti(ops, responses);
        if (code == Coordination::Error::ZNODEEXISTS)
        {
            throw Exception("Replica " + replica_path + " already exists.", ErrorCodes::REPLICA_IS_ALREADY_EXIST);
        }
        else if (code == Coordination::Error::ZBADVERSION)
        {
            LOG_ERROR(log, "Retrying createReplica(), because some other replicas were created at the same time");
        }
        else if (code == Coordination::Error::ZNONODE)
        {
            throw Exception("Table " + zookeeper_path + " was suddenly removed.", ErrorCodes::ALL_REPLICAS_LOST);
        }
        else
        {
            zkutil::KeeperMultiException::check(code, ops, responses);
        }
    } while (code == Coordination::Error::ZBADVERSION);
}

void StorageReplicatedMergeTree::drop()
{
    /// There is also the case when user has configured ClickHouse to wrong ZooKeeper cluster
    /// or metadata of staled replica were removed manually,
    /// in this case, has_metadata_in_zookeeper = false, and we also permit to drop the table.

    if (has_metadata_in_zookeeper)
    {
        /// Table can be shut down, restarting thread is not active
        /// and calling StorageReplicatedMergeTree::getZooKeeper()/getAuxiliaryZooKeeper() won't suffice.
        zkutil::ZooKeeperPtr zookeeper;
        if (zookeeper_name == default_zookeeper_name)
            zookeeper = getContext()->getZooKeeper();
        else
            zookeeper = getContext()->getAuxiliaryZooKeeper(zookeeper_name);

        /// If probably there is metadata in ZooKeeper, we don't allow to drop the table.
        if (!zookeeper)
            throw Exception("Can't drop readonly replicated table (need to drop data in ZooKeeper as well)", ErrorCodes::TABLE_IS_READ_ONLY);

        shutdown();
        dropReplica(zookeeper, zookeeper_path, replica_name, log);
    }

    dropAllData();
}

void StorageReplicatedMergeTree::dropReplica(zkutil::ZooKeeperPtr zookeeper, const String & zookeeper_path, const String & replica, Poco::Logger * logger)
{
    if (zookeeper->expired())
        throw Exception("Table was not dropped because ZooKeeper session has expired.", ErrorCodes::TABLE_WAS_NOT_DROPPED);

    auto remote_replica_path = zookeeper_path + "/replicas/" + replica;
    LOG_INFO(logger, "Removing replica {}, marking it as lost", remote_replica_path);
    /// Mark itself lost before removing, because the following recursive removal may fail
    /// and partially dropped replica may be considered as alive one (until someone will mark it lost)
    zookeeper->trySet(zookeeper_path + "/replicas/" + replica + "/is_lost", "1");
    /// It may left some garbage if replica_path subtree are concurrently modified
    zookeeper->tryRemoveRecursive(remote_replica_path);
    if (zookeeper->exists(remote_replica_path))
        LOG_ERROR(logger, "Replica was not completely removed from ZooKeeper, {} still exists and may contain some garbage.", remote_replica_path);

    /// Check that `zookeeper_path` exists: it could have been deleted by another replica after execution of previous line.
    Strings replicas;
    if (Coordination::Error::ZOK != zookeeper->tryGetChildren(zookeeper_path + "/replicas", replicas) || !replicas.empty())
        return;

    LOG_INFO(logger, "{} is the last replica, will remove table", remote_replica_path);

    /** At this moment, another replica can be created and we cannot remove the table.
      * Try to remove /replicas node first. If we successfully removed it,
      * it guarantees that we are the only replica that proceed to remove the table
      * and no new replicas can be created after that moment (it requires the existence of /replicas node).
      * and table cannot be recreated with new /replicas node on another servers while we are removing data,
      * because table creation is executed in single transaction that will conflict with remaining nodes.
      */

    /// Node /dropped works like a lock that protects from concurrent removal of old table and creation of new table.
    /// But recursive removal may fail in the middle of operation leaving some garbage in zookeeper_path, so
    /// we remove it on table creation if there is /dropped node. Creating thread may remove /dropped node created by
    /// removing thread, and it causes race condition if removing thread is not finished yet.
    /// To avoid this we also create ephemeral child before starting recursive removal.
    /// (The existence of child node does not allow to remove parent node).
    Coordination::Requests ops;
    Coordination::Responses responses;
    String drop_lock_path = zookeeper_path + "/dropped/lock";
    ops.emplace_back(zkutil::makeRemoveRequest(zookeeper_path + "/replicas", -1));
    ops.emplace_back(zkutil::makeCreateRequest(zookeeper_path + "/dropped", "", zkutil::CreateMode::Persistent));
    ops.emplace_back(zkutil::makeCreateRequest(drop_lock_path, "", zkutil::CreateMode::Ephemeral));
    Coordination::Error code = zookeeper->tryMulti(ops, responses);

    if (code == Coordination::Error::ZNONODE || code == Coordination::Error::ZNODEEXISTS)
    {
        LOG_WARNING(logger, "Table {} is already started to be removing by another replica right now", remote_replica_path);
    }
    else if (code == Coordination::Error::ZNOTEMPTY)
    {
        LOG_WARNING(logger, "Another replica was suddenly created, will keep the table {}", remote_replica_path);
    }
    else if (code != Coordination::Error::ZOK)
    {
        zkutil::KeeperMultiException::check(code, ops, responses);
    }
    else
    {
        auto metadata_drop_lock = zkutil::EphemeralNodeHolder::existing(drop_lock_path, *zookeeper);
        LOG_INFO(logger, "Removing table {} (this might take several minutes)", zookeeper_path);
        removeTableNodesFromZooKeeper(zookeeper, zookeeper_path, metadata_drop_lock, logger);
    }
}

bool StorageReplicatedMergeTree::removeTableNodesFromZooKeeper(zkutil::ZooKeeperPtr zookeeper,
        const String & zookeeper_path, const zkutil::EphemeralNodeHolder::Ptr & metadata_drop_lock, Poco::Logger * logger)
{
    bool completely_removed = false;
    Strings children;
    Coordination::Error code = zookeeper->tryGetChildren(zookeeper_path, children);
    if (code == Coordination::Error::ZNONODE)
        throw Exception(ErrorCodes::LOGICAL_ERROR, "There is a race condition between creation and removal of replicated table. It's a bug");


    for (const auto & child : children)
        if (child != "dropped")
            zookeeper->tryRemoveRecursive(fs::path(zookeeper_path) / child);

    Coordination::Requests ops;
    Coordination::Responses responses;
    ops.emplace_back(zkutil::makeRemoveRequest(metadata_drop_lock->getPath(), -1));
    ops.emplace_back(zkutil::makeRemoveRequest(fs::path(zookeeper_path) / "dropped", -1));
    ops.emplace_back(zkutil::makeRemoveRequest(zookeeper_path, -1));
    code = zookeeper->tryMulti(ops, responses);

    if (code == Coordination::Error::ZNONODE)
    {
        throw Exception(ErrorCodes::LOGICAL_ERROR, "There is a race condition between creation and removal of replicated table. It's a bug");
    }
    else if (code == Coordination::Error::ZNOTEMPTY)
    {
        LOG_ERROR(logger, "Table was not completely removed from ZooKeeper, {} still exists and may contain some garbage,"
                          "but someone is removing it right now.", zookeeper_path);
    }
    else if (code != Coordination::Error::ZOK)
    {
        /// It is still possible that ZooKeeper session is expired or server is killed in the middle of the delete operation.
        zkutil::KeeperMultiException::check(code, ops, responses);
    }
    else
    {
        metadata_drop_lock->setAlreadyRemoved();
        completely_removed = true;
        LOG_INFO(logger, "Table {} was successfully removed from ZooKeeper", zookeeper_path);
    }

    return completely_removed;
}


/** Verify that list of columns and table storage_settings_ptr match those specified in ZK (/metadata).
  * If not, throw an exception.
  */
void StorageReplicatedMergeTree::checkTableStructure(const String & zookeeper_prefix, const StorageMetadataPtr & metadata_snapshot)
{
    auto zookeeper = getZooKeeper();

    ReplicatedMergeTreeTableMetadata old_metadata(*this, metadata_snapshot);

    Coordination::Stat metadata_stat;
    String metadata_str = zookeeper->get(fs::path(zookeeper_prefix) / "metadata", &metadata_stat);
    auto metadata_from_zk = ReplicatedMergeTreeTableMetadata::parse(metadata_str);
    old_metadata.checkEquals(metadata_from_zk, metadata_snapshot->getColumns(), getContext());

    Coordination::Stat columns_stat;
    auto columns_from_zk = ColumnsDescription::parse(zookeeper->get(fs::path(zookeeper_prefix) / "columns", &columns_stat));

    const ColumnsDescription & old_columns = metadata_snapshot->getColumns();
    if (columns_from_zk != old_columns)
    {
        throw Exception("Table columns structure in ZooKeeper is different from local table structure", ErrorCodes::INCOMPATIBLE_COLUMNS);
    }
}

void StorageReplicatedMergeTree::setTableStructure(
    ColumnsDescription new_columns, const ReplicatedMergeTreeTableMetadata::Diff & metadata_diff)
{
    StorageInMemoryMetadata new_metadata = getInMemoryMetadata();
    StorageInMemoryMetadata old_metadata = getInMemoryMetadata();

    new_metadata.columns = new_columns;

    if (!metadata_diff.empty())
    {
        auto parse_key_expr = [] (const String & key_expr)
        {
            ParserNotEmptyExpressionList parser(false);
            auto new_sorting_key_expr_list = parseQuery(parser, key_expr, 0, DBMS_DEFAULT_MAX_PARSER_DEPTH);

            ASTPtr order_by_ast;
            if (new_sorting_key_expr_list->children.size() == 1)
                order_by_ast = new_sorting_key_expr_list->children[0];
            else
            {
                auto tuple = makeASTFunction("tuple");
                tuple->arguments->children = new_sorting_key_expr_list->children;
                order_by_ast = tuple;
            }
            return order_by_ast;
        };

        if (metadata_diff.sorting_key_changed)
        {
            auto order_by_ast = parse_key_expr(metadata_diff.new_sorting_key);
            auto & sorting_key = new_metadata.sorting_key;
            auto & primary_key = new_metadata.primary_key;

            sorting_key.recalculateWithNewAST(order_by_ast, new_metadata.columns, getContext());

            if (primary_key.definition_ast == nullptr)
            {
                /// Primary and sorting key become independent after this ALTER so we have to
                /// save the old ORDER BY expression as the new primary key.
                auto old_sorting_key_ast = old_metadata.getSortingKey().definition_ast;
                primary_key = KeyDescription::getKeyFromAST(
                    old_sorting_key_ast, new_metadata.columns, getContext());
            }
        }

        if (metadata_diff.sampling_expression_changed)
        {
            auto sample_by_ast = parse_key_expr(metadata_diff.new_sampling_expression);
            new_metadata.sampling_key.recalculateWithNewAST(sample_by_ast, new_metadata.columns, getContext());
        }

        if (metadata_diff.skip_indices_changed)
            new_metadata.secondary_indices = IndicesDescription::parse(metadata_diff.new_skip_indices, new_columns, getContext());

        if (metadata_diff.constraints_changed)
            new_metadata.constraints = ConstraintsDescription::parse(metadata_diff.new_constraints);

        if (metadata_diff.projections_changed)
            new_metadata.projections = ProjectionsDescription::parse(metadata_diff.new_projections, new_columns, getContext());

        if (metadata_diff.ttl_table_changed)
        {
            if (!metadata_diff.new_ttl_table.empty())
            {
                ParserTTLExpressionList parser;
                auto ttl_for_table_ast = parseQuery(parser, metadata_diff.new_ttl_table, 0, DBMS_DEFAULT_MAX_PARSER_DEPTH);
                new_metadata.table_ttl = TTLTableDescription::getTTLForTableFromAST(
                    ttl_for_table_ast, new_metadata.columns, getContext(), new_metadata.primary_key);
            }
            else /// TTL was removed
            {
                new_metadata.table_ttl = TTLTableDescription{};
            }
        }
    }

    /// Changes in columns may affect following metadata fields
    new_metadata.column_ttls_by_name.clear();
    for (const auto & [name, ast] : new_metadata.columns.getColumnTTLs())
    {
        auto new_ttl_entry = TTLDescription::getTTLFromAST(ast, new_metadata.columns, getContext(), new_metadata.primary_key);
        new_metadata.column_ttls_by_name[name] = new_ttl_entry;
    }

    if (new_metadata.partition_key.definition_ast != nullptr)
        new_metadata.partition_key.recalculateWithNewColumns(new_metadata.columns, getContext());

    if (!metadata_diff.sorting_key_changed) /// otherwise already updated
        new_metadata.sorting_key.recalculateWithNewColumns(new_metadata.columns, getContext());

    /// Primary key is special, it exists even if not defined
    if (new_metadata.primary_key.definition_ast != nullptr)
    {
        new_metadata.primary_key.recalculateWithNewColumns(new_metadata.columns, getContext());
    }
    else
    {
        new_metadata.primary_key = KeyDescription::getKeyFromAST(new_metadata.sorting_key.definition_ast, new_metadata.columns, getContext());
        new_metadata.primary_key.definition_ast = nullptr;
    }

    if (!metadata_diff.sampling_expression_changed && new_metadata.sampling_key.definition_ast != nullptr)
        new_metadata.sampling_key.recalculateWithNewColumns(new_metadata.columns, getContext());

    if (!metadata_diff.skip_indices_changed) /// otherwise already updated
    {
        for (auto & index : new_metadata.secondary_indices)
            index.recalculateWithNewColumns(new_metadata.columns, getContext());
    }

    if (!metadata_diff.ttl_table_changed && new_metadata.table_ttl.definition_ast != nullptr)
        new_metadata.table_ttl = TTLTableDescription::getTTLForTableFromAST(
            new_metadata.table_ttl.definition_ast, new_metadata.columns, getContext(), new_metadata.primary_key);

    /// Even if the primary/sorting/partition keys didn't change we must reinitialize it
    /// because primary/partition key column types might have changed.
    checkTTLExpressions(new_metadata, old_metadata);
    setProperties(new_metadata, old_metadata);

    auto table_id = getStorageID();
    DatabaseCatalog::instance().getDatabase(table_id.database_name)->alterTable(getContext(), table_id, new_metadata);
}


/** If necessary, restore a part, replica itself adds a record for its receipt.
  * What time should I put for this entry in the queue? Time is taken into account when calculating lag of replica.
  * For these purposes, it makes sense to use creation time of missing part
  *  (that is, in calculating lag, it will be taken into account how old is the part we need to recover).
  */
static time_t tryGetPartCreateTime(zkutil::ZooKeeperPtr & zookeeper, const String & replica_path, const String & part_name)
{
    time_t res = 0;

    /// We get creation time of part, if it still exists (was not merged, for example).
    Coordination::Stat stat;
    String unused;
    if (zookeeper->tryGet(fs::path(replica_path) / "parts" / part_name, unused, &stat))
        res = stat.ctime / 1000;

    return res;
}


void StorageReplicatedMergeTree::checkParts(bool skip_sanity_checks)
{
    auto zookeeper = getZooKeeper();

    Strings expected_parts_vec = zookeeper->getChildren(fs::path(replica_path) / "parts");

    /// Parts in ZK.
    NameSet expected_parts(expected_parts_vec.begin(), expected_parts_vec.end());

    /// There are no PreCommitted parts at startup.
    auto parts = getDataParts({MergeTreeDataPartState::Committed, MergeTreeDataPartState::Outdated});

    /** Local parts that are not in ZK.
      * In very rare cases they may cover missing parts
      * and someone may think that pushing them to zookeeper is good idea.
      * But actually we can't precisely determine that ALL missing parts
      * covered by this unexpected part. So missing parts will be downloaded.
      */
    DataParts unexpected_parts;

    /// Collect unexpected parts
    for (const auto & part : parts)
        if (!expected_parts.count(part->name))
            unexpected_parts.insert(part); /// this parts we will place to detached with ignored_ prefix

    /// Which parts should be taken from other replicas.
    Strings parts_to_fetch;

    for (const String & missing_name : expected_parts)
        if (!getActiveContainingPart(missing_name))
            parts_to_fetch.push_back(missing_name);

    /** To check the adequacy, for the parts that are in the FS, but not in ZK, we will only consider not the most recent parts.
      * Because unexpected new parts usually arise only because they did not have time to enroll in ZK with a rough restart of the server.
      * It also occurs from deduplicated parts that did not have time to retire.
      */
    size_t unexpected_parts_nonnew = 0;
    UInt64 unexpected_parts_nonnew_rows = 0;
    UInt64 unexpected_parts_rows = 0;
    for (const auto & part : unexpected_parts)
    {
        if (part->info.level > 0)
        {
            ++unexpected_parts_nonnew;
            unexpected_parts_nonnew_rows += part->rows_count;
        }

        unexpected_parts_rows += part->rows_count;
    }

    /// Additional helpful statistics
    auto get_blocks_count_in_data_part = [&] (const String & part_name) -> UInt64
    {
        MergeTreePartInfo part_info;
        if (MergeTreePartInfo::tryParsePartName(part_name, &part_info, format_version))
            return part_info.getBlocksCount();

        LOG_ERROR(log, "Unexpected part name: {}", part_name);
        return 0;
    };

    UInt64 parts_to_fetch_blocks = 0;
    for (const String & name : parts_to_fetch)
        parts_to_fetch_blocks += get_blocks_count_in_data_part(name);

    /** We can automatically synchronize data,
      *  if the ratio of the total number of errors to the total number of parts (minimum - on the local filesystem or in ZK)
      *  is no more than some threshold (for example 50%).
      *
      * A large ratio of mismatches in the data on the filesystem and the expected data
      *  may indicate a configuration error (the server accidentally connected as a replica not from right shard).
      * In this case, the protection mechanism does not allow the server to start.
      */

    UInt64 total_rows_on_filesystem = 0;
    for (const auto & part : parts)
        total_rows_on_filesystem += part->rows_count;

    const auto storage_settings_ptr = getSettings();
    bool insane = unexpected_parts_rows > total_rows_on_filesystem * storage_settings_ptr->replicated_max_ratio_of_wrong_parts;

    constexpr const char * sanity_report_fmt = "The local set of parts of table {} doesn't look like the set of parts in ZooKeeper: "
                                               "{} rows of {} total rows in filesystem are suspicious. "
                                               "There are {} unexpected parts with {} rows ({} of them is not just-written with {} rows), "
                                               "{} missing parts (with {} blocks).";

    if (insane && !skip_sanity_checks)
    {
        throw Exception(ErrorCodes::TOO_MANY_UNEXPECTED_DATA_PARTS, sanity_report_fmt, getStorageID().getNameForLogs(),
                        formatReadableQuantity(unexpected_parts_rows), formatReadableQuantity(total_rows_on_filesystem),
                        unexpected_parts.size(), unexpected_parts_rows, unexpected_parts_nonnew, unexpected_parts_nonnew_rows,
                        parts_to_fetch.size(), parts_to_fetch_blocks);
    }

    if (unexpected_parts_nonnew_rows > 0)
    {
        LOG_WARNING(log, sanity_report_fmt, getStorageID().getNameForLogs(),
                    formatReadableQuantity(unexpected_parts_rows), formatReadableQuantity(total_rows_on_filesystem),
                    unexpected_parts.size(), unexpected_parts_rows, unexpected_parts_nonnew, unexpected_parts_nonnew_rows,
                    parts_to_fetch.size(), parts_to_fetch_blocks);
    }

    /// Add to the queue jobs to pick up the missing parts from other replicas and remove from ZK the information that we have them.
    std::vector<std::future<Coordination::ExistsResponse>> exists_futures;
    exists_futures.reserve(parts_to_fetch.size());
    for (const String & part_name : parts_to_fetch)
    {
        String part_path = fs::path(replica_path) / "parts" / part_name;
        exists_futures.emplace_back(zookeeper->asyncExists(part_path));
    }

    std::vector<std::future<Coordination::MultiResponse>> enqueue_futures;
    enqueue_futures.reserve(parts_to_fetch.size());
    for (size_t i = 0; i < parts_to_fetch.size(); ++i)
    {
        const String & part_name = parts_to_fetch[i];
        LOG_ERROR(log, "Removing locally missing part from ZooKeeper and queueing a fetch: {}", part_name);

        Coordination::Requests ops;

        time_t part_create_time = 0;
        Coordination::ExistsResponse exists_resp = exists_futures[i].get();
        if (exists_resp.error == Coordination::Error::ZOK)
        {
            part_create_time = exists_resp.stat.ctime / 1000;
            removePartFromZooKeeper(part_name, ops, exists_resp.stat.numChildren > 0);
        }

        LogEntry log_entry;
        log_entry.type = LogEntry::GET_PART;
        log_entry.source_replica = "";
        log_entry.new_part_name = part_name;
        log_entry.create_time = part_create_time;

        /// We assume that this occurs before the queue is loaded (queue.initialize).
        ops.emplace_back(zkutil::makeCreateRequest(
            fs::path(replica_path) / "queue/queue-", log_entry.toString(), zkutil::CreateMode::PersistentSequential));

        enqueue_futures.emplace_back(zookeeper->asyncMulti(ops));
    }

    for (auto & future : enqueue_futures)
        future.get();

    /// Remove extra local parts.
    for (const DataPartPtr & part : unexpected_parts)
    {
        LOG_ERROR(log, "Renaming unexpected part {} to ignored_{}", part->name, part->name);
        forgetPartAndMoveToDetached(part, "ignored", true);
    }
}


void StorageReplicatedMergeTree::syncPinnedPartUUIDs()
{
    auto zookeeper = getZooKeeper();

    Coordination::Stat stat;
    String s = zookeeper->get(zookeeper_path + "/pinned_part_uuids", &stat);

    std::lock_guard lock(pinned_part_uuids_mutex);

    /// Unsure whether or not this can be called concurrently.
    if (pinned_part_uuids->stat.version < stat.version)
    {
        auto new_pinned_part_uuids = std::make_shared<PinnedPartUUIDs>();
        new_pinned_part_uuids->fromString(s);
        new_pinned_part_uuids->stat = stat;

        pinned_part_uuids = new_pinned_part_uuids;
    }
}


void StorageReplicatedMergeTree::checkPartChecksumsAndAddCommitOps(const zkutil::ZooKeeperPtr & zookeeper,
    const DataPartPtr & part, Coordination::Requests & ops, String part_name, NameSet * absent_replicas_paths)
{
    if (part_name.empty())
        part_name = part->name;

    auto local_part_header = ReplicatedMergeTreePartHeader::fromColumnsAndChecksums(
        part->getColumns(), part->checksums);

    Strings replicas = zookeeper->getChildren(fs::path(zookeeper_path) / "replicas");
    std::shuffle(replicas.begin(), replicas.end(), thread_local_rng);
    bool has_been_already_added = false;

    for (const String & replica : replicas)
    {
        String current_part_path = fs::path(zookeeper_path) / "replicas" / replica / "parts" / part_name;

        String part_zk_str;
        if (!zookeeper->tryGet(current_part_path, part_zk_str))
        {
            if (absent_replicas_paths)
                absent_replicas_paths->emplace(current_part_path);

            continue;
        }

        ReplicatedMergeTreePartHeader replica_part_header;
        if (!part_zk_str.empty())
            replica_part_header = ReplicatedMergeTreePartHeader::fromString(part_zk_str);
        else
        {
            Coordination::Stat columns_stat_before, columns_stat_after;
            String columns_str;
            String checksums_str;
            /// Let's check that the node's version with the columns did not change while we were reading the checksums.
            /// This ensures that the columns and the checksum refer to the same
            if (!zookeeper->tryGet(fs::path(current_part_path) / "columns", columns_str, &columns_stat_before) ||
                !zookeeper->tryGet(fs::path(current_part_path) / "checksums", checksums_str) ||
                !zookeeper->exists(fs::path(current_part_path) / "columns", &columns_stat_after) ||
                columns_stat_before.version != columns_stat_after.version)
            {
                LOG_INFO(log, "Not checking checksums of part {} with replica {} because part changed while we were reading its checksums", part_name, replica);
                continue;
            }

            replica_part_header = ReplicatedMergeTreePartHeader::fromColumnsAndChecksumsZNodes(
                columns_str, checksums_str);
        }

        if (replica_part_header.getColumnsHash() != local_part_header.getColumnsHash())
        {
            LOG_INFO(log, "Not checking checksums of part {} with replica {} because columns are different", part_name, replica);
            continue;
        }

        replica_part_header.getChecksums().checkEqual(local_part_header.getChecksums(), true);

        if (replica == replica_name)
            has_been_already_added = true;

        /// If we verify checksums in "sequential manner" (i.e. recheck absence of checksums on other replicas when commit)
        /// then it is enough to verify checksums on at least one replica since checksums on other replicas must be the same.
        if (absent_replicas_paths)
        {
            absent_replicas_paths->clear();
            break;
        }
    }

    if (!has_been_already_added)
    {
        const auto storage_settings_ptr = getSettings();
        String part_path = fs::path(replica_path) / "parts" / part_name;

        //ops.emplace_back(zkutil::makeCheckRequest(
        //    zookeeper_path + "/columns", expected_columns_version));

        if (storage_settings_ptr->use_minimalistic_part_header_in_zookeeper)
        {
            ops.emplace_back(zkutil::makeCreateRequest(
                part_path, local_part_header.toString(), zkutil::CreateMode::Persistent));
        }
        else
        {
            ops.emplace_back(zkutil::makeCreateRequest(
                part_path, "", zkutil::CreateMode::Persistent));
            ops.emplace_back(zkutil::makeCreateRequest(
                fs::path(part_path) / "columns", part->getColumns().toString(), zkutil::CreateMode::Persistent));
            ops.emplace_back(zkutil::makeCreateRequest(
                fs::path(part_path) / "checksums", getChecksumsForZooKeeper(part->checksums), zkutil::CreateMode::Persistent));
        }
    }
    else
    {
        LOG_WARNING(log, "checkPartAndAddToZooKeeper: node {} already exists. Will not commit any nodes.",
                    (fs::path(replica_path) / "parts" / part_name).string());
    }
}

MergeTreeData::DataPartsVector StorageReplicatedMergeTree::checkPartChecksumsAndCommit(Transaction & transaction,
    const DataPartPtr & part)
{
    auto zookeeper = getZooKeeper();

    while (true)
    {
        Coordination::Requests ops;
        NameSet absent_part_paths_on_replicas;

        /// Checksums are checked here and `ops` is filled. In fact, the part is added to ZK just below, when executing `multi`.
        checkPartChecksumsAndAddCommitOps(zookeeper, part, ops, part->name, &absent_part_paths_on_replicas);

        /// Do not commit if the part is obsolete, we have just briefly checked its checksums
        if (transaction.isEmpty())
            return {};

        /// Will check that the part did not suddenly appear on skipped replicas
        if (!absent_part_paths_on_replicas.empty())
        {
            Coordination::Requests new_ops;
            for (const String & part_path : absent_part_paths_on_replicas)
            {
                new_ops.emplace_back(zkutil::makeCreateRequest(part_path, "", zkutil::CreateMode::Persistent));
                new_ops.emplace_back(zkutil::makeRemoveRequest(part_path, -1));
            }

            /// Add check ops at the beginning
            new_ops.insert(new_ops.end(), ops.begin(), ops.end());
            ops = std::move(new_ops);
        }

        try
        {
            zookeeper->multi(ops);
            return transaction.commit();
        }
        catch (const zkutil::KeeperMultiException & e)
        {
            size_t num_check_ops = 2 * absent_part_paths_on_replicas.size();
            size_t failed_op_index = e.failed_op_index;

            if (failed_op_index < num_check_ops && e.code == Coordination::Error::ZNODEEXISTS)
            {
                LOG_INFO(log, "The part {} on a replica suddenly appeared, will recheck checksums", e.getPathForFirstFailedOp());
            }
            else
                throw;
        }
    }
}

String StorageReplicatedMergeTree::getChecksumsForZooKeeper(const MergeTreeDataPartChecksums & checksums) const
{
    return MinimalisticDataPartChecksums::getSerializedString(checksums,
        getSettings()->use_minimalistic_checksums_in_zookeeper);
}

MergeTreeData::MutableDataPartPtr StorageReplicatedMergeTree::attachPartHelperFoundValidPart(const LogEntry& entry) const
{
    const MergeTreePartInfo actual_part_info = MergeTreePartInfo::fromPartName(entry.new_part_name, format_version);
    const String part_new_name = actual_part_info.getPartName();

    for (const DiskPtr & disk : getStoragePolicy()->getDisks())
        for (const auto it = disk->iterateDirectory(fs::path(relative_data_path) / "detached/"); it->isValid(); it->next())
        {
            MergeTreePartInfo part_info;

            if (!MergeTreePartInfo::tryParsePartName(it->name(), &part_info, format_version) ||
                part_info.partition_id != actual_part_info.partition_id)
                continue;

            const String part_old_name = part_info.getPartName();
            const String part_path = fs::path("detached") / part_old_name;

            const VolumePtr volume = std::make_shared<SingleDiskVolume>("volume_" + part_old_name, disk);

            /// actual_part_info is more recent than part_info so we use it
            MergeTreeData::MutableDataPartPtr part = createPart(part_new_name, actual_part_info, volume, part_path);

            try
            {
                part->loadColumnsChecksumsIndexes(true, true);
            }
            catch (const Exception&)
            {
                /// This method throws if the part data is corrupted or partly missing. In this case, we simply don't
                /// process the part.
                continue;
            }

            if (entry.part_checksum == part->checksums.getTotalChecksumHex())
            {
                part->modification_time = disk->getLastModified(part->getFullRelativePath()).epochTime();
                return part;
            }
        }

    return {};
}

bool StorageReplicatedMergeTree::executeLogEntry(LogEntry & entry)
{
    if (entry.type == LogEntry::DROP_RANGE)
    {
        executeDropRange(entry);
        return true;
    }

    if (entry.type == LogEntry::REPLACE_RANGE)
    {
        executeReplaceRange(entry);
        return true;
    }

    const bool is_get_or_attach = entry.type == LogEntry::GET_PART || entry.type == LogEntry::ATTACH_PART;

    if (is_get_or_attach || entry.type == LogEntry::MERGE_PARTS || entry.type == LogEntry::MUTATE_PART)
    {
        /// If we already have this part or a part covering it, we do not need to do anything.
        /// The part may be still in the PreCommitted -> Committed transition so we first search
        /// among PreCommitted parts to definitely find the desired part if it exists.
        DataPartPtr existing_part = getPartIfExists(entry.new_part_name, {MergeTreeDataPartState::PreCommitted});

        if (!existing_part)
            existing_part = getActiveContainingPart(entry.new_part_name);

        /// Even if the part is local, it (in exceptional cases) may not be in ZooKeeper. Let's check that it is there.
        if (existing_part && getZooKeeper()->exists(fs::path(replica_path) / "parts" / existing_part->name))
        {
            if (!is_get_or_attach || entry.source_replica != replica_name)
                LOG_DEBUG(log, "Skipping action for part {} because part {} already exists.",
                    entry.new_part_name, existing_part->name);

            return true;
        }
    }

    if (entry.type == LogEntry::ATTACH_PART)
    {
        if (MutableDataPartPtr part = attachPartHelperFoundValidPart(entry); part)
        {
            LOG_TRACE(log, "Found valid part to attach from local data, preparing the transaction");

            Transaction transaction(*this);

            renameTempPartAndReplace(part, nullptr, &transaction);
            checkPartChecksumsAndCommit(transaction, part);

            writePartLog(PartLogElement::Type::NEW_PART, {}, 0 /** log entry is fake so we don't measure the time */,
                part->name, part, {} /** log entry is fake so there are no initial parts */, nullptr);

            return true;
        }

        LOG_TRACE(log, "Didn't find part with the correct checksums, will fetch it from other replica");
    }

    if (is_get_or_attach && entry.source_replica == replica_name)
        LOG_WARNING(log, "Part {} from own log doesn't exist.", entry.new_part_name);

    /// Perhaps we don't need this part, because during write with quorum, the quorum has failed
    /// (see below about `/quorum/failed_parts`).
    if (entry.quorum && getZooKeeper()->exists(fs::path(zookeeper_path) / "quorum" / "failed_parts" / entry.new_part_name))
    {
        LOG_DEBUG(log, "Skipping action for part {} because quorum for that part was failed.", entry.new_part_name);
        return true;    /// NOTE Deletion from `virtual_parts` is not done, but it is only necessary for merge.
    }

    bool do_fetch = false;

    switch (entry.type)
    {
        case LogEntry::ATTACH_PART:
            /// We surely don't have this part locally as we've checked it before, so download it.
            [[fallthrough]];
        case LogEntry::GET_PART:
            do_fetch = true;
            break;
        case LogEntry::MERGE_PARTS:
            /// Sometimes it's better to fetch the merged part instead of merging,
            /// e.g when we don't have all the source parts.
            do_fetch = !tryExecuteMerge(entry);
            break;
        case LogEntry::MUTATE_PART:
            /// Sometimes it's better to fetch mutated part instead of merging.
            do_fetch = !tryExecutePartMutation(entry);
            break;
        case LogEntry::ALTER_METADATA:
            return executeMetadataAlter(entry);
        case LogEntry::SYNC_PINNED_PART_UUIDS:
            syncPinnedPartUUIDs();
            return true;
        case LogEntry::CLONE_PART_FROM_SHARD:
            executeClonePartFromShard(entry);
            return true;
        default:
            throw Exception(ErrorCodes::LOGICAL_ERROR, "Unexpected log entry type: {}", static_cast<int>(entry.type));
    }

    if (do_fetch)
        return executeFetch(entry);

    return true;
}

bool StorageReplicatedMergeTree::tryExecuteMerge(const LogEntry & entry)
{
    LOG_TRACE(log, "Executing log entry to merge parts {} to {}",
        fmt::join(entry.source_parts, ", "), entry.new_part_name);

    const auto storage_settings_ptr = getSettings();

    if (storage_settings_ptr->always_fetch_merged_part)
    {
        LOG_INFO(log, "Will fetch part {} because setting 'always_fetch_merged_part' is true", entry.new_part_name);
        return false;
    }

    if (entry.merge_type == MergeType::TTL_RECOMPRESS &&
        (time(nullptr) - entry.create_time) <= storage_settings_ptr->try_fetch_recompressed_part_timeout.totalSeconds() &&
        entry.source_replica != replica_name)
    {
        LOG_INFO(log, "Will try to fetch part {} until '{}' because this part assigned to recompression merge. "
            "Source replica {} will try to merge this part first", entry.new_part_name,
            DateLUT::instance().timeToString(entry.create_time + storage_settings_ptr->try_fetch_recompressed_part_timeout.totalSeconds()), entry.source_replica);
        return false;
    }

    /// In some use cases merging can be more expensive than fetching
    /// and it may be better to spread merges tasks across the replicas
    /// instead of doing exactly the same merge cluster-wise
    std::optional<String> replica_to_execute_merge;
    bool replica_to_execute_merge_picked = false;

    if (merge_strategy_picker.shouldMergeOnSingleReplica(entry))
    {
        replica_to_execute_merge = merge_strategy_picker.pickReplicaToExecuteMerge(entry);
        replica_to_execute_merge_picked = true;

        if (replica_to_execute_merge)
        {
            LOG_DEBUG(log,
                "Prefer fetching part {} from replica {} due to execute_merges_on_single_replica_time_threshold",
                entry.new_part_name, replica_to_execute_merge.value());

            return false;
        }
    }

    DataPartsVector parts;

    for (const String & source_part_name : entry.source_parts)
    {
        DataPartPtr source_part_or_covering = getActiveContainingPart(source_part_name);

        if (!source_part_or_covering)
        {
            /// We do not have one of source parts locally, try to take some already merged part from someone.
            LOG_DEBUG(log, "Don't have all parts for merge {}; will try to fetch it instead", entry.new_part_name);
            return false;
        }

        if (source_part_or_covering->name != source_part_name)
        {
            /// We do not have source part locally, but we have some covering part. Possible options:
            /// 1. We already have merged part (source_part_or_covering->name == new_part_name)
            /// 2. We have some larger merged part which covers new_part_name (and therefore it covers source_part_name too)
            /// 3. We have two intersecting parts, both cover source_part_name. It's logical error.
            /// TODO Why 1 and 2 can happen? Do we need more assertions here or somewhere else?
            constexpr const char * message = "Part {} is covered by {} but should be merged into {}. This shouldn't happen often.";
            LOG_WARNING(log, message, source_part_name, source_part_or_covering->name, entry.new_part_name);
            if (!source_part_or_covering->info.contains(MergeTreePartInfo::fromPartName(entry.new_part_name, format_version)))
                throw Exception(ErrorCodes::LOGICAL_ERROR, message, source_part_name, source_part_or_covering->name, entry.new_part_name);
            return false;
        }

        parts.push_back(source_part_or_covering);
    }

    /// All source parts are found locally, we can execute merge

    if (entry.create_time + storage_settings_ptr->prefer_fetch_merged_part_time_threshold.totalSeconds() <= time(nullptr))
    {
        /// If entry is old enough, and have enough size, and part are exists in any replica,
        ///  then prefer fetching of merged part from replica.

        size_t sum_parts_bytes_on_disk = 0;
        for (const auto & part : parts)
            sum_parts_bytes_on_disk += part->getBytesOnDisk();

        if (sum_parts_bytes_on_disk >= storage_settings_ptr->prefer_fetch_merged_part_size_threshold)
        {
            String replica = findReplicaHavingPart(entry.new_part_name, true);    /// NOTE excessive ZK requests for same data later, may remove.
            if (!replica.empty())
            {
                LOG_DEBUG(log, "Prefer to fetch {} from replica {}", entry.new_part_name, replica);
                return false;
            }
        }
    }

    /// Start to make the main work
    size_t estimated_space_for_merge = MergeTreeDataMergerMutator::estimateNeededDiskSpace(parts);

    /// Can throw an exception while reserving space.
    IMergeTreeDataPart::TTLInfos ttl_infos;
    size_t max_volume_index = 0;
    for (auto & part_ptr : parts)
    {
        ttl_infos.update(part_ptr->ttl_infos);
        max_volume_index = std::max(max_volume_index, getStoragePolicy()->getVolumeIndexByDisk(part_ptr->volume->getDisk()));
    }
    auto table_lock = lockForShare(RWLockImpl::NO_QUERY, storage_settings_ptr->lock_acquire_timeout_for_background_operations);

    StorageMetadataPtr metadata_snapshot = getInMemoryMetadataPtr();
    FutureMergedMutatedPart future_merged_part(parts, entry.new_part_type);
    if (future_merged_part.name != entry.new_part_name)
    {
        throw Exception("Future merged part name " + backQuote(future_merged_part.name) + " differs from part name in log entry: "
            + backQuote(entry.new_part_name), ErrorCodes::BAD_DATA_PART_NAME);
    }

    std::optional<CurrentlySubmergingEmergingTagger> tagger;
    ReservationPtr reserved_space = balancedReservation(
        metadata_snapshot,
        estimated_space_for_merge,
        max_volume_index,
        future_merged_part.name,
        future_merged_part.part_info,
        future_merged_part.parts,
        &tagger,
        &ttl_infos);

    if (!reserved_space)
        reserved_space
            = reserveSpacePreferringTTLRules(metadata_snapshot, estimated_space_for_merge, ttl_infos, time(nullptr), max_volume_index);

    future_merged_part.uuid = entry.new_part_uuid;
    future_merged_part.updatePath(*this, reserved_space);
    future_merged_part.merge_type = entry.merge_type;

    if (storage_settings_ptr->allow_s3_zero_copy_replication)
    {
        if (auto disk = reserved_space->getDisk(); disk->getType() == DB::DiskType::Type::S3)
        {
            if (merge_strategy_picker.shouldMergeOnSingleReplicaS3Shared(entry))
            {
                if (!replica_to_execute_merge_picked)
                    replica_to_execute_merge = merge_strategy_picker.pickReplicaToExecuteMerge(entry);

                if (replica_to_execute_merge)
                {
                    LOG_DEBUG(log,
                        "Prefer fetching part {} from replica {} due s3_execute_merges_on_single_replica_time_threshold",
                        entry.new_part_name, replica_to_execute_merge.value());
                    return false;
                }
            }
        }
    }

    /// Account TTL merge
    if (isTTLMergeType(future_merged_part.merge_type))
        getContext()->getMergeList().bookMergeWithTTL();

    auto table_id = getStorageID();

    /// Add merge to list
    MergeList::EntryPtr merge_entry = getContext()->getMergeList().insert(table_id.database_name, table_id.table_name, future_merged_part);

    Transaction transaction(*this);
    MutableDataPartPtr part;

    Stopwatch stopwatch;

    auto write_part_log = [&] (const ExecutionStatus & execution_status)
    {
        writePartLog(
            PartLogElement::MERGE_PARTS, execution_status, stopwatch.elapsed(),
            entry.new_part_name, part, parts, merge_entry.get());
    };

    try
    {
        part = merger_mutator.mergePartsToTemporaryPart(
            future_merged_part,
            metadata_snapshot,
            *merge_entry,
            table_lock,
            entry.create_time,
            getContext(),
            reserved_space,
            entry.deduplicate,
            entry.deduplicate_by_columns,
            merging_params);

        merger_mutator.renameMergedTemporaryPart(part, parts, &transaction);

        try
        {
            checkPartChecksumsAndCommit(transaction, part);
        }
        catch (const Exception & e)
        {
            if (MergeTreeDataPartChecksums::isBadChecksumsErrorCode(e.code()))
            {
                transaction.rollback();

                ProfileEvents::increment(ProfileEvents::DataAfterMergeDiffersFromReplica);

                LOG_ERROR(log,
                    "{}. Data after merge is not byte-identical to data on another replicas. There could be several"
                    " reasons: 1. Using newer version of compression library after server update. 2. Using another"
                    " compression method. 3. Non-deterministic compression algorithm (highly unlikely). 4."
                    " Non-deterministic merge algorithm due to logical error in code. 5. Data corruption in memory due"
                    " to bug in code. 6. Data corruption in memory due to hardware issue. 7. Manual modification of"
                    " source data after server startup. 8. Manual modification of checksums stored in ZooKeeper. 9."
                    " Part format related settings like 'enable_mixed_granularity_parts' are different on different"
                    " replicas. We will download merged part from replica to force byte-identical result.",
                    getCurrentExceptionMessage(false));

                write_part_log(ExecutionStatus::fromCurrentException());

                tryRemovePartImmediately(std::move(part));
                /// No need to delete the part from ZK because we can be sure that the commit transaction
                /// didn't go through.

                return false;
            }

            throw;
        }

        /** Removing old parts from ZK and from the disk is delayed - see ReplicatedMergeTreeCleanupThread, clearOldParts.
          */

        /** With `ZSESSIONEXPIRED` or `ZOPERATIONTIMEOUT`, we can inadvertently roll back local changes to the parts.
          * This is not a problem, because in this case the merge will remain in the queue, and we will try again.
          */
        merge_selecting_task->schedule();
        ProfileEvents::increment(ProfileEvents::ReplicatedPartMerges);

        write_part_log({});

        return true;
    }
    catch (...)
    {
        write_part_log(ExecutionStatus::fromCurrentException());
        throw;
    }
}

bool StorageReplicatedMergeTree::tryExecutePartMutation(const StorageReplicatedMergeTree::LogEntry & entry)
{
    const String & source_part_name = entry.source_parts.at(0);
    const auto storage_settings_ptr = getSettings();
    LOG_TRACE(log, "Executing log entry to mutate part {} to {}", source_part_name, entry.new_part_name);

    DataPartPtr source_part = getActiveContainingPart(source_part_name);
    if (!source_part)
    {
        LOG_DEBUG(log, "Source part {} for {} is not ready; will try to fetch it instead", source_part_name, entry.new_part_name);
        return false;
    }

    if (source_part->name != source_part_name)
    {
        LOG_WARNING(log, "Part " + source_part_name + " is covered by " + source_part->name
                    + " but should be mutated to " + entry.new_part_name + ". "
                    + "Possibly the mutation of this part is not needed and will be skipped. This shouldn't happen often.");
        return false;
    }

    /// TODO - some better heuristic?
    size_t estimated_space_for_result = MergeTreeDataMergerMutator::estimateNeededDiskSpace({source_part});

    if (entry.create_time + storage_settings_ptr->prefer_fetch_merged_part_time_threshold.totalSeconds() <= time(nullptr)
        && estimated_space_for_result >= storage_settings_ptr->prefer_fetch_merged_part_size_threshold)
    {
        /// If entry is old enough, and have enough size, and some replica has the desired part,
        /// then prefer fetching from replica.
        String replica = findReplicaHavingPart(entry.new_part_name, true);    /// NOTE excessive ZK requests for same data later, may remove.
        if (!replica.empty())
        {
            LOG_DEBUG(log, "Prefer to fetch {} from replica {}", entry.new_part_name, replica);
            return false;
        }
    }

    MergeTreePartInfo new_part_info = MergeTreePartInfo::fromPartName(
        entry.new_part_name, format_version);
    MutationCommands commands = queue.getMutationCommands(source_part, new_part_info.mutation);

    /// Once we mutate part, we must reserve space on the same disk, because mutations can possibly create hardlinks.
    /// Can throw an exception.
    ReservationPtr reserved_space = reserveSpace(estimated_space_for_result, source_part->volume);

    auto table_lock = lockForShare(
            RWLockImpl::NO_QUERY, storage_settings_ptr->lock_acquire_timeout_for_background_operations);
    StorageMetadataPtr metadata_snapshot = getInMemoryMetadataPtr();

    MutableDataPartPtr new_part;
    Transaction transaction(*this);

    FutureMergedMutatedPart future_mutated_part;
    future_mutated_part.name = entry.new_part_name;
    future_mutated_part.uuid = entry.new_part_uuid;
    future_mutated_part.parts.push_back(source_part);
    future_mutated_part.part_info = new_part_info;
    future_mutated_part.updatePath(*this, reserved_space);
    future_mutated_part.type = source_part->getType();

    auto table_id = getStorageID();
    MergeList::EntryPtr merge_entry = getContext()->getMergeList().insert(
        table_id.database_name, table_id.table_name, future_mutated_part);

    Stopwatch stopwatch;

    auto write_part_log = [&] (const ExecutionStatus & execution_status)
    {
        writePartLog(
            PartLogElement::MUTATE_PART, execution_status, stopwatch.elapsed(),
            entry.new_part_name, new_part, future_mutated_part.parts, merge_entry.get());
    };

    try
    {
        new_part = merger_mutator.mutatePartToTemporaryPart(
            future_mutated_part, metadata_snapshot, commands, *merge_entry,
            entry.create_time, getContext(), reserved_space, table_lock);
        renameTempPartAndReplace(new_part, nullptr, &transaction);

        try
        {
            checkPartChecksumsAndCommit(transaction, new_part);
        }
        catch (const Exception & e)
        {
            if (MergeTreeDataPartChecksums::isBadChecksumsErrorCode(e.code()))
            {
                transaction.rollback();

                ProfileEvents::increment(ProfileEvents::DataAfterMutationDiffersFromReplica);

                LOG_ERROR(log, "{}. Data after mutation is not byte-identical to data on another replicas. We will download merged part from replica to force byte-identical result.", getCurrentExceptionMessage(false));

                write_part_log(ExecutionStatus::fromCurrentException());

                tryRemovePartImmediately(std::move(new_part));
                /// No need to delete the part from ZK because we can be sure that the commit transaction
                /// didn't go through.

                return false;
            }

            throw;
        }

        /** With `ZSESSIONEXPIRED` or `ZOPERATIONTIMEOUT`, we can inadvertently roll back local changes to the parts.
          * This is not a problem, because in this case the entry will remain in the queue, and we will try again.
          */
        merge_selecting_task->schedule();
        ProfileEvents::increment(ProfileEvents::ReplicatedPartMutations);
        write_part_log({});

        return true;
    }
    catch (...)
    {
        write_part_log(ExecutionStatus::fromCurrentException());
        throw;
    }
}


bool StorageReplicatedMergeTree::executeFetch(LogEntry & entry)
{
    /// Looking for covering part. After that entry.actual_new_part_name may be filled.
    String replica = findReplicaHavingCoveringPart(entry, true);
    const auto storage_settings_ptr = getSettings();
    auto metadata_snapshot = getInMemoryMetadataPtr();

    if (storage_settings_ptr->replicated_max_parallel_fetches &&
        total_fetches >= storage_settings_ptr->replicated_max_parallel_fetches)
        throw Exception(ErrorCodes::TOO_MANY_FETCHES, "Too many total fetches from replicas, maximum: {} ",
            storage_settings_ptr->replicated_max_parallel_fetches.toString());

    ++total_fetches;
    SCOPE_EXIT({--total_fetches;});

    if (storage_settings_ptr->replicated_max_parallel_fetches_for_table
        && current_table_fetches >= storage_settings_ptr->replicated_max_parallel_fetches_for_table)
        throw Exception(ErrorCodes::TOO_MANY_FETCHES, "Too many fetches from replicas for table, maximum: {}",
            storage_settings_ptr->replicated_max_parallel_fetches_for_table.toString());

    ++current_table_fetches;
    SCOPE_EXIT({--current_table_fetches;});

    try
    {
        if (replica.empty())
        {
            /** If a part is to be written with a quorum and the quorum is not reached yet,
              *  then (due to the fact that a part is impossible to download right now),
              *  the quorum entry should be considered unsuccessful.
              * TODO Complex code, extract separately.
              */
            if (entry.quorum)
            {
                if (entry.type != LogEntry::GET_PART)
                    throw Exception("Logical error: log entry with quorum but type is not GET_PART", ErrorCodes::LOGICAL_ERROR);

                LOG_DEBUG(log, "No active replica has part {} which needs to be written with quorum. Will try to mark that quorum as failed.", entry.new_part_name);

                /** Atomically:
                  * - if replicas do not become active;
                  * - if there is a `quorum` node with this part;
                  * - delete `quorum` node;
                  * - add a part to the list `quorum/failed_parts`;
                  * - if the part is not already removed from the list for deduplication `blocks/block_num`, then delete it;
                  *
                  * If something changes, then we will nothing - we'll get here again next time.
                  */

                /** We collect the `host` node versions from the replicas.
                  * When the replica becomes active, it changes the value of host in the same transaction (with the creation of `is_active`).
                  * This will ensure that the replicas do not become active.
                  */

                auto zookeeper = getZooKeeper();

                Strings replicas = zookeeper->getChildren(fs::path(zookeeper_path) / "replicas");

                Coordination::Requests ops;

                for (const auto & path_part : replicas)
                {
                    Coordination::Stat stat;
                    String path = fs::path(zookeeper_path) / "replicas" / path_part / "host";
                    zookeeper->get(path, &stat);
                    ops.emplace_back(zkutil::makeCheckRequest(path, stat.version));
                }

                /// We verify that while we were collecting versions, the replica with the necessary part did not come alive.
                replica = findReplicaHavingPart(entry.new_part_name, true);

                /// Also during this time a completely new replica could be created.
                /// But if a part does not appear on the old, then it can not be on the new one either.

                if (replica.empty())
                {
                    Coordination::Stat quorum_stat;
                    const String quorum_unparallel_path = fs::path(zookeeper_path) / "quorum" / "status";
                    const String quorum_parallel_path = fs::path(zookeeper_path) / "quorum" / "parallel" / entry.new_part_name;
                    String quorum_str, quorum_path;
                    ReplicatedMergeTreeQuorumEntry quorum_entry;

                    if (zookeeper->tryGet(quorum_unparallel_path, quorum_str, &quorum_stat))
                        quorum_path = quorum_unparallel_path;
                    else
                    {
                        quorum_str = zookeeper->get(quorum_parallel_path, &quorum_stat);
                        quorum_path = quorum_parallel_path;
                    }

                    quorum_entry.fromString(quorum_str);

                    if (quorum_entry.part_name == entry.new_part_name)
                    {
                        ops.emplace_back(zkutil::makeRemoveRequest(quorum_path, quorum_stat.version));
                        auto part_info = MergeTreePartInfo::fromPartName(entry.new_part_name, format_version);

                        if (part_info.min_block != part_info.max_block)
                            throw Exception("Logical error: log entry with quorum for part covering more than one block number",
                                ErrorCodes::LOGICAL_ERROR);

                        ops.emplace_back(zkutil::makeCreateRequest(
                            fs::path(zookeeper_path) / "quorum" / "failed_parts" / entry.new_part_name,
                            "",
                            zkutil::CreateMode::Persistent));

                        /// Deleting from `blocks`.
                        if (!entry.block_id.empty() && zookeeper->exists(fs::path(zookeeper_path) / "blocks" / entry.block_id))
                            ops.emplace_back(zkutil::makeRemoveRequest(fs::path(zookeeper_path) / "blocks" / entry.block_id, -1));

                        Coordination::Responses responses;
                        auto code = zookeeper->tryMulti(ops, responses);

                        if (code == Coordination::Error::ZOK)
                        {
                            LOG_DEBUG(log, "Marked quorum for part {} as failed.", entry.new_part_name);
                            queue.removeFailedQuorumPart(part_info);
                            return true;
                        }
                        else if (code == Coordination::Error::ZBADVERSION || code == Coordination::Error::ZNONODE || code == Coordination::Error::ZNODEEXISTS)
                        {
                            LOG_DEBUG(log, "State was changed or isn't expected when trying to mark quorum for part {} as failed. Code: {}",
                                      entry.new_part_name, Coordination::errorMessage(code));
                        }
                        else
                            throw Coordination::Exception(code);
                    }
                    else
                    {
                        LOG_WARNING(log, "No active replica has part {}, "
                                         "but that part needs quorum and /quorum/status contains entry about another part {}. "
                                         "It means that part was successfully written to {} replicas, but then all of them goes offline. "
                                         "Or it is a bug.", entry.new_part_name, quorum_entry.part_name, entry.quorum);
                    }
                }
            }

            if (replica.empty())
            {
                ProfileEvents::increment(ProfileEvents::ReplicatedPartFailedFetches);
                throw Exception("No active replica has part " + entry.new_part_name + " or covering part", ErrorCodes::NO_REPLICA_HAS_PART);
            }
        }

        try
        {
            String part_name = entry.actual_new_part_name.empty() ? entry.new_part_name : entry.actual_new_part_name;
            if (!fetchPart(part_name, metadata_snapshot, fs::path(zookeeper_path) / "replicas" / replica, false, entry.quorum))
                return false;
        }
        catch (Exception & e)
        {
            /// No stacktrace, just log message
            if (e.code() == ErrorCodes::RECEIVED_ERROR_TOO_MANY_REQUESTS)
                e.addMessage("Too busy replica. Will try later.");
            throw;
        }

        if (entry.type == LogEntry::MERGE_PARTS)
            ProfileEvents::increment(ProfileEvents::ReplicatedPartFetchesOfMerged);
    }
    catch (...)
    {
        /** If we can not download the part we need for some merge, it's better not to try to get other parts for this merge,
          * but try to get already merged part. To do this, move the action to get the remaining parts
          * for this merge at the end of the queue.
          */
        try
        {
            auto parts_for_merge = queue.moveSiblingPartsForMergeToEndOfQueue(entry.new_part_name);

            if (!parts_for_merge.empty() && replica.empty())
            {
                LOG_INFO(log, "No active replica has part {}. Will fetch merged part instead.", entry.new_part_name);
                return false;
            }

            /** If no active replica has a part, and there is no merge in the queue with its participation,
              * check to see if any (active or inactive) replica has such a part or covering it.
              */
            if (replica.empty())
                enqueuePartForCheck(entry.new_part_name);
        }
        catch (...)
        {
            tryLogCurrentException(log, __PRETTY_FUNCTION__);
        }

        throw;
    }

    return true;
}


bool StorageReplicatedMergeTree::executeFetchShared(
    const String & source_replica,
    const String & new_part_name,
    const DiskPtr & disk,
    const String & path)
{
    if (source_replica.empty())
    {
        LOG_INFO(log, "No active replica has part {} on S3.", new_part_name);
        return false;
    }

    const auto storage_settings_ptr = getSettings();
    auto metadata_snapshot = getInMemoryMetadataPtr();

    if (storage_settings_ptr->replicated_max_parallel_fetches && total_fetches >= storage_settings_ptr->replicated_max_parallel_fetches)
    {
        throw Exception("Too many total fetches from replicas, maximum: " + storage_settings_ptr->replicated_max_parallel_fetches.toString(),
            ErrorCodes::TOO_MANY_FETCHES);
    }

    ++total_fetches;
    SCOPE_EXIT({--total_fetches;});

    if (storage_settings_ptr->replicated_max_parallel_fetches_for_table
        && current_table_fetches >= storage_settings_ptr->replicated_max_parallel_fetches_for_table)
    {
        throw Exception("Too many fetches from replicas for table, maximum: " + storage_settings_ptr->replicated_max_parallel_fetches_for_table.toString(),
            ErrorCodes::TOO_MANY_FETCHES);
    }

    ++current_table_fetches;
    SCOPE_EXIT({--current_table_fetches;});

    try
    {
        if (!fetchExistsPart(new_part_name, metadata_snapshot, fs::path(zookeeper_path) / "replicas" / source_replica, disk, path))
            return false;
    }
    catch (Exception & e)
    {
        if (e.code() == ErrorCodes::RECEIVED_ERROR_TOO_MANY_REQUESTS)
            e.addMessage("Too busy replica. Will try later.");
        tryLogCurrentException(log, __PRETTY_FUNCTION__);
        throw;
    }

    return true;
}


void StorageReplicatedMergeTree::executeDropRange(const LogEntry & entry)
{
    auto drop_range_info = MergeTreePartInfo::fromPartName(entry.new_part_name, format_version);
    queue.removePartProducingOpsInRange(getZooKeeper(), drop_range_info, entry);

    if (entry.detach)
        LOG_DEBUG(log, "Detaching parts.");
    else
        LOG_DEBUG(log, "Removing parts.");

    /// Delete the parts contained in the range to be deleted.
    /// It's important that no old parts remain (after the merge), because otherwise,
    ///  after adding a new replica, this new replica downloads them, but does not delete them.
    /// And, if you do not, the parts will come to life after the server is restarted.
    /// Therefore, we use all data parts.

    auto metadata_snapshot = getInMemoryMetadataPtr();
    DataPartsVector parts_to_remove;
    {
        auto data_parts_lock = lockParts();
        parts_to_remove = removePartsInRangeFromWorkingSet(drop_range_info, true, data_parts_lock);
    }

    if (entry.detach)
    {
        /// If DETACH clone parts to detached/ directory
        for (const auto & part : parts_to_remove)
        {
            LOG_INFO(log, "Detaching {}", part->relative_path);
            part->makeCloneInDetached("", metadata_snapshot);
        }
    }

    /// Forcibly remove parts from ZooKeeper
    tryRemovePartsFromZooKeeperWithRetries(parts_to_remove);

    if (entry.detach)
        LOG_DEBUG(log, "Detached {} parts inside {}.", parts_to_remove.size(), entry.new_part_name);
    else
        LOG_DEBUG(log, "Removed {} parts inside {}.", parts_to_remove.size(), entry.new_part_name);

    /// We want to remove dropped parts from disk as soon as possible
    /// To be removed a partition should have zero refcount, therefore call the cleanup thread at exit
    parts_to_remove.clear();
    cleanup_thread.wakeup();
}


bool StorageReplicatedMergeTree::executeReplaceRange(const LogEntry & entry)
{
    Stopwatch watch;
    auto & entry_replace = *entry.replace_range_entry;
    LOG_DEBUG(log, "Executing log entry {} to replace parts range {} with {} parts from {}.{}",
              entry.znode_name, entry_replace.drop_range_part_name, entry_replace.new_part_names.size(),
              entry_replace.from_database, entry_replace.from_table);
    auto metadata_snapshot = getInMemoryMetadataPtr();

    MergeTreePartInfo drop_range = MergeTreePartInfo::fromPartName(entry_replace.drop_range_part_name, format_version);
    /// Range with only one block has special meaning: it's ATTACH PARTITION or MOVE PARTITION, so there is no drop range
    bool replace = !LogEntry::ReplaceRangeEntry::isMovePartitionOrAttachFrom(drop_range);

    if (replace)
        queue.removePartProducingOpsInRange(getZooKeeper(), drop_range, entry);
    else
        drop_range = {};

    struct PartDescription
    {
        PartDescription(
            size_t index_,
            const String & src_part_name_,
            const String & new_part_name_,
            const String & checksum_hex_,
            MergeTreeDataFormatVersion format_version)
            : index(index_)
            , src_part_name(src_part_name_)
            , src_part_info(MergeTreePartInfo::fromPartName(src_part_name_, format_version))
            , new_part_name(new_part_name_)
            , new_part_info(MergeTreePartInfo::fromPartName(new_part_name_, format_version))
            , checksum_hex(checksum_hex_)
        {
        }

        size_t index; // in log entry arrays
        String src_part_name;
        MergeTreePartInfo src_part_info;
        String new_part_name;
        MergeTreePartInfo new_part_info;
        String checksum_hex;

        /// Part which will be committed
        MutableDataPartPtr res_part;

        /// We could find a covering part
        MergeTreePartInfo found_new_part_info;
        String found_new_part_name;

        /// Hold pointer to part in source table if will clone it from local table
        DataPartPtr src_table_part;

        /// A replica that will be used to fetch part
        String replica;
    };

    using PartDescriptionPtr = std::shared_ptr<PartDescription>;
    using PartDescriptions = std::vector<PartDescriptionPtr>;

    PartDescriptions all_parts;
    PartDescriptions parts_to_add;
    DataPartsVector parts_to_remove;

    auto table_lock_holder_dst_table = lockForShare(
            RWLockImpl::NO_QUERY, getSettings()->lock_acquire_timeout_for_background_operations);
    auto dst_metadata_snapshot = getInMemoryMetadataPtr();

    for (size_t i = 0; i < entry_replace.new_part_names.size(); ++i)
    {
        all_parts.emplace_back(std::make_shared<PartDescription>(i,
            entry_replace.src_part_names.at(i),
            entry_replace.new_part_names.at(i),
            entry_replace.part_names_checksums.at(i),
            format_version));
    }

    /// What parts we should add? Or we have already added all required parts (we an replica-initializer)
    {
        auto data_parts_lock = lockParts();

        for (const PartDescriptionPtr & part_desc : all_parts)
        {
            if (!getActiveContainingPart(part_desc->new_part_info, MergeTreeDataPartState::Committed, data_parts_lock))
                parts_to_add.emplace_back(part_desc);
        }

        if (parts_to_add.empty() && replace)
        {
            parts_to_remove = removePartsInRangeFromWorkingSet(drop_range, true, data_parts_lock);
            String parts_to_remove_str;
            for (const auto & part : parts_to_remove)
            {
                parts_to_remove_str += part->name;
                parts_to_remove_str += " ";
            }
            LOG_TRACE(log, "Replacing {} parts {}with empty set", parts_to_remove.size(), parts_to_remove_str);
        }
    }

    if (parts_to_add.empty())
    {
        LOG_INFO(log, "All parts from REPLACE PARTITION command have been already attached");
        tryRemovePartsFromZooKeeperWithRetries(parts_to_remove);
        return true;
    }

    if (parts_to_add.size() < all_parts.size())
    {
        LOG_WARNING(log, "Some (but not all) parts from REPLACE PARTITION command already exist. REPLACE PARTITION will not be atomic.");
    }

    StoragePtr source_table;
    TableLockHolder table_lock_holder_src_table;
    StorageID source_table_id{entry_replace.from_database, entry_replace.from_table};

    auto clone_data_parts_from_source_table = [&] () -> size_t
    {
        source_table = DatabaseCatalog::instance().tryGetTable(source_table_id, getContext());
        if (!source_table)
        {
            LOG_DEBUG(log, "Can't use {} as source table for REPLACE PARTITION command. It does not exist.", source_table_id.getNameForLogs());
            return 0;
        }

        auto src_metadata_snapshot = source_table->getInMemoryMetadataPtr();
        MergeTreeData * src_data = nullptr;
        try
        {
            src_data = &checkStructureAndGetMergeTreeData(source_table, src_metadata_snapshot, dst_metadata_snapshot);
        }
        catch (Exception &)
        {
            LOG_INFO(log, "Can't use {} as source table for REPLACE PARTITION command. Will fetch all parts. Reason: {}", source_table_id.getNameForLogs(), getCurrentExceptionMessage(false));
            return 0;
        }

        table_lock_holder_src_table = source_table->lockForShare(
                RWLockImpl::NO_QUERY, getSettings()->lock_acquire_timeout_for_background_operations);

        DataPartStates valid_states{
            MergeTreeDataPartState::PreCommitted, MergeTreeDataPartState::Committed, MergeTreeDataPartState::Outdated};

        size_t num_clonable_parts = 0;
        for (PartDescriptionPtr & part_desc : parts_to_add)
        {
            auto src_part = src_data->getPartIfExists(part_desc->src_part_info, valid_states);
            if (!src_part)
            {
                LOG_DEBUG(log, "There is no part {} in {}", part_desc->src_part_name, source_table_id.getNameForLogs());
                continue;
            }

            String checksum_hex  = src_part->checksums.getTotalChecksumHex();

            if (checksum_hex != part_desc->checksum_hex)
            {
                LOG_DEBUG(log, "Part {} of {} has inappropriate checksum", part_desc->src_part_name, source_table_id.getNameForLogs());
                /// TODO: check version
                continue;
            }

            part_desc->found_new_part_name = part_desc->new_part_name;
            part_desc->found_new_part_info = part_desc->new_part_info;
            part_desc->src_table_part = src_part;

            ++num_clonable_parts;
        }

        return num_clonable_parts;
    };

    size_t num_clonable_parts = clone_data_parts_from_source_table();
    LOG_DEBUG(log, "Found {} parts that could be cloned (of {} required parts)", num_clonable_parts, parts_to_add.size());

    ActiveDataPartSet adding_parts_active_set(format_version);
    std::unordered_map<String, PartDescriptionPtr> part_name_to_desc;

    for (PartDescriptionPtr & part_desc : parts_to_add)
    {
        if (part_desc->src_table_part)
        {
            /// It is clonable part
            adding_parts_active_set.add(part_desc->new_part_name);
            part_name_to_desc.emplace(part_desc->new_part_name, part_desc);
            continue;
        }

        /// Firstly, try find exact part to produce more accurate part set
        String replica = findReplicaHavingPart(part_desc->new_part_name, true);
        String found_part_name;
        /// TODO: check version

        if (replica.empty())
        {
            LOG_DEBUG(log, "Part {} is not found on remote replicas", part_desc->new_part_name);

            /// Fallback to covering part
            replica = findReplicaHavingCoveringPart(part_desc->new_part_name, true, found_part_name);

            if (replica.empty())
            {
                /// It is not fail, since adjacent parts could cover current part
                LOG_DEBUG(log, "Parts covering {} are not found on remote replicas", part_desc->new_part_name);
                continue;
            }
        }
        else
        {
            found_part_name = part_desc->new_part_name;
        }

        part_desc->found_new_part_name = found_part_name;
        part_desc->found_new_part_info = MergeTreePartInfo::fromPartName(found_part_name, format_version);
        part_desc->replica = replica;

        adding_parts_active_set.add(part_desc->found_new_part_name);
        part_name_to_desc.emplace(part_desc->found_new_part_name, part_desc);
    }

    /// Check that we could cover whole range
    for (PartDescriptionPtr & part_desc : parts_to_add)
    {
        if (adding_parts_active_set.getContainingPart(part_desc->new_part_info).empty())
        {
            throw Exception("Not found part " + part_desc->new_part_name +
                            " (or part covering it) neither source table neither remote replicas" , ErrorCodes::NO_REPLICA_HAS_PART);
        }
    }

    /// Filter covered parts
    PartDescriptions final_parts;
    Strings final_part_names;
    {
        final_part_names = adding_parts_active_set.getParts();

        for (const String & final_part_name : final_part_names)
        {
            auto part_desc = part_name_to_desc[final_part_name];
            if (!part_desc)
                throw Exception("There is no final part " + final_part_name + ". This is a bug", ErrorCodes::LOGICAL_ERROR);

            final_parts.emplace_back(part_desc);

            if (final_parts.size() > 1)
            {
                auto & prev = *final_parts[final_parts.size() - 2];
                auto & curr = *final_parts[final_parts.size() - 1];

                if (!prev.found_new_part_info.isDisjoint(curr.found_new_part_info))
                {
                    throw Exception("Intersected final parts detected: " + prev.found_new_part_name
                        + " and " + curr.found_new_part_name + ". It should be investigated.", ErrorCodes::LOGICAL_ERROR);
                }
            }
        }
    }

    static const String TMP_PREFIX = "tmp_replace_from_";

    auto obtain_part = [&] (PartDescriptionPtr & part_desc)
    {
        if (part_desc->src_table_part)
        {

            if (part_desc->checksum_hex != part_desc->src_table_part->checksums.getTotalChecksumHex())
                throw Exception("Checksums of " + part_desc->src_table_part->name + " is suddenly changed", ErrorCodes::UNFINISHED);

            part_desc->res_part = cloneAndLoadDataPartOnSameDisk(
                part_desc->src_table_part, TMP_PREFIX + "clone_", part_desc->new_part_info, metadata_snapshot);
        }
        else if (!part_desc->replica.empty())
        {
            String source_replica_path = fs::path(zookeeper_path) / "replicas" / part_desc->replica;
            ReplicatedMergeTreeAddress address(getZooKeeper()->get(fs::path(source_replica_path) / "host"));
            auto timeouts = getFetchPartHTTPTimeouts(getContext());

            auto credentials = getContext()->getInterserverCredentials();
            String interserver_scheme = getContext()->getInterserverScheme();

            if (interserver_scheme != address.scheme)
                throw Exception("Interserver schemas are different '" + interserver_scheme + "' != '" + address.scheme + "', can't fetch part from " + address.host, ErrorCodes::LOGICAL_ERROR);

            part_desc->res_part = fetcher.fetchPart(
                metadata_snapshot, getContext(), part_desc->found_new_part_name, source_replica_path,
                address.host, address.replication_port, timeouts, credentials->getUser(), credentials->getPassword(), interserver_scheme, false, TMP_PREFIX + "fetch_");

            /// TODO: check columns_version of fetched part

            ProfileEvents::increment(ProfileEvents::ReplicatedPartFetches);
        }
        else
            throw Exception("There is no receipt to produce part " + part_desc->new_part_name + ". This is bug", ErrorCodes::LOGICAL_ERROR);
    };

    /// Download or clone parts
    /// TODO: make it in parallel
    for (PartDescriptionPtr & part_desc : final_parts)
        obtain_part(part_desc);

    MutableDataPartsVector res_parts;
    for (PartDescriptionPtr & part_desc : final_parts)
        res_parts.emplace_back(part_desc->res_part);

    try
    {
        /// Commit parts
        auto zookeeper = getZooKeeper();
        Transaction transaction(*this);

        Coordination::Requests ops;
        for (PartDescriptionPtr & part_desc : final_parts)
        {
            renameTempPartAndReplace(part_desc->res_part, nullptr, &transaction);
            getCommitPartOps(ops, part_desc->res_part);

            if (ops.size() > zkutil::MULTI_BATCH_SIZE)
            {
                zookeeper->multi(ops);
                ops.clear();
            }
        }

        if (!ops.empty())
            zookeeper->multi(ops);

        {
            auto data_parts_lock = lockParts();

            transaction.commit(&data_parts_lock);
            if (replace)
            {
                parts_to_remove = removePartsInRangeFromWorkingSet(drop_range, true, data_parts_lock);
                String parts_to_remove_str;
                for (const auto & part : parts_to_remove)
                {
                    parts_to_remove_str += part->name;
                    parts_to_remove_str += " ";
                }
                LOG_TRACE(log, "Replacing {} parts {}with {} parts {}", parts_to_remove.size(), parts_to_remove_str,
                          final_parts.size(), boost::algorithm::join(final_part_names, ", "));
            }
        }

        PartLog::addNewParts(getContext(), res_parts, watch.elapsed());
    }
    catch (...)
    {
        PartLog::addNewParts(getContext(), res_parts, watch.elapsed(), ExecutionStatus::fromCurrentException());
        throw;
    }

    tryRemovePartsFromZooKeeperWithRetries(parts_to_remove);
    res_parts.clear();
    parts_to_remove.clear();
    cleanup_thread.wakeup();

    return true;
}


void StorageReplicatedMergeTree::executeClonePartFromShard(const LogEntry & entry)
{
    auto zookeeper = getZooKeeper();

    Strings replicas = zookeeper->getChildren(entry.source_shard + "/replicas");
    std::shuffle(replicas.begin(), replicas.end(), thread_local_rng);
    String replica;
    for (const String & candidate : replicas)
    {
        if (zookeeper->exists(entry.source_shard + "/replicas/" + candidate + "/is_active"))
        {
            replica = candidate;
            break;
        }
    }

    if (replica.empty())
        throw Exception(ErrorCodes::NO_REPLICA_HAS_PART, "Not found active replica on shard {} to clone part {}", entry.source_shard, entry.new_part_name);

    LOG_INFO(log, "Will clone part from shard " + entry.source_shard + " and replica " + replica);

    MutableDataPartPtr part;

    {
        auto metadata_snapshot = getInMemoryMetadataPtr();
        String source_replica_path = entry.source_shard + "/replicas/" + replica;
        ReplicatedMergeTreeAddress address(getZooKeeper()->get(source_replica_path + "/host"));
        auto timeouts = ConnectionTimeouts::getHTTPTimeouts(getContext());
        auto credentials = getContext()->getInterserverCredentials();
        String interserver_scheme = getContext()->getInterserverScheme();

        auto get_part = [&, address, timeouts, credentials, interserver_scheme]()
        {
            if (interserver_scheme != address.scheme)
                throw Exception("Interserver schemes are different: '" + interserver_scheme
                                + "' != '" + address.scheme + "', can't fetch part from " + address.host,
                                ErrorCodes::LOGICAL_ERROR);

            return fetcher.fetchPart(
                metadata_snapshot, getContext(), entry.new_part_name, source_replica_path,
                address.host, address.replication_port,
                timeouts, credentials->getUser(), credentials->getPassword(), interserver_scheme, true);
        };

        part = get_part();
        // The fetched part is valuable and should not be cleaned like a temp part.
        part->is_temp = false;
        part->renameTo("detached/" + entry.new_part_name, true);
        LOG_INFO(log, "Cloned part {} to detached directory", part->name);
    }
}


void StorageReplicatedMergeTree::cloneReplica(const String & source_replica, Coordination::Stat source_is_lost_stat, zkutil::ZooKeeperPtr & zookeeper)
{
    String source_path = fs::path(zookeeper_path) / "replicas" / source_replica;

    /** TODO: it will be deleted! (It is only to support old version of CH server).
      * In current code, the replica is created in single transaction.
      * If the reference/master replica is not yet fully created, let's wait.
      */
    while (!zookeeper->exists(fs::path(source_path) / "columns"))
    {
        LOG_INFO(log, "Waiting for replica {} to be fully created", source_path);

        zkutil::EventPtr event = std::make_shared<Poco::Event>();
        if (zookeeper->exists(fs::path(source_path) / "columns", nullptr, event))
        {
            LOG_WARNING(log, "Oops, a watch has leaked");
            break;
        }

        event->wait();
    }

    /// The order of the following three actions is important.

    Strings source_queue_names;
    /// We are trying to get consistent /log_pointer and /queue state. Otherwise
    /// we can possibly duplicate entries in queue of cloned replica.
    while (true)
    {
        Coordination::Stat log_pointer_stat;
        String raw_log_pointer = zookeeper->get(fs::path(source_path) / "log_pointer", &log_pointer_stat);

        Coordination::Requests ops;
        ops.push_back(zkutil::makeSetRequest(fs::path(replica_path) / "log_pointer", raw_log_pointer, -1));

        /// For support old versions CH.
        if (source_is_lost_stat.version == -1)
        {
            /// We check that it was not suddenly upgraded to new version.
            /// Otherwise it can be upgraded and instantly become lost, but we cannot notice that.
            ops.push_back(zkutil::makeCreateRequest(fs::path(source_path) / "is_lost", "0", zkutil::CreateMode::Persistent));
            ops.push_back(zkutil::makeRemoveRequest(fs::path(source_path) / "is_lost", -1));
        }
        else /// The replica we clone should not suddenly become lost.
            ops.push_back(zkutil::makeCheckRequest(fs::path(source_path) / "is_lost", source_is_lost_stat.version));

        Coordination::Responses responses;

        /// Let's remember the queue of the reference/master replica.
        source_queue_names = zookeeper->getChildren(fs::path(source_path) / "queue");

        /// Check that log pointer of source replica didn't changed while we read queue entries
        ops.push_back(zkutil::makeCheckRequest(fs::path(source_path) / "log_pointer", log_pointer_stat.version));

        auto rc = zookeeper->tryMulti(ops, responses);

        if (rc == Coordination::Error::ZOK)
        {
            break;
        }
        else if (rc == Coordination::Error::ZNODEEXISTS)
        {
            throw Exception(
                "Can not clone replica, because the " + source_replica + " updated to new ClickHouse version",
                ErrorCodes::REPLICA_STATUS_CHANGED);
        }
        else if (responses[1]->error == Coordination::Error::ZBADVERSION)
        {
            /// If is_lost node version changed than source replica also lost,
            /// so we cannot clone from it.
            throw Exception(
                "Can not clone replica, because the " + source_replica + " became lost", ErrorCodes::REPLICA_STATUS_CHANGED);
        }
        else if (responses.back()->error == Coordination::Error::ZBADVERSION)
        {
            /// If source replica's log_pointer changed than we probably read
            /// stale state of /queue and have to try one more time.
            LOG_WARNING(log, "Log pointer of source replica {} changed while we loading queue nodes. Will retry.", source_replica);
            continue;
        }
        else
        {
            zkutil::KeeperMultiException::check(rc, ops, responses);
        }
    }

    std::sort(source_queue_names.begin(), source_queue_names.end());

    Strings source_queue;
    for (const String & entry_name : source_queue_names)
    {
        String entry;
        if (!zookeeper->tryGet(fs::path(source_path) / "queue" / entry_name, entry))
            continue;
        source_queue.push_back(entry);
    }

    /// We should do it after copying queue, because some ALTER_METADATA entries can be lost otherwise.
    cloneMetadataIfNeeded(source_replica, source_path, zookeeper);

    /// Add to the queue jobs to receive all the active parts that the reference/master replica has.
    Strings source_replica_parts = zookeeper->getChildren(fs::path(source_path) / "parts");
    ActiveDataPartSet active_parts_set(format_version, source_replica_parts);

    Strings active_parts = active_parts_set.getParts();

    /// Remove local parts if source replica does not have them, because such parts will never be fetched by other replicas.
    Strings local_parts_in_zk = zookeeper->getChildren(fs::path(replica_path) / "parts");
    Strings parts_to_remove_from_zk;
    for (const auto & part : local_parts_in_zk)
    {
        if (active_parts_set.getContainingPart(part).empty())
        {
            parts_to_remove_from_zk.emplace_back(part);
            LOG_WARNING(log, "Source replica does not have part {}. Removing it from ZooKeeper.", part);
        }
    }
    tryRemovePartsFromZooKeeperWithRetries(parts_to_remove_from_zk);

    auto local_active_parts = getDataParts();
    DataPartsVector parts_to_remove_from_working_set;
    for (const auto & part : local_active_parts)
    {
        if (active_parts_set.getContainingPart(part->name).empty())
        {
            parts_to_remove_from_working_set.emplace_back(part);
            LOG_WARNING(log, "Source replica does not have part {}. Removing it from working set.", part->name);
        }
    }

    if (getSettings()->detach_old_local_parts_when_cloning_replica)
    {
        auto metadata_snapshot = getInMemoryMetadataPtr();
        for (const auto & part : parts_to_remove_from_working_set)
        {
            LOG_INFO(log, "Detaching {}", part->relative_path);
            part->makeCloneInDetached("clone", metadata_snapshot);
        }
    }

    removePartsFromWorkingSet(parts_to_remove_from_working_set, true);

    for (const String & name : active_parts)
    {
        LogEntry log_entry;
        log_entry.type = LogEntry::GET_PART;
        log_entry.source_replica = "";
        log_entry.new_part_name = name;
        log_entry.create_time = tryGetPartCreateTime(zookeeper, source_path, name);

        zookeeper->create(fs::path(replica_path) / "queue/queue-", log_entry.toString(), zkutil::CreateMode::PersistentSequential);
    }

    LOG_DEBUG(log, "Queued {} parts to be fetched", active_parts.size());

    /// Add content of the reference/master replica queue to the queue.
    for (const String & entry : source_queue)
    {
        zookeeper->create(fs::path(replica_path) / "queue/queue-", entry, zkutil::CreateMode::PersistentSequential);
    }

    LOG_DEBUG(log, "Copied {} queue entries", source_queue.size());
}


void StorageReplicatedMergeTree::cloneMetadataIfNeeded(const String & source_replica, const String & source_path, zkutil::ZooKeeperPtr & zookeeper)
{
    String source_metadata_version_str;
    bool metadata_version_exists = zookeeper->tryGet(source_path + "/metadata_version", source_metadata_version_str);
    if (!metadata_version_exists)
    {
        /// For compatibility with version older than 20.3
        /// TODO fix tests and delete it
        LOG_WARNING(log, "Node {} does not exist. "
                         "Most likely it's because too old version of ClickHouse is running on replica {}. "
                         "Will not check metadata consistency",
                         source_path + "/metadata_version", source_replica);
        return;
    }

    Int32 source_metadata_version = parse<Int32>(source_metadata_version_str);
    if (metadata_version == source_metadata_version)
        return;

    /// Our metadata it not up to date with source replica metadata.
    /// Metadata is updated by ALTER_METADATA entries, but some entries are probably cleaned up from the log.
    /// It's also possible that some newer ALTER_METADATA entries are present in source_queue list,
    /// and source replica are executing such entry right now (or had executed recently).
    /// More than that, /metadata_version update is not atomic with /columns and /metadata update...

    /// Fortunately, ALTER_METADATA seems to be idempotent,
    /// and older entries of such type can be replaced with newer entries.
    /// Let's try to get consistent values of source replica's /columns and /metadata
    /// and prepend dummy ALTER_METADATA to our replication queue.
    /// It should not break anything if source_queue already contains ALTER_METADATA entry
    /// with greater or equal metadata_version, but it will update our metadata
    /// if all such entries were cleaned up from the log and source_queue.

    LOG_WARNING(log, "Metadata version ({}) on replica is not up to date with metadata ({}) on source replica {}",
                metadata_version, source_metadata_version, source_replica);

    String source_metadata;
    String source_columns;
    while (true)
    {
        Coordination::Stat metadata_stat;
        Coordination::Stat columns_stat;
        source_metadata = zookeeper->get(source_path + "/metadata", &metadata_stat);
        source_columns = zookeeper->get(source_path + "/columns", &columns_stat);

        Coordination::Requests ops;
        Coordination::Responses responses;
        ops.emplace_back(zkutil::makeCheckRequest(source_path + "/metadata", metadata_stat.version));
        ops.emplace_back(zkutil::makeCheckRequest(source_path + "/columns", columns_stat.version));

        Coordination::Error code = zookeeper->tryMulti(ops, responses);
        if (code == Coordination::Error::ZOK)
            break;
        else if (code == Coordination::Error::ZBADVERSION)
            LOG_WARNING(log, "Metadata of replica {} was changed", source_path);
        else
            zkutil::KeeperMultiException::check(code, ops, responses);
    }

    ReplicatedMergeTreeLogEntryData dummy_alter;
    dummy_alter.type = LogEntry::ALTER_METADATA;
    dummy_alter.source_replica = source_replica;
    dummy_alter.metadata_str = source_metadata;
    dummy_alter.columns_str = source_columns;
    dummy_alter.alter_version = source_metadata_version;
    dummy_alter.create_time = time(nullptr);

    zookeeper->create(replica_path + "/queue/queue-", dummy_alter.toString(), zkutil::CreateMode::PersistentSequential);

    /// We don't need to do anything with mutation_pointer, because mutation log cleanup process is different from
    /// replication log cleanup. A mutation is removed from ZooKeeper only if all replicas had executed the mutation,
    /// so all mutations which are greater or equal to our mutation pointer are still present in ZooKeeper.
}


void StorageReplicatedMergeTree::cloneReplicaIfNeeded(zkutil::ZooKeeperPtr zookeeper)
{
    Coordination::Stat is_lost_stat;
    bool is_new_replica = true;
    String res;
    if (zookeeper->tryGet(fs::path(replica_path) / "is_lost", res, &is_lost_stat))
    {
        if (res == "0")
            return;
        if (is_lost_stat.version)
            is_new_replica = false;
    }
    else
    {
        /// Replica was created by old version of CH, so me must create "/is_lost".
        /// Note that in old version of CH there was no "lost" replicas possible.
        /// TODO is_lost node should always exist since v18.12, maybe we can replace `tryGet` with `get` and remove old code?
        zookeeper->create(fs::path(replica_path) / "is_lost", "0", zkutil::CreateMode::Persistent);
        return;
    }

    /// is_lost is "1": it means that we are in repair mode.
    /// Try choose source replica to clone.
    /// Source replica must not be lost and should have minimal queue size and maximal log pointer.
    Strings replicas = zookeeper->getChildren(fs::path(zookeeper_path) / "replicas");
    std::vector<zkutil::ZooKeeper::FutureGet> futures;
    for (const String & source_replica_name : replicas)
    {
        /// Do not clone from myself.
        if (source_replica_name == replica_name)
            continue;

        String source_replica_path = fs::path(zookeeper_path) / "replicas" / source_replica_name;

        /// Obviously the following get operations are not atomic, but it's ok to choose good enough replica, not the best one.
        /// NOTE: We may count some entries twice if log_pointer is moved.
        futures.emplace_back(zookeeper->asyncTryGet(fs::path(source_replica_path) / "is_lost"));
        futures.emplace_back(zookeeper->asyncTryGet(fs::path(source_replica_path) / "log_pointer"));
        futures.emplace_back(zookeeper->asyncTryGet(fs::path(source_replica_path) / "queue"));
    }

    /// Wait for results before getting log entries
    for (auto & future : futures)
        future.wait();

    Strings log_entries = zookeeper->getChildren(fs::path(zookeeper_path) / "log");
    size_t max_log_entry = 0;
    if (!log_entries.empty())
    {
        String last_entry = *std::max_element(log_entries.begin(), log_entries.end());
        max_log_entry = parse<UInt64>(last_entry.substr(strlen("log-")));
    }
    /// log_pointer can point to future entry, which was not created yet
    ++max_log_entry;

    size_t min_replication_lag = std::numeric_limits<size_t>::max();
    String source_replica;
    Coordination::Stat source_is_lost_stat;
    size_t future_num = 0;

    for (const String & source_replica_name : replicas)
    {
        if (source_replica_name == replica_name)
            continue;

        auto get_is_lost     = futures[future_num++].get();
        auto get_log_pointer = futures[future_num++].get();
        auto get_queue       = futures[future_num++].get();

        if (get_is_lost.error != Coordination::Error::ZOK)
        {
            LOG_INFO(log, "Not cloning {}, cannot get '/is_lost': {}", source_replica_name, Coordination::errorMessage(get_is_lost.error));
            continue;
        }
        else if (get_is_lost.data != "0")
        {
            LOG_INFO(log, "Not cloning {}, it's lost", source_replica_name);
            continue;
        }

        if (get_log_pointer.error != Coordination::Error::ZOK)
        {
            LOG_INFO(log, "Not cloning {}, cannot get '/log_pointer': {}", source_replica_name, Coordination::errorMessage(get_log_pointer.error));
            continue;
        }
        if (get_queue.error != Coordination::Error::ZOK)
        {
            LOG_INFO(log, "Not cloning {}, cannot get '/queue': {}", source_replica_name, Coordination::errorMessage(get_queue.error));
            continue;
        }

        /// Replica is not lost and we can clone it. Let's calculate approx replication lag.
        size_t source_log_pointer = get_log_pointer.data.empty() ? 0 : parse<UInt64>(get_log_pointer.data);
        assert(source_log_pointer <= max_log_entry);
        size_t replica_queue_lag = max_log_entry - source_log_pointer;
        size_t replica_queue_size = get_queue.stat.numChildren;
        size_t replication_lag = replica_queue_lag + replica_queue_size;
        LOG_INFO(log, "Replica {} has log pointer '{}', approximate {} queue lag and {} queue size",
                 source_replica_name, get_log_pointer.data, replica_queue_lag, replica_queue_size);
        if (replication_lag < min_replication_lag)
        {
            source_replica = source_replica_name;
            source_is_lost_stat = get_is_lost.stat;
            min_replication_lag = replication_lag;
        }
    }

    if (source_replica.empty())
        throw Exception("All replicas are lost", ErrorCodes::ALL_REPLICAS_LOST);

    if (is_new_replica)
        LOG_INFO(log, "Will mimic {}", source_replica);
    else
        LOG_WARNING(log, "Will mimic {}", source_replica);

    /// Clear obsolete queue that we no longer need.
<<<<<<< HEAD
    zookeeper->removeChildren(replica_path + "/queue");
    queue.clear();
=======
    zookeeper->removeChildren(fs::path(replica_path) / "queue");
>>>>>>> 5dda97be

    /// Will do repair from the selected replica.
    cloneReplica(source_replica, source_is_lost_stat, zookeeper);
    /// If repair fails to whatever reason, the exception is thrown, is_lost will remain "1" and the replica will be repaired later.

    /// If replica is repaired successfully, we remove is_lost flag.
    zookeeper->set(fs::path(replica_path) / "is_lost", "0");
}


void StorageReplicatedMergeTree::queueUpdatingTask()
{
    if (!queue_update_in_progress)
    {
        last_queue_update_start_time.store(time(nullptr));
        queue_update_in_progress = true;
    }
    try
    {
        queue.pullLogsToQueue(getZooKeeper(), queue_updating_task->getWatchCallback());
        last_queue_update_finish_time.store(time(nullptr));
        queue_update_in_progress = false;
    }
    catch (const Coordination::Exception & e)
    {
        tryLogCurrentException(log, __PRETTY_FUNCTION__);

        if (e.code == Coordination::Error::ZSESSIONEXPIRED)
        {
            restarting_thread.wakeup();
            return;
        }

        queue_updating_task->scheduleAfter(QUEUE_UPDATE_ERROR_SLEEP_MS);
    }
    catch (...)
    {
        tryLogCurrentException(log, __PRETTY_FUNCTION__);
        queue_updating_task->scheduleAfter(QUEUE_UPDATE_ERROR_SLEEP_MS);
    }
}


void StorageReplicatedMergeTree::mutationsUpdatingTask()
{
    try
    {
        queue.updateMutations(getZooKeeper(), mutations_updating_task->getWatchCallback());
    }
    catch (const Coordination::Exception & e)
    {
        tryLogCurrentException(log, __PRETTY_FUNCTION__);

        if (e.code == Coordination::Error::ZSESSIONEXPIRED)
            return;

        mutations_updating_task->scheduleAfter(QUEUE_UPDATE_ERROR_SLEEP_MS);
    }
    catch (...)
    {
        tryLogCurrentException(log, __PRETTY_FUNCTION__);
        mutations_updating_task->scheduleAfter(QUEUE_UPDATE_ERROR_SLEEP_MS);
    }
}

ReplicatedMergeTreeQueue::SelectedEntryPtr StorageReplicatedMergeTree::selectQueueEntry()
{
    /// This object will mark the element of the queue as running.
    ReplicatedMergeTreeQueue::SelectedEntryPtr selected;

    try
    {
        selected = queue.selectEntryToProcess(merger_mutator, *this);
    }
    catch (...)
    {
        tryLogCurrentException(log, __PRETTY_FUNCTION__);
    }

    return selected;
}

bool StorageReplicatedMergeTree::processQueueEntry(ReplicatedMergeTreeQueue::SelectedEntryPtr selected_entry)
{

    LogEntryPtr & entry = selected_entry->log_entry;
    return queue.processEntry([this]{ return getZooKeeper(); }, entry, [&](LogEntryPtr & entry_to_process)
    {
        try
        {
            return executeLogEntry(*entry_to_process);
        }
        catch (const Exception & e)
        {
            if (e.code() == ErrorCodes::NO_REPLICA_HAS_PART)
            {
                /// If no one has the right part, probably not all replicas work; We will not write to log with Error level.
                LOG_INFO(log, e.displayText());
            }
            else if (e.code() == ErrorCodes::ABORTED)
            {
                /// Interrupted merge or downloading a part is not an error.
                LOG_INFO(log, e.message());
            }
            else if (e.code() == ErrorCodes::PART_IS_TEMPORARILY_LOCKED)
            {
                /// Part cannot be added temporarily
                LOG_INFO(log, e.displayText());
                cleanup_thread.wakeup();
            }
            else
                tryLogCurrentException(log, __PRETTY_FUNCTION__);

            /** This exception will be written to the queue element, and it can be looked up using `system.replication_queue` table.
              * The thread that performs this action will sleep a few seconds after the exception.
              * See `queue.processEntry` function.
              */
            throw;
        }
        catch (...)
        {
            tryLogCurrentException(log, __PRETTY_FUNCTION__);
            throw;
        }
    });
}

std::optional<JobAndPool> StorageReplicatedMergeTree::getDataProcessingJob()
{
    /// If replication queue is stopped exit immediately as we successfully executed the task
    if (queue.actions_blocker.isCancelled())
        return {};

    /// This object will mark the element of the queue as running.
    ReplicatedMergeTreeQueue::SelectedEntryPtr selected_entry = selectQueueEntry();

    if (!selected_entry)
        return {};

    PoolType pool_type;

    /// Depending on entry type execute in fetches (small) pool or big merge_mutate pool
    if (selected_entry->log_entry->type == LogEntry::GET_PART)
        pool_type = PoolType::FETCH;
    else
        pool_type = PoolType::MERGE_MUTATE;

    return JobAndPool{[this, selected_entry] () mutable
    {
        return processQueueEntry(selected_entry);
    }, pool_type};
}


bool StorageReplicatedMergeTree::canExecuteFetch(const ReplicatedMergeTreeLogEntry & entry, String & disable_reason) const
{
    if (fetcher.blocker.isCancelled())
    {
        disable_reason = fmt::format("Not executing fetch of part {} because replicated fetches are cancelled now.", entry.new_part_name);
        return false;
    }

    size_t busy_threads_in_pool = CurrentMetrics::values[CurrentMetrics::BackgroundFetchesPoolTask].load(std::memory_order_relaxed);
    if (busy_threads_in_pool >= replicated_fetches_pool_size)
    {
        disable_reason = fmt::format("Not executing fetch of part {} because {} fetches already executing, max {}.", entry.new_part_name, busy_threads_in_pool, replicated_fetches_pool_size);
        return false;
    }

    return true;
}

bool StorageReplicatedMergeTree::partIsAssignedToBackgroundOperation(const DataPartPtr & part) const
{
    return queue.isVirtualPart(part);
}

void StorageReplicatedMergeTree::mergeSelectingTask()
{
    if (!is_leader)
        return;

    const auto storage_settings_ptr = getSettings();
    const bool deduplicate = false; /// TODO: read deduplicate option from table config
    const Names deduplicate_by_columns = {};
    CreateMergeEntryResult create_result = CreateMergeEntryResult::Other;

    try
    {
        /// We must select parts for merge under merge_selecting_mutex because other threads
        /// (OPTIMIZE queries) can assign new merges.
        std::lock_guard merge_selecting_lock(merge_selecting_mutex);

        auto zookeeper = getZooKeeper();

        ReplicatedMergeTreeMergePredicate merge_pred = queue.getMergePredicate(zookeeper);

        /// If many merges is already queued, then will queue only small enough merges.
        /// Otherwise merge queue could be filled with only large merges,
        /// and in the same time, many small parts could be created and won't be merged.

        auto merges_and_mutations_queued = queue.countMergesAndPartMutations();
        size_t merges_and_mutations_sum = merges_and_mutations_queued.merges + merges_and_mutations_queued.mutations;
        if (merges_and_mutations_sum >= storage_settings_ptr->max_replicated_merges_in_queue)
        {
            LOG_TRACE(log, "Number of queued merges ({}) and part mutations ({})"
                " is greater than max_replicated_merges_in_queue ({}), so won't select new parts to merge or mutate.",
                merges_and_mutations_queued.merges,
                merges_and_mutations_queued.mutations,
                storage_settings_ptr->max_replicated_merges_in_queue);
        }
        else
        {
            UInt64 max_source_parts_size_for_merge = merger_mutator.getMaxSourcePartsSizeForMerge(
                storage_settings_ptr->max_replicated_merges_in_queue, merges_and_mutations_sum);

            UInt64 max_source_part_size_for_mutation = merger_mutator.getMaxSourcePartSizeForMutation();

            bool merge_with_ttl_allowed = merges_and_mutations_queued.merges_with_ttl < storage_settings_ptr->max_replicated_merges_with_ttl_in_queue &&
                getTotalMergesWithTTLInMergeList() < storage_settings_ptr->max_number_of_merges_with_ttl_in_pool;

            FutureMergedMutatedPart future_merged_part;
            if (storage_settings.get()->assign_part_uuids)
                future_merged_part.uuid = UUIDHelpers::generateV4();

            if (max_source_parts_size_for_merge > 0 &&
                merger_mutator.selectPartsToMerge(future_merged_part, false, max_source_parts_size_for_merge, merge_pred, merge_with_ttl_allowed, nullptr) == SelectPartsDecision::SELECTED)
            {
                create_result = createLogEntryToMergeParts(
                    zookeeper,
                    future_merged_part.parts,
                    future_merged_part.name,
                    future_merged_part.uuid,
                    future_merged_part.type,
                    deduplicate,
                    deduplicate_by_columns,
                    nullptr,
                    merge_pred.getVersion(),
                    future_merged_part.merge_type);
            }
            /// If there are many mutations in queue, it may happen, that we cannot enqueue enough merges to merge all new parts
            else if (max_source_part_size_for_mutation > 0 && queue.countMutations() > 0
                     && merges_and_mutations_queued.mutations < storage_settings_ptr->max_replicated_mutations_in_queue)
            {
                /// Choose a part to mutate.
                DataPartsVector data_parts = getDataPartsVector();
                for (const auto & part : data_parts)
                {
                    if (part->getBytesOnDisk() > max_source_part_size_for_mutation)
                        continue;

                    std::optional<std::pair<Int64, int>> desired_mutation_version = merge_pred.getDesiredMutationVersion(part);
                    if (!desired_mutation_version)
                        continue;

                    create_result = createLogEntryToMutatePart(
                        *part,
                        future_merged_part.uuid,
                        desired_mutation_version->first,
                        desired_mutation_version->second,
                        merge_pred.getVersion());

                    if (create_result == CreateMergeEntryResult::Ok)
                        break;
                }
            }
        }
    }
    catch (...)
    {
        tryLogCurrentException(log, __PRETTY_FUNCTION__);
    }

    if (!is_leader)
        return;

    if (create_result != CreateMergeEntryResult::Ok
        && create_result != CreateMergeEntryResult::LogUpdated)
    {
        merge_selecting_task->scheduleAfter(MERGE_SELECTING_SLEEP_MS);
    }
    else
    {
        merge_selecting_task->schedule();
    }
}


void StorageReplicatedMergeTree::mutationsFinalizingTask()
{
    bool needs_reschedule = false;

    try
    {
        needs_reschedule = queue.tryFinalizeMutations(getZooKeeper());
    }
    catch (...)
    {
        tryLogCurrentException(log, __PRETTY_FUNCTION__);
        needs_reschedule = true;
    }

    if (needs_reschedule)
    {
        mutations_finalizing_task->scheduleAfter(MUTATIONS_FINALIZING_SLEEP_MS);
    }
    else
    {
        /// Even if no mutations seems to be done or appeared we are trying to
        /// finalize them in background because manual control the launch of
        /// this function is error prone. This can lead to mutations that
        /// processed all the parts but have is_done=0 state for a long time. Or
        /// killed mutations, which are also considered as undone.
        mutations_finalizing_task->scheduleAfter(MUTATIONS_FINALIZING_IDLE_SLEEP_MS);
    }
}


StorageReplicatedMergeTree::CreateMergeEntryResult StorageReplicatedMergeTree::createLogEntryToMergeParts(
    zkutil::ZooKeeperPtr & zookeeper,
    const DataPartsVector & parts,
    const String & merged_name,
    const UUID & merged_part_uuid,
    const MergeTreeDataPartType & merged_part_type,
    bool deduplicate,
    const Names & deduplicate_by_columns,
    ReplicatedMergeTreeLogEntryData * out_log_entry,
    int32_t log_version,
    MergeType merge_type)
{
    std::vector<std::future<Coordination::ExistsResponse>> exists_futures;
    exists_futures.reserve(parts.size());
    for (const auto & part : parts)
        exists_futures.emplace_back(zookeeper->asyncExists(fs::path(replica_path) / "parts" / part->name));

    bool all_in_zk = true;
    for (size_t i = 0; i < parts.size(); ++i)
    {
        /// If there is no information about part in ZK, we will not merge it.
        if (exists_futures[i].get().error == Coordination::Error::ZNONODE)
        {
            all_in_zk = false;

            const auto & part = parts[i];
            if (part->modification_time + MAX_AGE_OF_LOCAL_PART_THAT_WASNT_ADDED_TO_ZOOKEEPER < time(nullptr))
            {
                LOG_WARNING(log, "Part {} (that was selected for merge) with age {} seconds exists locally but not in ZooKeeper. Won't do merge with that part and will check it.", part->name, (time(nullptr) - part->modification_time));
                enqueuePartForCheck(part->name);
            }
        }
    }

    if (!all_in_zk)
        return CreateMergeEntryResult::MissingPart;

    ReplicatedMergeTreeLogEntryData entry;
    entry.type = LogEntry::MERGE_PARTS;
    entry.source_replica = replica_name;
    entry.new_part_name = merged_name;
    entry.new_part_uuid = merged_part_uuid;
    entry.new_part_type = merged_part_type;
    entry.merge_type = merge_type;
    entry.deduplicate = deduplicate;
    entry.deduplicate_by_columns = deduplicate_by_columns;
    entry.create_time = time(nullptr);

    for (const auto & part : parts)
        entry.source_parts.push_back(part->name);

    Coordination::Requests ops;
    Coordination::Responses responses;

    ops.emplace_back(zkutil::makeCreateRequest(
        fs::path(zookeeper_path) / "log/log-", entry.toString(),
        zkutil::CreateMode::PersistentSequential));

    ops.emplace_back(zkutil::makeSetRequest(
        fs::path(zookeeper_path) / "log", "", log_version)); /// Check and update version.

    Coordination::Error code = zookeeper->tryMulti(ops, responses);

    if (code == Coordination::Error::ZOK)
    {
        String path_created = dynamic_cast<const Coordination::CreateResponse &>(*responses.front()).path_created;
        entry.znode_name = path_created.substr(path_created.find_last_of('/') + 1);

        ProfileEvents::increment(ProfileEvents::CreatedLogEntryForMerge);
        LOG_TRACE(log, "Created log entry {} for merge {}", path_created, merged_name);
    }
    else if (code == Coordination::Error::ZBADVERSION)
    {
        ProfileEvents::increment(ProfileEvents::NotCreatedLogEntryForMerge);
        LOG_TRACE(log, "Log entry is not created for merge {} because log was updated", merged_name);
        return CreateMergeEntryResult::LogUpdated;
    }
    else
    {
        zkutil::KeeperMultiException::check(code, ops, responses);
    }

    if (out_log_entry)
        *out_log_entry = entry;

    return CreateMergeEntryResult::Ok;
}


StorageReplicatedMergeTree::CreateMergeEntryResult StorageReplicatedMergeTree::createLogEntryToMutatePart(
    const IMergeTreeDataPart & part, const UUID & new_part_uuid, Int64 mutation_version, int32_t alter_version, int32_t log_version)
{
    auto zookeeper = getZooKeeper();

    /// If there is no information about part in ZK, we will not mutate it.
    if (!zookeeper->exists(fs::path(replica_path) / "parts" / part.name))
    {
        if (part.modification_time + MAX_AGE_OF_LOCAL_PART_THAT_WASNT_ADDED_TO_ZOOKEEPER < time(nullptr))
        {
            LOG_WARNING(log, "Part {} (that was selected for mutation) with age {} seconds exists locally but not in ZooKeeper."
                " Won't mutate that part and will check it.", part.name, (time(nullptr) - part.modification_time));
            enqueuePartForCheck(part.name);
        }

        return CreateMergeEntryResult::MissingPart;
    }

    MergeTreePartInfo new_part_info = part.info;
    new_part_info.mutation = mutation_version;

    String new_part_name = part.getNewName(new_part_info);

    ReplicatedMergeTreeLogEntryData entry;
    entry.type = LogEntry::MUTATE_PART;
    entry.source_replica = replica_name;
    entry.source_parts.push_back(part.name);
    entry.new_part_name = new_part_name;
    entry.new_part_uuid = new_part_uuid;
    entry.create_time = time(nullptr);
    entry.alter_version = alter_version;

    Coordination::Requests ops;
    Coordination::Responses responses;

    ops.emplace_back(zkutil::makeCreateRequest(
        fs::path(zookeeper_path) / "log/log-", entry.toString(),
        zkutil::CreateMode::PersistentSequential));

    ops.emplace_back(zkutil::makeSetRequest(
        fs::path(zookeeper_path) / "log", "", log_version)); /// Check and update version.

    Coordination::Error code = zookeeper->tryMulti(ops, responses);

    if (code == Coordination::Error::ZBADVERSION)
    {
        ProfileEvents::increment(ProfileEvents::NotCreatedLogEntryForMutation);
        LOG_TRACE(log, "Log entry is not created for mutation {} because log was updated", new_part_name);
        return CreateMergeEntryResult::LogUpdated;
    }

    zkutil::KeeperMultiException::check(code, ops, responses);

    ProfileEvents::increment(ProfileEvents::CreatedLogEntryForMutation);
    LOG_TRACE(log, "Created log entry for mutation {}", new_part_name);
    return CreateMergeEntryResult::Ok;
}


void StorageReplicatedMergeTree::removePartFromZooKeeper(const String & part_name, Coordination::Requests & ops, bool has_children)
{
    String part_path = fs::path(replica_path) / "parts" / part_name;

    if (has_children)
    {
        ops.emplace_back(zkutil::makeRemoveRequest(fs::path(part_path) / "checksums", -1));
        ops.emplace_back(zkutil::makeRemoveRequest(fs::path(part_path) / "columns", -1));
    }
    ops.emplace_back(zkutil::makeRemoveRequest(part_path, -1));
}

void StorageReplicatedMergeTree::removePartFromZooKeeper(const String & part_name)
{
    auto zookeeper = getZooKeeper();
    String part_path = fs::path(replica_path) / "parts" / part_name;
    Coordination::Stat stat;

    /// Part doesn't exist, nothing to remove
    if (!zookeeper->exists(part_path, &stat))
        return;

    Coordination::Requests ops;

    removePartFromZooKeeper(part_name, ops, stat.numChildren > 0);
    zookeeper->multi(ops);
}

void StorageReplicatedMergeTree::removePartAndEnqueueFetch(const String & part_name)
{
    auto zookeeper = getZooKeeper();

    String part_path = fs::path(replica_path) / "parts" / part_name;

    Coordination::Requests ops;

    time_t part_create_time = 0;
    Coordination::Stat stat;
    if (zookeeper->exists(part_path, &stat))
    {
        part_create_time = stat.ctime / 1000;
        removePartFromZooKeeper(part_name, ops, stat.numChildren > 0);
    }

    LogEntryPtr log_entry = std::make_shared<LogEntry>();
    log_entry->type = LogEntry::GET_PART;
    log_entry->create_time = part_create_time;
    log_entry->source_replica = "";
    log_entry->new_part_name = part_name;

    ops.emplace_back(zkutil::makeCreateRequest(
        fs::path(replica_path) / "queue/queue-", log_entry->toString(),
        zkutil::CreateMode::PersistentSequential));

    auto results = zookeeper->multi(ops);

    String path_created = dynamic_cast<const Coordination::CreateResponse &>(*results.back()).path_created;
    log_entry->znode_name = path_created.substr(path_created.find_last_of('/') + 1);
    queue.insert(zookeeper, log_entry);
}


void StorageReplicatedMergeTree::enterLeaderElection()
{
    auto callback = [this]()
    {
        LOG_INFO(log, "Became leader");

        is_leader = true;
        merge_selecting_task->activateAndSchedule();
    };

    try
    {
        leader_election = std::make_shared<zkutil::LeaderElection>(
            getContext()->getSchedulePool(),
            fs::path(zookeeper_path) / "leader_election",
            *current_zookeeper,    /// current_zookeeper lives for the lifetime of leader_election,
                                   ///  since before changing `current_zookeeper`, `leader_election` object is destroyed in `partialShutdown` method.
            callback,
            replica_name);
    }
    catch (...)
    {
        leader_election = nullptr;
        throw;
    }
}

void StorageReplicatedMergeTree::exitLeaderElection()
{
    if (!leader_election)
        return;

    /// Shut down the leader election thread to avoid suddenly becoming the leader again after
    /// we have stopped the merge_selecting_thread, but before we have deleted the leader_election object.
    leader_election->shutdown();

    if (is_leader)
    {
        LOG_INFO(log, "Stopped being leader");

        is_leader = false;
        merge_selecting_task->deactivate();
    }

    /// Delete the node in ZK only after we have stopped the merge_selecting_thread - so that only one
    /// replica assigns merges at any given time.
    leader_election = nullptr;
}

ConnectionTimeouts StorageReplicatedMergeTree::getFetchPartHTTPTimeouts(ContextPtr local_context)
{
    auto timeouts = ConnectionTimeouts::getHTTPTimeouts(local_context);
    auto settings = getSettings();

    if (settings->replicated_fetches_http_connection_timeout.changed)
        timeouts.connection_timeout = settings->replicated_fetches_http_connection_timeout;

    if (settings->replicated_fetches_http_send_timeout.changed)
        timeouts.send_timeout = settings->replicated_fetches_http_send_timeout;

    if (settings->replicated_fetches_http_receive_timeout.changed)
        timeouts.receive_timeout = settings->replicated_fetches_http_receive_timeout;

    return timeouts;
}

bool StorageReplicatedMergeTree::checkReplicaHavePart(const String & replica, const String & part_name)
{
    auto zookeeper = getZooKeeper();
    return zookeeper->exists(fs::path(zookeeper_path) / "replicas" / replica / "parts" / part_name);
}

String StorageReplicatedMergeTree::findReplicaHavingPart(const String & part_name, bool active)
{
    auto zookeeper = getZooKeeper();
    Strings replicas = zookeeper->getChildren(fs::path(zookeeper_path) / "replicas");

    /// Select replicas in uniformly random order.
    std::shuffle(replicas.begin(), replicas.end(), thread_local_rng);

    LOG_TRACE(log, "Candidate replicas: {}", replicas.size());

    for (const String & replica : replicas)
    {
        /// We aren't interested in ourself.
        if (replica == replica_name)
            continue;

        LOG_TRACE(log, "Candidate replica: {}", replica);

        if (checkReplicaHavePart(replica, part_name) &&
            (!active || zookeeper->exists(fs::path(zookeeper_path) / "replicas" / replica / "is_active")))
            return replica;

        /// Obviously, replica could become inactive or even vanish after return from this method.
    }

    return {};
}

String StorageReplicatedMergeTree::findReplicaHavingCoveringPart(LogEntry & entry, bool active)
{
    auto zookeeper = getZooKeeper();
    Strings replicas = zookeeper->getChildren(fs::path(zookeeper_path) / "replicas");

    /// Select replicas in uniformly random order.
    std::shuffle(replicas.begin(), replicas.end(), thread_local_rng);

    for (const String & replica : replicas)
    {
        if (replica == replica_name)
            continue;

        if (active && !zookeeper->exists(fs::path(zookeeper_path) / "replicas" / replica / "is_active"))
            continue;

        String largest_part_found;
        Strings parts = zookeeper->getChildren(fs::path(zookeeper_path) / "replicas" / replica / "parts");
        for (const String & part_on_replica : parts)
        {
            if (part_on_replica == entry.new_part_name
                || MergeTreePartInfo::contains(part_on_replica, entry.new_part_name, format_version))
            {
                if (largest_part_found.empty()
                    || MergeTreePartInfo::contains(part_on_replica, largest_part_found, format_version))
                {
                    largest_part_found = part_on_replica;
                }
            }
        }

        if (!largest_part_found.empty())
        {
            bool the_same_part = largest_part_found == entry.new_part_name;

            /// Make a check in case if selected part differs from source part
            if (!the_same_part)
            {
                String reject_reason;
                if (!queue.addFuturePartIfNotCoveredByThem(largest_part_found, entry, reject_reason))
                {
                    LOG_INFO(log, "Will not fetch part {} covering {}. {}", largest_part_found, entry.new_part_name, reject_reason);
                    return {};
                }
            }

            return replica;
        }
    }

    return {};
}


String StorageReplicatedMergeTree::findReplicaHavingCoveringPart(
    const String & part_name, bool active, String & found_part_name)
{
    auto zookeeper = getZooKeeper();
    Strings replicas = zookeeper->getChildren(fs::path(zookeeper_path) / "replicas");

    /// Select replicas in uniformly random order.
    std::shuffle(replicas.begin(), replicas.end(), thread_local_rng);

    String largest_part_found;
    String largest_replica_found;

    for (const String & replica : replicas)
    {
        if (replica == replica_name)
            continue;

        if (active && !zookeeper->exists(fs::path(zookeeper_path) / "replicas" / replica / "is_active"))
            continue;

        Strings parts = zookeeper->getChildren(fs::path(zookeeper_path) / "replicas" / replica / "parts");
        for (const String & part_on_replica : parts)
        {
            if (part_on_replica == part_name
                || MergeTreePartInfo::contains(part_on_replica, part_name, format_version))
            {
                if (largest_part_found.empty()
                    || MergeTreePartInfo::contains(part_on_replica, largest_part_found, format_version))
                {
                    largest_part_found = part_on_replica;
                    largest_replica_found = replica;
                }
            }
        }
    }

    found_part_name = largest_part_found;
    return largest_replica_found;
}


/** If a quorum is tracked for a part, update information about it in ZK.
  */
void StorageReplicatedMergeTree::updateQuorum(const String & part_name, bool is_parallel)
{
    auto zookeeper = getZooKeeper();

    /// Information on which replicas a part has been added, if the quorum has not yet been reached.
    String quorum_status_path = fs::path(zookeeper_path) / "quorum" / "status";
    if (is_parallel)
        quorum_status_path = fs::path(zookeeper_path) / "quorum" / "parallel" / part_name;
    /// The name of the previous part for which the quorum was reached.
    const String quorum_last_part_path = fs::path(zookeeper_path) / "quorum" / "last_part";

    String value;
    Coordination::Stat stat;

    /// If there is no node, then all quorum INSERTs have already reached the quorum, and nothing is needed.
    while (zookeeper->tryGet(quorum_status_path, value, &stat))
    {
        ReplicatedMergeTreeQuorumEntry quorum_entry(value);
        if (quorum_entry.part_name != part_name)
        {
            LOG_TRACE(log, "Quorum {}, already achieved for part {} current part {}",
                      quorum_status_path, part_name, quorum_entry.part_name);
            /// The quorum has already been achieved. Moreover, another INSERT with a quorum has already started.
            break;
        }

        quorum_entry.replicas.insert(replica_name);

        if (quorum_entry.replicas.size() >= quorum_entry.required_number_of_replicas)
        {
            /// The quorum is reached. Delete the node, and update information about the last part that was successfully written with quorum.
            LOG_TRACE(log, "Got {} replicas confirmed quorum {}, going to remove node",
                      quorum_entry.replicas.size(), quorum_status_path);

            Coordination::Requests ops;
            Coordination::Responses responses;

            if (!is_parallel)
            {
                Coordination::Stat added_parts_stat;
                String old_added_parts = zookeeper->get(quorum_last_part_path, &added_parts_stat);

                ReplicatedMergeTreeQuorumAddedParts parts_with_quorum(format_version);

                if (!old_added_parts.empty())
                    parts_with_quorum.fromString(old_added_parts);

                auto part_info = MergeTreePartInfo::fromPartName(part_name, format_version);
                /// We store one last part which reached quorum for each partition.
                parts_with_quorum.added_parts[part_info.partition_id] = part_name;

                String new_added_parts = parts_with_quorum.toString();

                ops.emplace_back(zkutil::makeRemoveRequest(quorum_status_path, stat.version));
                ops.emplace_back(zkutil::makeSetRequest(quorum_last_part_path, new_added_parts, added_parts_stat.version));
            }
            else
                ops.emplace_back(zkutil::makeRemoveRequest(quorum_status_path, stat.version));

            auto code = zookeeper->tryMulti(ops, responses);

            if (code == Coordination::Error::ZOK)
            {
                break;
            }
            else if (code == Coordination::Error::ZNONODE)
            {
                /// The quorum has already been achieved.
                break;
            }
            else if (code == Coordination::Error::ZBADVERSION)
            {
                /// Node was updated meanwhile. We must re-read it and repeat all the actions.
                continue;
            }
            else
                throw Coordination::Exception(code, quorum_status_path);
        }
        else
        {
            LOG_TRACE(log, "Quorum {} still not satisfied (have only {} replicas), updating node",
                      quorum_status_path, quorum_entry.replicas.size());
            /// We update the node, registering there one more replica.
            auto code = zookeeper->trySet(quorum_status_path, quorum_entry.toString(), stat.version);

            if (code == Coordination::Error::ZOK)
            {
                break;
            }
            else if (code == Coordination::Error::ZNONODE)
            {
                /// The quorum has already been achieved.
                break;
            }
            else if (code == Coordination::Error::ZBADVERSION)
            {
                /// Node was updated meanwhile. We must re-read it and repeat all the actions.
                continue;
            }
            else
                throw Coordination::Exception(code, quorum_status_path);
        }
    }
}


void StorageReplicatedMergeTree::cleanLastPartNode(const String & partition_id)
{
    auto zookeeper = getZooKeeper();

    /// The name of the previous part for which the quorum was reached.
    const String quorum_last_part_path = fs::path(zookeeper_path) / "quorum" / "last_part";

    /// Delete information from "last_part" node.

    while (true)
    {
        Coordination::Stat added_parts_stat;
        String old_added_parts = zookeeper->get(quorum_last_part_path, &added_parts_stat);

        ReplicatedMergeTreeQuorumAddedParts parts_with_quorum(format_version);

        if (!old_added_parts.empty())
            parts_with_quorum.fromString(old_added_parts);

        /// Delete information about particular partition.
        if (!parts_with_quorum.added_parts.count(partition_id))
        {
            /// There is no information about interested part.
            break;
        }

        parts_with_quorum.added_parts.erase(partition_id);

        String new_added_parts = parts_with_quorum.toString();

        auto code = zookeeper->trySet(quorum_last_part_path, new_added_parts, added_parts_stat.version);

        if (code == Coordination::Error::ZOK)
        {
            break;
        }
        else if (code == Coordination::Error::ZNONODE)
        {
            /// Node is deleted. It is impossible, but it is Ok.
            break;
        }
        else if (code == Coordination::Error::ZBADVERSION)
        {
            /// Node was updated meanwhile. We must re-read it and repeat all the actions.
            continue;
        }
        else
            throw Coordination::Exception(code, quorum_last_part_path);
    }
}


bool StorageReplicatedMergeTree::partIsInsertingWithParallelQuorum(const MergeTreePartInfo & part_info) const
{
    auto zookeeper = getZooKeeper();
    return zookeeper->exists(fs::path(zookeeper_path) / "quorum" / "parallel" / part_info.getPartName());
}


bool StorageReplicatedMergeTree::partIsLastQuorumPart(const MergeTreePartInfo & part_info) const
{
    auto zookeeper = getZooKeeper();

    const String parts_with_quorum_path = fs::path(zookeeper_path) / "quorum" / "last_part";

    String parts_with_quorum_str = zookeeper->get(parts_with_quorum_path);

    if (parts_with_quorum_str.empty())
        return false;

    ReplicatedMergeTreeQuorumAddedParts parts_with_quorum(format_version);
    parts_with_quorum.fromString(parts_with_quorum_str);

    auto partition_it = parts_with_quorum.added_parts.find(part_info.partition_id);
    if (partition_it == parts_with_quorum.added_parts.end())
        return false;

    return partition_it->second == part_info.getPartName();
}


bool StorageReplicatedMergeTree::fetchPart(const String & part_name, const StorageMetadataPtr & metadata_snapshot,
    const String & source_replica_path, bool to_detached, size_t quorum, zkutil::ZooKeeper::Ptr zookeeper_)
{
    auto zookeeper = zookeeper_ ? zookeeper_ : getZooKeeper();
    const auto part_info = MergeTreePartInfo::fromPartName(part_name, format_version);

    if (!to_detached)
    {
        if (auto part = getPartIfExists(part_info, {IMergeTreeDataPart::State::Outdated, IMergeTreeDataPart::State::Deleting}))
        {
            LOG_DEBUG(log, "Part {} should be deleted after previous attempt before fetch", part->name);
            /// Force immediate parts cleanup to delete the part that was left from the previous fetch attempt.
            cleanup_thread.wakeup();
            return false;
        }
    }

    {
        std::lock_guard lock(currently_fetching_parts_mutex);
        if (!currently_fetching_parts.insert(part_name).second)
        {
            LOG_DEBUG(log, "Part {} is already fetching right now", part_name);
            return false;
        }
    }

    SCOPE_EXIT_MEMORY
    ({
        std::lock_guard lock(currently_fetching_parts_mutex);
        currently_fetching_parts.erase(part_name);
    });

    LOG_DEBUG(log, "Fetching part {} from {}", part_name, source_replica_path);

    TableLockHolder table_lock_holder;
    if (!to_detached)
        table_lock_holder = lockForShare(RWLockImpl::NO_QUERY, getSettings()->lock_acquire_timeout_for_background_operations);

    /// Logging
    Stopwatch stopwatch;
    MutableDataPartPtr part;
    DataPartsVector replaced_parts;

    auto write_part_log = [&] (const ExecutionStatus & execution_status)
    {
        writePartLog(
            PartLogElement::DOWNLOAD_PART, execution_status, stopwatch.elapsed(),
            part_name, part, replaced_parts, nullptr);
    };

    DataPartPtr part_to_clone;
    {
        /// If the desired part is a result of a part mutation, try to find the source part and compare
        /// its checksums to the checksums of the desired part. If they match, we can just clone the local part.

        /// If we have the source part, its part_info will contain covered_part_info.
        auto covered_part_info = part_info;
        covered_part_info.mutation = 0;
        auto source_part = getActiveContainingPart(covered_part_info);

        if (source_part)
        {
            MinimalisticDataPartChecksums source_part_checksums;
            source_part_checksums.computeTotalChecksums(source_part->checksums);

            MinimalisticDataPartChecksums desired_checksums;
            String part_path = fs::path(source_replica_path) / "parts" / part_name;
            String part_znode = zookeeper->get(part_path);
            if (!part_znode.empty())
                desired_checksums = ReplicatedMergeTreePartHeader::fromString(part_znode).getChecksums();
            else
            {
                String desired_checksums_str = zookeeper->get(fs::path(part_path) / "checksums");
                desired_checksums = MinimalisticDataPartChecksums::deserializeFrom(desired_checksums_str);
            }

            if (source_part_checksums == desired_checksums)
            {
                LOG_TRACE(log, "Found local part {} with the same checksums as {}", source_part->name, part_name);
                part_to_clone = source_part;
            }
        }

    }

    ReplicatedMergeTreeAddress address;
    ConnectionTimeouts timeouts;
    String interserver_scheme;
    InterserverCredentialsPtr credentials;
    std::optional<CurrentlySubmergingEmergingTagger> tagger_ptr;
    std::function<MutableDataPartPtr()> get_part;

    if (part_to_clone)
    {
        get_part = [&, part_to_clone]()
        {
            return cloneAndLoadDataPartOnSameDisk(part_to_clone, "tmp_clone_", part_info, metadata_snapshot);
        };
    }
    else
    {
        address.fromString(zookeeper->get(fs::path(source_replica_path) / "host"));
        timeouts = getFetchPartHTTPTimeouts(getContext());

        credentials = getContext()->getInterserverCredentials();
        interserver_scheme = getContext()->getInterserverScheme();

        get_part = [&, address, timeouts, credentials, interserver_scheme]()
        {
            if (interserver_scheme != address.scheme)
                throw Exception("Interserver schemes are different: '" + interserver_scheme
                    + "' != '" + address.scheme + "', can't fetch part from " + address.host,
                    ErrorCodes::INTERSERVER_SCHEME_DOESNT_MATCH);

            return fetcher.fetchPart(
                metadata_snapshot,
                getContext(),
                part_name,
                source_replica_path,
                address.host,
                address.replication_port,
                timeouts,
                credentials->getUser(),
                credentials->getPassword(),
                interserver_scheme,
                to_detached,
                "",
                &tagger_ptr,
                true);
        };
    }

    try
    {
        part = get_part();

        if (!to_detached)
        {
            Transaction transaction(*this);
            renameTempPartAndReplace(part, nullptr, &transaction);

            replaced_parts = checkPartChecksumsAndCommit(transaction, part);

            /** If a quorum is tracked for this part, you must update it.
              * If you do not have time, in case of losing the session, when you restart the server - see the `ReplicatedMergeTreeRestartingThread::updateQuorumIfWeHavePart` method.
              */
            if (quorum)
            {
                /// Check if this quorum insert is parallel or not
                if (zookeeper->exists(fs::path(zookeeper_path) / "quorum" / "parallel" / part_name))
                    updateQuorum(part_name, true);
                else if (zookeeper->exists(fs::path(zookeeper_path) / "quorum" / "status"))
                    updateQuorum(part_name, false);
            }

            /// merged parts that are still inserted with quorum. if it only contains one block, it hasn't been merged before
            if (part_info.level != 0 || part_info.mutation != 0)
            {
                Strings quorum_parts = zookeeper->getChildren(fs::path(zookeeper_path) / "quorum" / "parallel");
                for (const String & quorum_part : quorum_parts)
                {
                    auto quorum_part_info = MergeTreePartInfo::fromPartName(quorum_part, format_version);
                    if (part_info.contains(quorum_part_info))
                        updateQuorum(quorum_part, true);
                }
            }

            merge_selecting_task->schedule();

            for (const auto & replaced_part : replaced_parts)
            {
                LOG_DEBUG(log, "Part {} is rendered obsolete by fetching part {}", replaced_part->name, part_name);
                ProfileEvents::increment(ProfileEvents::ObsoleteReplicatedParts);
            }

            write_part_log({});
        }
        else
        {
            // The fetched part is valuable and should not be cleaned like a temp part.
            part->is_temp = false;
            part->renameTo(fs::path("detached") / part_name, true);
        }
    }
    catch (const Exception & e)
    {
        /// The same part is being written right now (but probably it's not committed yet).
        /// We will check the need for fetch later.
        if (e.code() == ErrorCodes::DIRECTORY_ALREADY_EXISTS)
            return false;

        throw;
    }
    catch (...)
    {
        if (!to_detached)
            write_part_log(ExecutionStatus::fromCurrentException());

        throw;
    }

    ProfileEvents::increment(ProfileEvents::ReplicatedPartFetches);

    if (part_to_clone)
        LOG_DEBUG(log, "Cloned part {} from {}{}", part_name, part_to_clone->name, to_detached ? " (to 'detached' directory)" : "");
    else
        LOG_DEBUG(log, "Fetched part {} from {}{}", part_name, source_replica_path, to_detached ? " (to 'detached' directory)" : "");

    return true;
}


bool StorageReplicatedMergeTree::fetchExistsPart(const String & part_name, const StorageMetadataPtr & metadata_snapshot,
    const String & source_replica_path, DiskPtr replaced_disk, String replaced_part_path)
{
    auto zookeeper = getZooKeeper();
    const auto part_info = MergeTreePartInfo::fromPartName(part_name, format_version);

    if (auto part = getPartIfExists(part_info, {IMergeTreeDataPart::State::Outdated, IMergeTreeDataPart::State::Deleting}))
    {
        LOG_DEBUG(log, "Part {} should be deleted after previous attempt before fetch", part->name);
        /// Force immediate parts cleanup to delete the part that was left from the previous fetch attempt.
        cleanup_thread.wakeup();
        return false;
    }

    {
        std::lock_guard lock(currently_fetching_parts_mutex);
        if (!currently_fetching_parts.insert(part_name).second)
        {
            LOG_DEBUG(log, "Part {} is already fetching right now", part_name);
            return false;
        }
    }

    SCOPE_EXIT_MEMORY
    ({
        std::lock_guard lock(currently_fetching_parts_mutex);
        currently_fetching_parts.erase(part_name);
    });

    LOG_DEBUG(log, "Fetching part {} from {}", part_name, source_replica_path);

    TableLockHolder table_lock_holder = lockForShare(RWLockImpl::NO_QUERY, getSettings()->lock_acquire_timeout_for_background_operations);

    /// Logging
    Stopwatch stopwatch;
    MutableDataPartPtr part;
    DataPartsVector replaced_parts;

    auto write_part_log = [&] (const ExecutionStatus & execution_status)
    {
        writePartLog(
            PartLogElement::DOWNLOAD_PART, execution_status, stopwatch.elapsed(),
            part_name, part, replaced_parts, nullptr);
    };

    std::function<MutableDataPartPtr()> get_part;

    ReplicatedMergeTreeAddress address(zookeeper->get(fs::path(source_replica_path) / "host"));
    auto timeouts = ConnectionTimeouts::getHTTPTimeouts(getContext());
    auto credentials = getContext()->getInterserverCredentials();
    String interserver_scheme = getContext()->getInterserverScheme();

    get_part = [&, address, timeouts, interserver_scheme, credentials]()
    {
        if (interserver_scheme != address.scheme)
            throw Exception("Interserver schemes are different: '" + interserver_scheme
                + "' != '" + address.scheme + "', can't fetch part from " + address.host,
                ErrorCodes::INTERSERVER_SCHEME_DOESNT_MATCH);

        return fetcher.fetchPart(
            metadata_snapshot, getContext(), part_name, source_replica_path,
            address.host, address.replication_port,
            timeouts, credentials->getUser(), credentials->getPassword(), interserver_scheme, false, "", nullptr, true,
            replaced_disk);
    };

    try
    {
        part = get_part();

        if (part->volume->getDisk()->getName() != replaced_disk->getName())
            throw Exception("Part " + part->name + " fetched on wrong disk " + part->volume->getDisk()->getName(), ErrorCodes::LOGICAL_ERROR);
        replaced_disk->removeFileIfExists(replaced_part_path);
        replaced_disk->moveDirectory(part->getFullRelativePath(), replaced_part_path);
    }
    catch (const Exception & e)
    {
        /// The same part is being written right now (but probably it's not committed yet).
        /// We will check the need for fetch later.
        if (e.code() == ErrorCodes::DIRECTORY_ALREADY_EXISTS)
            return false;

        throw;
    }
    catch (...)
    {
        write_part_log(ExecutionStatus::fromCurrentException());
        throw;
    }

    ProfileEvents::increment(ProfileEvents::ReplicatedPartFetches);

    LOG_DEBUG(log, "Fetched part {} from {}", part_name, source_replica_path);

    return true;
}


void StorageReplicatedMergeTree::startup()
{
    if (is_readonly)
        return;

    try
    {
        queue.initialize(getDataParts());

        InterserverIOEndpointPtr data_parts_exchange_ptr = std::make_shared<DataPartsExchange::Service>(*this);
        [[maybe_unused]] auto prev_ptr = std::atomic_exchange(&data_parts_exchange_endpoint, data_parts_exchange_ptr);
        assert(prev_ptr == nullptr);
        getContext()->getInterserverIOHandler().addEndpoint(data_parts_exchange_ptr->getId(replica_path), data_parts_exchange_ptr);

        /// In this thread replica will be activated.
        restarting_thread.start();

        /// Wait while restarting_thread initializes LeaderElection (and so on) or makes first attempt to do it
        startup_event.wait();

        /// If we don't separate create/start steps, race condition will happen
        /// between the assignment of queue_task_handle and queueTask that use the queue_task_handle.
        background_executor.start();
        startBackgroundMovesIfNeeded();

        part_moves_between_shards_orchestrator.start();
    }
    catch (...)
    {
        /// Exception safety: failed "startup" does not require a call to "shutdown" from the caller.
        /// And it should be able to safely destroy table after exception in "startup" method.
        /// It means that failed "startup" must not create any background tasks that we will have to wait.
        try
        {
            shutdown();
        }
        catch (...)
        {
            std::terminate();
        }

        /// Note: after failed "startup", the table will be in a state that only allows to destroy the object.
        throw;
    }
}


void StorageReplicatedMergeTree::shutdown()
{
    /// Cancel fetches, merges and mutations to force the queue_task to finish ASAP.
    fetcher.blocker.cancelForever();
    merger_mutator.merges_blocker.cancelForever();
    parts_mover.moves_blocker.cancelForever();

    restarting_thread.shutdown();
    background_executor.finish();
    part_moves_between_shards_orchestrator.shutdown();

    {
        auto lock = queue.lockQueue();
        /// Cancel logs pulling after background task were cancelled. It's still
        /// required because we can trigger pullLogsToQueue during manual OPTIMIZE,
        /// MUTATE, etc. query.
        queue.pull_log_blocker.cancelForever();
    }
    background_moves_executor.finish();

    auto data_parts_exchange_ptr = std::atomic_exchange(&data_parts_exchange_endpoint, InterserverIOEndpointPtr{});
    if (data_parts_exchange_ptr)
    {
        getContext()->getInterserverIOHandler().removeEndpointIfExists(data_parts_exchange_ptr->getId(replica_path));
        /// Ask all parts exchange handlers to finish asap. New ones will fail to start
        data_parts_exchange_ptr->blocker.cancelForever();
        /// Wait for all of them
        std::unique_lock lock(data_parts_exchange_ptr->rwlock);
    }

    /// We clear all old parts after stopping all background operations. It's
    /// important, because background operations can produce temporary parts
    /// which will remove themselves in their destructors. If so, we may have
    /// race condition between our remove call and background process.
    clearOldPartsFromFilesystem(true);
}


StorageReplicatedMergeTree::~StorageReplicatedMergeTree()
{
    try
    {
        shutdown();
    }
    catch (...)
    {
        tryLogCurrentException(__PRETTY_FUNCTION__);
    }
}


ReplicatedMergeTreeQuorumAddedParts::PartitionIdToMaxBlock StorageReplicatedMergeTree::getMaxAddedBlocks() const
{
    ReplicatedMergeTreeQuorumAddedParts::PartitionIdToMaxBlock max_added_blocks;

    for (const auto & data_part : getDataParts())
    {
        max_added_blocks[data_part->info.partition_id]
            = std::max(max_added_blocks[data_part->info.partition_id], data_part->info.max_block);
    }

    auto zookeeper = getZooKeeper();

    const String quorum_status_path = fs::path(zookeeper_path) / "quorum" / "status";

    String value;
    Coordination::Stat stat;

    if (zookeeper->tryGet(quorum_status_path, value, &stat))
    {
        ReplicatedMergeTreeQuorumEntry quorum_entry;
        quorum_entry.fromString(value);

        auto part_info = MergeTreePartInfo::fromPartName(quorum_entry.part_name, format_version);

        max_added_blocks[part_info.partition_id] = part_info.max_block - 1;
    }

    String added_parts_str;
    if (zookeeper->tryGet(fs::path(zookeeper_path) / "quorum" / "last_part", added_parts_str))
    {
        if (!added_parts_str.empty())
        {
            ReplicatedMergeTreeQuorumAddedParts part_with_quorum(format_version);
            part_with_quorum.fromString(added_parts_str);

            auto added_parts = part_with_quorum.added_parts;

            for (const auto & added_part : added_parts)
                if (!getActiveContainingPart(added_part.second))
                    throw Exception(
                        "Replica doesn't have part " + added_part.second
                            + " which was successfully written to quorum of other replicas."
                              " Send query to another replica or disable 'select_sequential_consistency' setting.",
                        ErrorCodes::REPLICA_IS_NOT_IN_QUORUM);

            for (const auto & max_block : part_with_quorum.getMaxInsertedBlocks())
                max_added_blocks[max_block.first] = max_block.second;
        }
    }
    return max_added_blocks;
}


void StorageReplicatedMergeTree::read(
    QueryPlan & query_plan,
    const Names & column_names,
    const StorageMetadataPtr & metadata_snapshot,
    SelectQueryInfo & query_info,
    ContextPtr local_context,
    QueryProcessingStage::Enum processed_stage,
    const size_t max_block_size,
    const unsigned num_streams)
{
    /** The `select_sequential_consistency` setting has two meanings:
    * 1. To throw an exception if on a replica there are not all parts which have been written down on quorum of remaining replicas.
    * 2. Do not read parts that have not yet been written to the quorum of the replicas.
    * For this you have to synchronously go to ZooKeeper.
    */
    if (local_context->getSettingsRef().select_sequential_consistency)
    {
        auto max_added_blocks = getMaxAddedBlocks();
        if (auto plan = reader.read(
                column_names, metadata_snapshot, query_info, local_context, max_block_size, num_streams, processed_stage, &max_added_blocks))
            query_plan = std::move(*plan);
        return;
    }

    if (auto plan = reader.read(column_names, metadata_snapshot, query_info, local_context, max_block_size, num_streams, processed_stage))
        query_plan = std::move(*plan);
}

Pipe StorageReplicatedMergeTree::read(
    const Names & column_names,
    const StorageMetadataPtr & metadata_snapshot,
    SelectQueryInfo & query_info,
    ContextPtr local_context,
    QueryProcessingStage::Enum processed_stage,
    const size_t max_block_size,
    const unsigned num_streams)
{
    QueryPlan plan;
    read(plan, column_names, metadata_snapshot, query_info, local_context, processed_stage, max_block_size, num_streams);
    return plan.convertToPipe(
        QueryPlanOptimizationSettings::fromContext(local_context),
        BuildQueryPipelineSettings::fromContext(local_context));
}


template <class Func>
void StorageReplicatedMergeTree::foreachCommittedParts(Func && func, bool select_sequential_consistency) const
{
    std::optional<ReplicatedMergeTreeQuorumAddedParts::PartitionIdToMaxBlock> max_added_blocks = {};

    /**
     * Synchronously go to ZooKeeper when select_sequential_consistency enabled
     */
    if (select_sequential_consistency)
        max_added_blocks = getMaxAddedBlocks();

    auto lock = lockParts();
    for (const auto & part : getDataPartsStateRange(DataPartState::Committed))
    {
        if (part->isEmpty())
            continue;

        if (max_added_blocks)
        {
            auto blocks_iterator = max_added_blocks->find(part->info.partition_id);
            if (blocks_iterator == max_added_blocks->end() || part->info.max_block > blocks_iterator->second)
                continue;
        }

        func(part);
    }
}

std::optional<UInt64> StorageReplicatedMergeTree::totalRows(const Settings & settings) const
{
    UInt64 res = 0;
    foreachCommittedParts([&res](auto & part) { res += part->rows_count; }, settings.select_sequential_consistency);
    return res;
}

std::optional<UInt64> StorageReplicatedMergeTree::totalRowsByPartitionPredicate(const SelectQueryInfo & query_info, ContextPtr local_context) const
{
    DataPartsVector parts;
    foreachCommittedParts([&](auto & part) { parts.push_back(part); }, local_context->getSettingsRef().select_sequential_consistency);
    return totalRowsByPartitionPredicateImpl(query_info, local_context, parts);
}

std::optional<UInt64> StorageReplicatedMergeTree::totalBytes(const Settings & settings) const
{
    UInt64 res = 0;
    foreachCommittedParts([&res](auto & part) { res += part->getBytesOnDisk(); }, settings.select_sequential_consistency);
    return res;
}


void StorageReplicatedMergeTree::assertNotReadonly() const
{
    if (is_readonly)
        throw Exception(ErrorCodes::TABLE_IS_READ_ONLY, "Table is in readonly mode (zookeeper path: {})", zookeeper_path);
}


BlockOutputStreamPtr StorageReplicatedMergeTree::write(const ASTPtr & /*query*/, const StorageMetadataPtr & metadata_snapshot, ContextPtr local_context)
{
    const auto storage_settings_ptr = getSettings();
    assertNotReadonly();

    const Settings & query_settings = local_context->getSettingsRef();
    bool deduplicate = storage_settings_ptr->replicated_deduplication_window != 0 && query_settings.insert_deduplicate;

    // TODO: should we also somehow pass list of columns to deduplicate on to the ReplicatedMergeTreeBlockOutputStream ?
    return std::make_shared<ReplicatedMergeTreeBlockOutputStream>(
        *this, metadata_snapshot, query_settings.insert_quorum,
        query_settings.insert_quorum_timeout.totalMilliseconds(),
        query_settings.max_partitions_per_insert_block,
        query_settings.insert_quorum_parallel,
        deduplicate,
        local_context);
}


bool StorageReplicatedMergeTree::optimize(
    const ASTPtr &,
    const StorageMetadataPtr &,
    const ASTPtr & partition,
    bool final,
    bool deduplicate,
    const Names & deduplicate_by_columns,
    ContextPtr query_context)
{
    /// NOTE: exclusive lock cannot be used here, since this may lead to deadlock (see comments below),
    /// but it should be safe to use non-exclusive to avoid dropping parts that may be required for processing queue.
    auto table_lock = lockForShare(query_context->getCurrentQueryId(), query_context->getSettingsRef().lock_acquire_timeout);

    assertNotReadonly();

    if (!is_leader)
        throw Exception("OPTIMIZE cannot be done on this replica because it is not a leader", ErrorCodes::NOT_A_LEADER);

    constexpr size_t max_retries = 10;

    std::vector<ReplicatedMergeTreeLogEntryData> merge_entries;
    {
        auto zookeeper = getZooKeeper();

        auto handle_noop = [&] (const String & message)
        {
            if (query_context->getSettingsRef().optimize_throw_if_noop)
                throw Exception(message, ErrorCodes::CANNOT_ASSIGN_OPTIMIZE);
            return false;
        };

        const auto storage_settings_ptr = getSettings();
        auto metadata_snapshot = getInMemoryMetadataPtr();

        if (!partition && final)
        {
            DataPartsVector data_parts = getDataPartsVector();
            std::unordered_set<String> partition_ids;

            for (const DataPartPtr & part : data_parts)
                partition_ids.emplace(part->info.partition_id);

            UInt64 disk_space = getStoragePolicy()->getMaxUnreservedFreeSpace();

            for (const String & partition_id : partition_ids)
            {
                size_t try_no = 0;
                for (; try_no < max_retries; ++try_no)
                {
                    /// We must select parts for merge under merge_selecting_mutex because other threads
                    /// (merge_selecting_thread or OPTIMIZE queries) could assign new merges.
                    std::lock_guard merge_selecting_lock(merge_selecting_mutex);
                    ReplicatedMergeTreeMergePredicate can_merge = queue.getMergePredicate(zookeeper);

                    FutureMergedMutatedPart future_merged_part;

                    if (storage_settings.get()->assign_part_uuids)
                        future_merged_part.uuid = UUIDHelpers::generateV4();

                    SelectPartsDecision select_decision = merger_mutator.selectAllPartsToMergeWithinPartition(
                        future_merged_part, disk_space, can_merge, partition_id, true, metadata_snapshot, nullptr, query_context->getSettingsRef().optimize_skip_merged_partitions);

                    if (select_decision != SelectPartsDecision::SELECTED)
                        break;

                    ReplicatedMergeTreeLogEntryData merge_entry;
                    CreateMergeEntryResult create_result = createLogEntryToMergeParts(
                        zookeeper, future_merged_part.parts,
                        future_merged_part.name, future_merged_part.uuid, future_merged_part.type,
                        deduplicate, deduplicate_by_columns,
                        &merge_entry, can_merge.getVersion(), future_merged_part.merge_type);

                    if (create_result == CreateMergeEntryResult::MissingPart)
                        return handle_noop("Can't create merge queue node in ZooKeeper, because some parts are missing");

                    if (create_result == CreateMergeEntryResult::LogUpdated)
                        continue;

                    merge_entries.push_back(std::move(merge_entry));
                    break;
                }
                if (try_no == max_retries)
                    return handle_noop("Can't create merge queue node in ZooKeeper, because log was updated in every of "
                        + toString(max_retries) + " tries");
            }
        }
        else
        {
            size_t try_no = 0;
            for (; try_no < max_retries; ++try_no)
            {
                std::lock_guard merge_selecting_lock(merge_selecting_mutex);
                ReplicatedMergeTreeMergePredicate can_merge = queue.getMergePredicate(zookeeper);

                FutureMergedMutatedPart future_merged_part;
                if (storage_settings.get()->assign_part_uuids)
                    future_merged_part.uuid = UUIDHelpers::generateV4();

                String disable_reason;
                SelectPartsDecision select_decision = SelectPartsDecision::CANNOT_SELECT;

                if (!partition)
                {
                    select_decision = merger_mutator.selectPartsToMerge(
                        future_merged_part, true, storage_settings_ptr->max_bytes_to_merge_at_max_space_in_pool, can_merge, false, &disable_reason);
                }
                else
                {
                    UInt64 disk_space = getStoragePolicy()->getMaxUnreservedFreeSpace();
                    String partition_id = getPartitionIDFromQuery(partition, query_context);
                    select_decision = merger_mutator.selectAllPartsToMergeWithinPartition(
                        future_merged_part, disk_space, can_merge, partition_id, final, metadata_snapshot, &disable_reason, query_context->getSettingsRef().optimize_skip_merged_partitions);
                }

                /// If there is nothing to merge then we treat this merge as successful (needed for optimize final optimization)
                if (select_decision == SelectPartsDecision::NOTHING_TO_MERGE)
                    break;

                if (select_decision != SelectPartsDecision::SELECTED)
                {
                    constexpr const char * message_fmt = "Cannot select parts for optimization: {}";
                    if (disable_reason.empty())
                        disable_reason = "unknown reason";
                    LOG_INFO(log, message_fmt, disable_reason);
                    return handle_noop(fmt::format(message_fmt, disable_reason));
                }

                ReplicatedMergeTreeLogEntryData merge_entry;
                CreateMergeEntryResult create_result = createLogEntryToMergeParts(
                    zookeeper, future_merged_part.parts,
                    future_merged_part.name, future_merged_part.uuid, future_merged_part.type,
                    deduplicate, deduplicate_by_columns,
                    &merge_entry, can_merge.getVersion(), future_merged_part.merge_type);

                if (create_result == CreateMergeEntryResult::MissingPart)
                    return handle_noop("Can't create merge queue node in ZooKeeper, because some parts are missing");

                if (create_result == CreateMergeEntryResult::LogUpdated)
                    continue;

                merge_entries.push_back(std::move(merge_entry));
                break;
            }
            if (try_no == max_retries)
                return handle_noop("Can't create merge queue node in ZooKeeper, because log was updated in every of "
                    + toString(max_retries) + " tries");
        }
    }

    if (query_context->getSettingsRef().replication_alter_partitions_sync != 0)
    {
        /// NOTE Table lock must not be held while waiting. Some combination of R-W-R locks from different threads will yield to deadlock.
        for (auto & merge_entry : merge_entries)
            waitForAllReplicasToProcessLogEntry(merge_entry, false);
    }

    return true;
}

bool StorageReplicatedMergeTree::executeMetadataAlter(const StorageReplicatedMergeTree::LogEntry & entry)
{
    if (entry.alter_version < metadata_version)
    {
        /// TODO Can we replace it with LOGICAL_ERROR?
        /// As for now, it may rerely happen due to reordering of ALTER_METADATA entries in the queue of
        /// non-initial replica and also may happen after stale replica recovery.
        LOG_WARNING(log, "Attempt to update metadata of version {} "
                         "to older version {} when processing log entry {}: {}",
                         metadata_version, entry.alter_version, entry.znode_name, entry.toString());
        return true;
    }

    auto zookeeper = getZooKeeper();

    auto columns_from_entry = ColumnsDescription::parse(entry.columns_str);
    auto metadata_from_entry = ReplicatedMergeTreeTableMetadata::parse(entry.metadata_str);

    MergeTreeData::DataParts parts;

    /// If metadata nodes have changed, we will update table structure locally.
    Coordination::Requests requests;
    requests.emplace_back(zkutil::makeSetRequest(fs::path(replica_path) / "columns", entry.columns_str, -1));
    requests.emplace_back(zkutil::makeSetRequest(fs::path(replica_path) / "metadata", entry.metadata_str, -1));

    zookeeper->multi(requests);

    {
        auto lock = lockForAlter(RWLockImpl::NO_QUERY, getSettings()->lock_acquire_timeout_for_background_operations);
        LOG_INFO(log, "Metadata changed in ZooKeeper. Applying changes locally.");

        auto metadata_diff = ReplicatedMergeTreeTableMetadata(*this, getInMemoryMetadataPtr()).checkAndFindDiff(metadata_from_entry);
        setTableStructure(std::move(columns_from_entry), metadata_diff);
        metadata_version = entry.alter_version;

        LOG_INFO(log, "Applied changes to the metadata of the table. Current metadata version: {}", metadata_version);
    }

    /// This transaction may not happen, but it's OK, because on the next retry we will eventually create/update this node
    zookeeper->createOrUpdate(fs::path(replica_path) / "metadata_version", std::to_string(metadata_version), zkutil::CreateMode::Persistent);

    return true;
}


std::set<String> StorageReplicatedMergeTree::getPartitionIdsAffectedByCommands(
    const MutationCommands & commands, ContextPtr query_context) const
{
    std::set<String> affected_partition_ids;

    for (const auto & command : commands)
    {
        if (!command.partition)
        {
            affected_partition_ids.clear();
            break;
        }

        affected_partition_ids.insert(
            getPartitionIDFromQuery(command.partition, query_context)
        );
    }

    return affected_partition_ids;
}


PartitionBlockNumbersHolder StorageReplicatedMergeTree::allocateBlockNumbersInAffectedPartitions(
    const MutationCommands & commands, ContextPtr query_context, const zkutil::ZooKeeperPtr & zookeeper) const
{
    const std::set<String> mutation_affected_partition_ids = getPartitionIdsAffectedByCommands(commands, query_context);

    if (mutation_affected_partition_ids.size() == 1)
    {
        const auto & affected_partition_id = *mutation_affected_partition_ids.cbegin();
        auto block_number_holder = allocateBlockNumber(affected_partition_id, zookeeper);
        if (!block_number_holder.has_value())
            return {};
        auto block_number = block_number_holder->getNumber();  /// Avoid possible UB due to std::move
        return {{{affected_partition_id, block_number}}, std::move(block_number_holder)};
    }
    else
    {
        /// TODO: Implement optimal block number aqcuisition algorithm in multiple (but not all) partitions
        EphemeralLocksInAllPartitions lock_holder(
            fs::path(zookeeper_path) / "block_numbers", "block-", fs::path(zookeeper_path) / "temp", *zookeeper);

        PartitionBlockNumbersHolder::BlockNumbersType block_numbers;
        for (const auto & lock : lock_holder.getLocks())
        {
            if (mutation_affected_partition_ids.empty() || mutation_affected_partition_ids.count(lock.partition_id))
                block_numbers[lock.partition_id] = lock.number;
        }

        return {std::move(block_numbers), std::move(lock_holder)};
    }
}


void StorageReplicatedMergeTree::alter(
    const AlterCommands & commands, ContextPtr query_context, TableLockHolder & table_lock_holder)
{
    assertNotReadonly();

    auto table_id = getStorageID();

    if (commands.isSettingsAlter())
    {
        /// We don't replicate storage_settings_ptr ALTER. It's local operation.
        /// Also we don't upgrade alter lock to table structure lock.
        StorageInMemoryMetadata future_metadata = getInMemoryMetadata();
        commands.apply(future_metadata, query_context);

        merge_strategy_picker.refreshState();

        changeSettings(future_metadata.settings_changes, table_lock_holder);

        DatabaseCatalog::instance().getDatabase(table_id.database_name)->alterTable(query_context, table_id, future_metadata);
        return;
    }

    auto ast_to_str = [](ASTPtr query) -> String
    {
        if (!query)
            return "";
        return queryToString(query);
    };

    const auto zookeeper = getZooKeeper();

    std::optional<ReplicatedMergeTreeLogEntryData> alter_entry;
    std::optional<String> mutation_znode;

    while (true)
    {
        /// Clear nodes from previous iteration
        alter_entry.emplace();
        mutation_znode.reset();

        auto current_metadata = getInMemoryMetadataPtr();

        StorageInMemoryMetadata future_metadata = *current_metadata;
        commands.apply(future_metadata, query_context);

        ReplicatedMergeTreeTableMetadata future_metadata_in_zk(*this, current_metadata);
        if (ast_to_str(future_metadata.sorting_key.definition_ast) != ast_to_str(current_metadata->sorting_key.definition_ast))
        {
            /// We serialize definition_ast as list, because code which apply ALTER (setTableStructure) expect serialized non empty expression
            /// list here and we cannot change this representation for compatibility. Also we have preparsed AST `sorting_key.expression_list_ast`
            /// in KeyDescription, but it contain version column for VersionedCollapsingMergeTree, which shouldn't be defined as a part of key definition AST.
            /// So the best compatible way is just to convert definition_ast to list and serialize it. In all other places key.expression_list_ast should be used.
            future_metadata_in_zk.sorting_key = serializeAST(*extractKeyExpressionList(future_metadata.sorting_key.definition_ast));
        }

        if (ast_to_str(future_metadata.sampling_key.definition_ast) != ast_to_str(current_metadata->sampling_key.definition_ast))
            future_metadata_in_zk.sampling_expression = serializeAST(*extractKeyExpressionList(future_metadata.sampling_key.definition_ast));

        if (ast_to_str(future_metadata.partition_key.definition_ast) != ast_to_str(current_metadata->partition_key.definition_ast))
            future_metadata_in_zk.partition_key = serializeAST(*extractKeyExpressionList(future_metadata.partition_key.definition_ast));

        if (ast_to_str(future_metadata.table_ttl.definition_ast) != ast_to_str(current_metadata->table_ttl.definition_ast))
        {
            if (future_metadata.table_ttl.definition_ast)
                future_metadata_in_zk.ttl_table = serializeAST(*future_metadata.table_ttl.definition_ast);
            else /// TTL was removed
                future_metadata_in_zk.ttl_table = "";
        }

        String new_indices_str = future_metadata.secondary_indices.toString();
        if (new_indices_str != current_metadata->secondary_indices.toString())
            future_metadata_in_zk.skip_indices = new_indices_str;

        String new_projections_str = future_metadata.projections.toString();
        if (new_projections_str != current_metadata->projections.toString())
            future_metadata_in_zk.projections = new_projections_str;

        String new_constraints_str = future_metadata.constraints.toString();
        if (new_constraints_str != current_metadata->constraints.toString())
            future_metadata_in_zk.constraints = new_constraints_str;

        Coordination::Requests ops;
        size_t alter_path_idx = std::numeric_limits<size_t>::max();
        size_t mutation_path_idx = std::numeric_limits<size_t>::max();

        String new_metadata_str = future_metadata_in_zk.toString();
        ops.emplace_back(zkutil::makeSetRequest(fs::path(zookeeper_path) / "metadata", new_metadata_str, metadata_version));

        String new_columns_str = future_metadata.columns.toString();
        ops.emplace_back(zkutil::makeSetRequest(fs::path(zookeeper_path) / "columns", new_columns_str, -1));

        if (ast_to_str(current_metadata->settings_changes) != ast_to_str(future_metadata.settings_changes))
        {
            /// Just change settings
            StorageInMemoryMetadata metadata_copy = *current_metadata;
            metadata_copy.settings_changes = future_metadata.settings_changes;
            changeSettings(metadata_copy.settings_changes, table_lock_holder);
            DatabaseCatalog::instance().getDatabase(table_id.database_name)->alterTable(query_context, table_id, metadata_copy);
        }

        /// We can be sure, that in case of successful commit in zookeeper our
        /// version will increments by 1. Because we update with version check.
        int new_metadata_version = metadata_version + 1;

        alter_entry->type = LogEntry::ALTER_METADATA;
        alter_entry->source_replica = replica_name;
        alter_entry->metadata_str = new_metadata_str;
        alter_entry->columns_str = new_columns_str;
        alter_entry->alter_version = new_metadata_version;
        alter_entry->create_time = time(nullptr);

        auto maybe_mutation_commands = commands.getMutationCommands(
            *current_metadata, query_context->getSettingsRef().materialize_ttl_after_modify, query_context);
        bool have_mutation = !maybe_mutation_commands.empty();
        alter_entry->have_mutation = have_mutation;

        alter_path_idx = ops.size();
        ops.emplace_back(zkutil::makeCreateRequest(
            fs::path(zookeeper_path) / "log/log-", alter_entry->toString(), zkutil::CreateMode::PersistentSequential));

        PartitionBlockNumbersHolder partition_block_numbers_holder;
        if (have_mutation)
        {
            const String mutations_path(fs::path(zookeeper_path) / "mutations");

            ReplicatedMergeTreeMutationEntry mutation_entry;
            mutation_entry.alter_version = new_metadata_version;
            mutation_entry.source_replica = replica_name;
            mutation_entry.commands = std::move(maybe_mutation_commands);

            Coordination::Stat mutations_stat;
            zookeeper->get(mutations_path, &mutations_stat);

            partition_block_numbers_holder =
                allocateBlockNumbersInAffectedPartitions(mutation_entry.commands, query_context, zookeeper);

            mutation_entry.block_numbers = partition_block_numbers_holder.getBlockNumbers();
            mutation_entry.create_time = time(nullptr);

            ops.emplace_back(zkutil::makeSetRequest(mutations_path, String(), mutations_stat.version));
            mutation_path_idx = ops.size();
            ops.emplace_back(
                zkutil::makeCreateRequest(fs::path(mutations_path) / "", mutation_entry.toString(), zkutil::CreateMode::PersistentSequential));
        }

        if (auto txn = query_context->getZooKeeperMetadataTransaction())
        {
            txn->moveOpsTo(ops);
            /// NOTE: IDatabase::alterTable(...) is called when executing ALTER_METADATA queue entry without query context,
            /// so we have to update metadata of DatabaseReplicated here.
            String metadata_zk_path = fs::path(txn->getDatabaseZooKeeperPath()) / "metadata" / escapeForFileName(table_id.table_name);
            auto ast = DatabaseCatalog::instance().getDatabase(table_id.database_name)->getCreateTableQuery(table_id.table_name, query_context);
            applyMetadataChangesToCreateQuery(ast, future_metadata);
            ops.emplace_back(zkutil::makeSetRequest(metadata_zk_path, getObjectDefinitionFromCreateQuery(ast), -1));
        }

        Coordination::Responses results;
        Coordination::Error rc = zookeeper->tryMulti(ops, results);

        /// For the sake of constitency with mechanics of concurrent background process of assigning parts merge tasks
        /// this placeholder must be held up until the moment of committing into ZK of the mutation entry
        /// See ReplicatedMergeTreeMergePredicate::canMergeTwoParts() method
        partition_block_numbers_holder.reset();

        if (rc == Coordination::Error::ZOK)
        {
            if (have_mutation)
            {
                /// ALTER_METADATA record in replication /log
                String alter_path = dynamic_cast<const Coordination::CreateResponse &>(*results[alter_path_idx]).path_created;
                alter_entry->znode_name = alter_path.substr(alter_path.find_last_of('/') + 1);

                /// ReplicatedMergeTreeMutationEntry record in /mutations
                String mutation_path = dynamic_cast<const Coordination::CreateResponse &>(*results[mutation_path_idx]).path_created;
                mutation_znode = mutation_path.substr(mutation_path.find_last_of('/') + 1);
            }
            else
            {
                /// ALTER_METADATA record in replication /log
                String alter_path = dynamic_cast<const Coordination::CreateResponse &>(*results[alter_path_idx]).path_created;
                alter_entry->znode_name = alter_path.substr(alter_path.find_last_of('/') + 1);
            }
            break;
        }
        else if (rc == Coordination::Error::ZBADVERSION)
        {
            if (results[0]->error != Coordination::Error::ZOK)
                throw Exception("Metadata on replica is not up to date with common metadata in Zookeeper. Cannot alter",
                    ErrorCodes::CANNOT_ASSIGN_ALTER);

            continue;
        }
        else
        {
            throw Coordination::Exception("Alter cannot be assigned because of Zookeeper error", rc);
        }
    }

    table_lock_holder.reset();

    std::vector<String> unwaited;
    if (query_context->getSettingsRef().replication_alter_partitions_sync == 2)
    {
        LOG_DEBUG(log, "Updated shared metadata nodes in ZooKeeper. Waiting for replicas to apply changes.");
        unwaited = waitForAllReplicasToProcessLogEntry(*alter_entry, false);
    }
    else if (query_context->getSettingsRef().replication_alter_partitions_sync == 1)
    {
        LOG_DEBUG(log, "Updated shared metadata nodes in ZooKeeper. Waiting for replicas to apply changes.");
        waitForReplicaToProcessLogEntry(replica_name, *alter_entry);
    }

    if (!unwaited.empty())
        throw Exception("Some replicas doesn't finish metadata alter", ErrorCodes::UNFINISHED);

    if (mutation_znode)
    {
        LOG_DEBUG(log, "Metadata changes applied. Will wait for data changes.");
        waitMutation(*mutation_znode, query_context->getSettingsRef().replication_alter_partitions_sync);
        LOG_DEBUG(log, "Data changes applied.");
    }
}

/// If new version returns ordinary name, else returns part name containing the first and last month of the month
/// NOTE: use it in pair with getFakePartCoveringAllPartsInPartition(...)
static String getPartNamePossiblyFake(MergeTreeDataFormatVersion format_version, const MergeTreePartInfo & part_info)
{
    if (format_version < MERGE_TREE_DATA_MIN_FORMAT_VERSION_WITH_CUSTOM_PARTITIONING)
    {
        /// The date range is all month long.
        const auto & lut = DateLUT::instance();
        time_t start_time = lut.YYYYMMDDToDate(parse<UInt32>(part_info.partition_id + "01"));
        DayNum left_date = DayNum(lut.toDayNum(start_time).toUnderType());
        DayNum right_date = DayNum(static_cast<size_t>(left_date) + lut.daysInMonth(start_time) - 1);
        return part_info.getPartNameV0(left_date, right_date);
    }

    return part_info.getPartName();
}

bool StorageReplicatedMergeTree::getFakePartCoveringAllPartsInPartition(const String & partition_id, MergeTreePartInfo & part_info,
                                                                        std::optional<EphemeralLockInZooKeeper> & delimiting_block_lock, bool for_replace_range)
{
    /// Even if there is no data in the partition, you still need to mark the range for deletion.
    /// - Because before executing DETACH, tasks for downloading parts to this partition can be executed.
    Int64 left = 0;

    /** Let's skip one number in `block_numbers` for the partition being deleted, and we will only delete parts until this number.
      * This prohibits merges of deleted parts with the new inserted
      * Invariant: merges of deleted parts with other parts do not appear in the log.
      * NOTE: If you need to similarly support a `DROP PART` request, you will have to think of some new mechanism for it,
      *     to guarantee this invariant.
      */
    Int64 right;
    Int64 mutation_version;

    {
        auto zookeeper = getZooKeeper();
        delimiting_block_lock = allocateBlockNumber(partition_id, zookeeper);
        right = delimiting_block_lock->getNumber();
        /// Make sure we cover all parts in drop range.
        /// There might be parts with mutation version greater than current block number
        /// if some part mutation has been assigned after block number allocation, but before creation of DROP_RANGE entry.
        mutation_version = MergeTreePartInfo::MAX_BLOCK_NUMBER;
    }

    if (for_replace_range)
    {
        /// NOTE Do not decrement max block number for REPLACE_RANGE, because there are invariants:
        /// - drop range for REPLACE PARTITION must contain at least 2 blocks (1 skipped block and at least 1 real block)
        /// - drop range for MOVE PARTITION/ATTACH PARTITION FROM always contains 1 block

        /// NOTE UINT_MAX was previously used as max level for REPLACE/MOVE PARTITION (it was incorrect)
        part_info = MergeTreePartInfo(partition_id, left, right, MergeTreePartInfo::MAX_LEVEL, mutation_version);
        return right != 0;
    }

    /// Empty partition.
    if (right == 0)
        return false;

    --right;

    /// Artificial high level is chosen, to make this part "covering" all parts inside.
    part_info = MergeTreePartInfo(partition_id, left, right, MergeTreePartInfo::MAX_LEVEL, mutation_version);
    return true;
}

void StorageReplicatedMergeTree::dropPartNoWaitNoThrow(const String & part_name)
{
    assertNotReadonly();
    if (!is_leader)
        throw Exception("DROP PART cannot be done on this replica because it is not a leader", ErrorCodes::NOT_A_LEADER);

    zkutil::ZooKeeperPtr zookeeper = getZooKeeper();
    LogEntry entry;

    dropPartImpl(zookeeper, part_name, entry, /*detach=*/ false, /*throw_if_noop=*/ false);
}

void StorageReplicatedMergeTree::dropPart(const String & part_name, bool detach, ContextPtr query_context)
{
    assertNotReadonly();
    if (!is_leader)
        throw Exception("DROP PART cannot be done on this replica because it is not a leader", ErrorCodes::NOT_A_LEADER);

    zkutil::ZooKeeperPtr zookeeper = getZooKeeper();
    LogEntry entry;

    dropPartImpl(zookeeper, part_name, entry, detach, /*throw_if_noop=*/ true);

    /// If necessary, wait until the operation is performed on itself or on all replicas.
    if (query_context->getSettingsRef().replication_alter_partitions_sync == 1)
        waitForReplicaToProcessLogEntry(replica_name, entry);
    else if (query_context->getSettingsRef().replication_alter_partitions_sync == 2)
        waitForAllReplicasToProcessLogEntry(entry);
}

void StorageReplicatedMergeTree::dropPartition(const ASTPtr & partition, bool detach, ContextPtr query_context)
{
    assertNotReadonly();
    if (!is_leader)
        throw Exception("DROP PARTITION cannot be done on this replica because it is not a leader", ErrorCodes::NOT_A_LEADER);

    zkutil::ZooKeeperPtr zookeeper = getZooKeeper();
    LogEntry entry;

    String partition_id = getPartitionIDFromQuery(partition, query_context);
    bool did_drop = dropAllPartsInPartition(*zookeeper, partition_id, entry, query_context, detach);

    if (did_drop)
    {
        /// If necessary, wait until the operation is performed on itself or on all replicas.
        if (query_context->getSettingsRef().replication_alter_partitions_sync == 1)
            waitForReplicaToProcessLogEntry(replica_name, entry);
        else if (query_context->getSettingsRef().replication_alter_partitions_sync == 2)
            waitForAllReplicasToProcessLogEntry(entry);

        cleanLastPartNode(partition_id);
    }
}


void StorageReplicatedMergeTree::truncate(
    const ASTPtr &, const StorageMetadataPtr &, ContextPtr query_context, TableExclusiveLockHolder & table_lock)
{
    table_lock.release();   /// Truncate is done asynchronously.

    assertNotReadonly();
    if (!is_leader)
        throw Exception("TRUNCATE cannot be done on this replica because it is not a leader", ErrorCodes::NOT_A_LEADER);

    zkutil::ZooKeeperPtr zookeeper = getZooKeeper();

    Strings partitions = zookeeper->getChildren(fs::path(zookeeper_path) / "block_numbers");

    for (String & partition_id : partitions)
    {
        LogEntry entry;

        if (dropAllPartsInPartition(*zookeeper, partition_id, entry, query_context, false))
            waitForAllReplicasToProcessLogEntry(entry);
    }
}


PartitionCommandsResultInfo StorageReplicatedMergeTree::attachPartition(
    const ASTPtr & partition,
    const StorageMetadataPtr & metadata_snapshot,
    bool attach_part,
    ContextPtr query_context)
{
    assertNotReadonly();

    PartitionCommandsResultInfo results;
    PartsTemporaryRename renamed_parts(*this, "detached/");
    MutableDataPartsVector loaded_parts = tryLoadPartsToAttach(partition, attach_part, query_context, renamed_parts);

    /// TODO Allow to use quorum here.
    ReplicatedMergeTreeBlockOutputStream output(*this, metadata_snapshot, 0, 0, 0, false, false, query_context,
        /*is_attach*/true);

    for (size_t i = 0; i < loaded_parts.size(); ++i)
    {
        const String old_name = loaded_parts[i]->name;

        output.writeExistingPart(loaded_parts[i]);

        renamed_parts.old_and_new_names[i].first.clear();

        LOG_DEBUG(log, "Attached part {} as {}", old_name, loaded_parts[i]->name);

        results.push_back(PartitionCommandResultInfo{
            .partition_id = loaded_parts[i]->info.partition_id,
            .part_name = loaded_parts[i]->name,
            .old_part_name = old_name,
        });
    }
    return results;
}


void StorageReplicatedMergeTree::checkTableCanBeDropped() const
{
    auto table_id = getStorageID();
    getContext()->checkTableCanBeDropped(table_id.database_name, table_id.table_name, getTotalActiveSizeInBytes());
}

void StorageReplicatedMergeTree::checkTableCanBeRenamed() const
{
    if (!allow_renaming)
        throw Exception("Cannot rename Replicated table, because zookeeper_path contains implicit 'database' or 'table' macro. "
                        "We cannot rename path in ZooKeeper, so path may become inconsistent with table name. If you really want to rename table, "
                        "you should edit metadata file first and restart server or reattach the table.", ErrorCodes::NOT_IMPLEMENTED);
}

void StorageReplicatedMergeTree::rename(const String & new_path_to_table_data, const StorageID & new_table_id)
{
    checkTableCanBeRenamed();
    MergeTreeData::rename(new_path_to_table_data, new_table_id);

    /// Update table name in zookeeper
    if (!is_readonly)
    {
        /// We don't do it for readonly tables, because it will be updated on next table startup.
        /// It is also Ok to skip ZK error for the same reason.
        try
        {
            auto zookeeper = getZooKeeper();
            zookeeper->set(fs::path(replica_path) / "host", getReplicatedMergeTreeAddress().toString());
        }
        catch (Coordination::Exception & e)
        {
            LOG_WARNING(log, "Cannot update the value of 'host' node (replica address) in ZooKeeper: {}", e.displayText());
        }
    }

    /// TODO: You can update names of loggers.
}


bool StorageReplicatedMergeTree::existsNodeCached(const std::string & path) const
{
    {
        std::lock_guard lock(existing_nodes_cache_mutex);
        if (existing_nodes_cache.count(path))
            return true;
    }

    bool res = getZooKeeper()->exists(path);

    if (res)
    {
        std::lock_guard lock(existing_nodes_cache_mutex);
        existing_nodes_cache.insert(path);
    }

    return res;
}


std::optional<EphemeralLockInZooKeeper>
StorageReplicatedMergeTree::allocateBlockNumber(
    const String & partition_id, const zkutil::ZooKeeperPtr & zookeeper, const String & zookeeper_block_id_path, const String & zookeeper_path_prefix) const
{
    String zookeeper_table_path;
    if (zookeeper_path_prefix.empty())
        zookeeper_table_path = zookeeper_path;
    else
        zookeeper_table_path = zookeeper_path_prefix;

    /// Lets check for duplicates in advance, to avoid superfluous block numbers allocation
    Coordination::Requests deduplication_check_ops;
    if (!zookeeper_block_id_path.empty())
    {
        deduplication_check_ops.emplace_back(zkutil::makeCreateRequest(zookeeper_block_id_path, "", zkutil::CreateMode::Persistent));
        deduplication_check_ops.emplace_back(zkutil::makeRemoveRequest(zookeeper_block_id_path, -1));
    }

    String block_numbers_path = fs::path(zookeeper_table_path) / "block_numbers";
    String partition_path = fs::path(block_numbers_path) / partition_id;

    if (!existsNodeCached(partition_path))
    {
        Coordination::Requests ops;
        ops.push_back(zkutil::makeCreateRequest(partition_path, "", zkutil::CreateMode::Persistent));
        /// We increment data version of the block_numbers node so that it becomes possible
        /// to check in a ZK transaction that the set of partitions didn't change
        /// (unfortunately there is no CheckChildren op).
        ops.push_back(zkutil::makeSetRequest(block_numbers_path, "", -1));

        Coordination::Responses responses;
        Coordination::Error code = zookeeper->tryMulti(ops, responses);
        if (code != Coordination::Error::ZOK && code != Coordination::Error::ZNODEEXISTS)
            zkutil::KeeperMultiException::check(code, ops, responses);
    }

    EphemeralLockInZooKeeper lock;
    /// 2 RTT
    try
    {
        lock = EphemeralLockInZooKeeper(
            fs::path(partition_path) / "block-", fs::path(zookeeper_table_path) / "temp", *zookeeper, &deduplication_check_ops);
    }
    catch (const zkutil::KeeperMultiException & e)
    {
        if (e.code == Coordination::Error::ZNODEEXISTS && e.getPathForFirstFailedOp() == zookeeper_block_id_path)
            return {};

        throw Exception("Cannot allocate block number in ZooKeeper: " + e.displayText(), ErrorCodes::KEEPER_EXCEPTION);
    }
    catch (const Coordination::Exception & e)
    {
        throw Exception("Cannot allocate block number in ZooKeeper: " + e.displayText(), ErrorCodes::KEEPER_EXCEPTION);
    }

    return {std::move(lock)};
}


Strings StorageReplicatedMergeTree::waitForAllTableReplicasToProcessLogEntry(
    const String & table_zookeeper_path, const ReplicatedMergeTreeLogEntryData & entry, bool wait_for_non_active)
{
    LOG_DEBUG(log, "Waiting for all replicas to process {}", entry.znode_name);

    auto zookeeper = getZooKeeper();
    Strings replicas = zookeeper->getChildren(fs::path(table_zookeeper_path) / "replicas");
    Strings unwaited;
    for (const String & replica : replicas)
    {
        if (wait_for_non_active || zookeeper->exists(fs::path(table_zookeeper_path) / "replicas" / replica / "is_active"))
        {
            if (!waitForTableReplicaToProcessLogEntry(table_zookeeper_path, replica, entry, wait_for_non_active))
                unwaited.push_back(replica);
        }
        else
        {
            unwaited.push_back(replica);
        }
    }

    LOG_DEBUG(log, "Finished waiting for all replicas to process {}", entry.znode_name);
    return unwaited;
}


Strings StorageReplicatedMergeTree::waitForAllReplicasToProcessLogEntry(
    const ReplicatedMergeTreeLogEntryData & entry, bool wait_for_non_active)
{
    return waitForAllTableReplicasToProcessLogEntry(zookeeper_path, entry, wait_for_non_active);
}


bool StorageReplicatedMergeTree::waitForTableReplicaToProcessLogEntry(
    const String & table_zookeeper_path, const String & replica, const ReplicatedMergeTreeLogEntryData & entry, bool wait_for_non_active)
{
    String entry_str = entry.toString();
    String log_node_name;

    /** Two types of entries can be passed to this function
      * 1. (more often) From `log` directory - a common log, from where replicas copy entries to their queue.
      * 2. From the `queue` directory of one of the replicas.
      *
      * The problem is that the numbers (`sequential` node) of the queue elements in `log` and in `queue` do not match.
      * (And the numbers of the same log element for different replicas do not match in the `queue`.)
      *
      * Therefore, you should consider these cases separately.
      */

    /** First, you need to wait until replica takes `queue` element from the `log` to its queue,
      *  if it has not been done already (see the `pullLogsToQueue` function).
      *
      * To do this, check its node `log_pointer` - the maximum number of the element taken from `log` + 1.
      */

    bool waiting_itself = replica == replica_name;

    const auto & stop_waiting = [&]()
    {
        bool stop_waiting_itself = waiting_itself && (partial_shutdown_called || is_dropped);
        bool stop_waiting_non_active = !wait_for_non_active && !getZooKeeper()->exists(fs::path(table_zookeeper_path) / "replicas" / replica / "is_active");
        return stop_waiting_itself || stop_waiting_non_active;
    };

    /// Don't recheck ZooKeeper too often
    constexpr auto event_wait_timeout_ms = 3000;

    if (startsWith(entry.znode_name, "log-"))
    {
        /** In this case, just take the number from the node name `log-xxxxxxxxxx`.
          */

        UInt64 log_index = parse<UInt64>(entry.znode_name.substr(entry.znode_name.size() - 10));
        log_node_name = entry.znode_name;

        LOG_DEBUG(log, "Waiting for {} to pull {} to queue", replica, log_node_name);

        /// Let's wait until entry gets into the replica queue.
        while (!stop_waiting())
        {
            zkutil::EventPtr event = std::make_shared<Poco::Event>();

            String log_pointer = getZooKeeper()->get(fs::path(table_zookeeper_path) / "replicas" / replica / "log_pointer", nullptr, event);
            if (!log_pointer.empty() && parse<UInt64>(log_pointer) > log_index)
                break;

            /// Wait with timeout because we can be already shut down, but not dropped.
            /// So log_pointer node will exist, but we will never update it because all background threads already stopped.
            /// It can lead to query hung because table drop query can wait for some query (alter, optimize, etc) which called this method,
            /// but the query will never finish because the drop already shut down the table.
            event->tryWait(event_wait_timeout_ms);
        }
    }
    else if (startsWith(entry.znode_name, "queue-"))
    {
        /** In this case, the number of `log` node is unknown. You need look through everything from `log_pointer` to the end,
          *  looking for a node with the same content. And if we do not find it - then the replica has already taken this entry in its queue.
          */

        String log_pointer = getZooKeeper()->get(fs::path(table_zookeeper_path) / "replicas" / replica / "log_pointer");

        Strings log_entries = getZooKeeper()->getChildren(fs::path(table_zookeeper_path) / "log");
        UInt64 log_index = 0;
        bool found = false;

        for (const String & log_entry_name : log_entries)
        {
            log_index = parse<UInt64>(log_entry_name.substr(log_entry_name.size() - 10));

            if (!log_pointer.empty() && log_index < parse<UInt64>(log_pointer))
                continue;

            String log_entry_str;
            bool exists = getZooKeeper()->tryGet(fs::path(table_zookeeper_path) / "log" / log_entry_name, log_entry_str);
            if (exists && entry_str == log_entry_str)
            {
                found = true;
                log_node_name = log_entry_name;
                break;
            }
        }

        if (found)
        {
            LOG_DEBUG(log, "Waiting for {} to pull {} to queue", replica, log_node_name);

            /// Let's wait until the entry gets into the replica queue.
            while (!stop_waiting())
            {
                zkutil::EventPtr event = std::make_shared<Poco::Event>();

                String log_pointer_new = getZooKeeper()->get(fs::path(table_zookeeper_path) / "replicas" / replica / "log_pointer", nullptr, event);
                if (!log_pointer_new.empty() && parse<UInt64>(log_pointer_new) > log_index)
                    break;

                /// Wait with timeout because we can be already shut down, but not dropped.
                /// So log_pointer node will exist, but we will never update it because all background threads already stopped.
                /// It can lead to query hung because table drop query can wait for some query (alter, optimize, etc) which called this method,
                /// but the query will never finish because the drop already shut down the table.
                event->tryWait(event_wait_timeout_ms);
            }
        }
    }
    else
        throw Exception("Logical error: unexpected name of log node: " + entry.znode_name, ErrorCodes::LOGICAL_ERROR);

    if (!log_node_name.empty())
        LOG_DEBUG(log, "Looking for node corresponding to {} in {} queue", log_node_name, replica);
    else
        LOG_DEBUG(log, "Looking for corresponding node in {} queue", replica);

    /** Second - find the corresponding entry in the queue of the specified replica.
      * Its number may match neither the `log` node nor the `queue` node of the current replica (for us).
      * Therefore, we search by comparing the content.
      */

    Strings queue_entries = getZooKeeper()->getChildren(fs::path(table_zookeeper_path) / "replicas" / replica / "queue");
    String queue_entry_to_wait_for;

    for (const String & entry_name : queue_entries)
    {
        String queue_entry_str;
        bool exists = getZooKeeper()->tryGet(fs::path(table_zookeeper_path) / "replicas" / replica / "queue" / entry_name, queue_entry_str);
        if (exists && queue_entry_str == entry_str)
        {
            queue_entry_to_wait_for = entry_name;
            break;
        }
    }

    /// While looking for the record, it has already been executed and deleted.
    if (queue_entry_to_wait_for.empty())
    {
        LOG_DEBUG(log, "No corresponding node found. Assuming it has been already processed. Found {} nodes", queue_entries.size());
        return true;
    }

    LOG_DEBUG(log, "Waiting for {} to disappear from {} queue", queue_entry_to_wait_for, replica);

    /// Third - wait until the entry disappears from the replica queue or replica become inactive.
    String path_to_wait_on = fs::path(table_zookeeper_path) / "replicas" / replica / "queue" / queue_entry_to_wait_for;

    return getZooKeeper()->waitForDisappear(path_to_wait_on, stop_waiting);
}


bool StorageReplicatedMergeTree::waitForReplicaToProcessLogEntry(
    const String & replica, const ReplicatedMergeTreeLogEntryData & entry, bool wait_for_non_active)
{
    return waitForTableReplicaToProcessLogEntry(zookeeper_path, replica, entry, wait_for_non_active);
}


void StorageReplicatedMergeTree::getStatus(Status & res, bool with_zk_fields)
{
    auto zookeeper = tryGetZooKeeper();
    const auto storage_settings_ptr = getSettings();

    res.is_leader = is_leader;
    res.can_become_leader = storage_settings_ptr->replicated_can_become_leader;
    res.is_readonly = is_readonly;
    res.is_session_expired = !zookeeper || zookeeper->expired();

    res.queue = queue.getStatus();
    res.absolute_delay = getAbsoluteDelay(); /// NOTE: may be slightly inconsistent with queue status.

    res.parts_to_check = part_check_thread.size();

    res.zookeeper_path = zookeeper_path;
    res.replica_name = replica_name;
    res.replica_path = replica_path;
    res.columns_version = -1;

    res.log_max_index = 0;
    res.log_pointer = 0;
    res.total_replicas = 0;
    res.active_replicas = 0;

    if (with_zk_fields && !res.is_session_expired)
    {
        try
        {
            auto log_entries = zookeeper->getChildren(fs::path(zookeeper_path) / "log");

            if (!log_entries.empty())
            {
                const String & last_log_entry = *std::max_element(log_entries.begin(), log_entries.end());
                res.log_max_index = parse<UInt64>(last_log_entry.substr(strlen("log-")));
            }

            String log_pointer_str = zookeeper->get(fs::path(replica_path) / "log_pointer");
            res.log_pointer = log_pointer_str.empty() ? 0 : parse<UInt64>(log_pointer_str);

            auto all_replicas = zookeeper->getChildren(fs::path(zookeeper_path) / "replicas");
            res.total_replicas = all_replicas.size();

            for (const String & replica : all_replicas)
                if (zookeeper->exists(fs::path(zookeeper_path) / "replicas" / replica / "is_active"))
                    ++res.active_replicas;
        }
        catch (const Coordination::Exception &)
        {
            res.zookeeper_exception = getCurrentExceptionMessage(false);
        }
    }
}


void StorageReplicatedMergeTree::getQueue(LogEntriesData & res, String & replica_name_)
{
    replica_name_ = replica_name;
    queue.getEntries(res);
}

std::vector<PartMovesBetweenShardsOrchestrator::Entry> StorageReplicatedMergeTree::getPartMovesBetweenShardsEntries()
{
    return part_moves_between_shards_orchestrator.getEntries();
}

time_t StorageReplicatedMergeTree::getAbsoluteDelay() const
{
    time_t min_unprocessed_insert_time = 0;
    time_t max_processed_insert_time = 0;
    queue.getInsertTimes(min_unprocessed_insert_time, max_processed_insert_time);

    /// Load start time, then finish time to avoid reporting false delay when start time is updated
    /// between loading of two variables.
    time_t queue_update_start_time = last_queue_update_start_time.load();
    time_t queue_update_finish_time = last_queue_update_finish_time.load();

    time_t current_time = time(nullptr);

    if (!queue_update_finish_time)
    {
        /// We have not updated queue even once yet (perhaps replica is readonly).
        /// As we have no info about the current state of replication log, return effectively infinite delay.
        return current_time;
    }
    else if (min_unprocessed_insert_time)
    {
        /// There are some unprocessed insert entries in queue.
        return (current_time > min_unprocessed_insert_time) ? (current_time - min_unprocessed_insert_time) : 0;
    }
    else if (queue_update_start_time > queue_update_finish_time)
    {
        /// Queue is empty, but there are some in-flight or failed queue update attempts
        /// (likely because of problems with connecting to ZooKeeper).
        /// Return the time passed since last attempt.
        return (current_time > queue_update_start_time) ? (current_time - queue_update_start_time) : 0;
    }
    else
    {
        /// Everything is up-to-date.
        return 0;
    }
}

void StorageReplicatedMergeTree::getReplicaDelays(time_t & out_absolute_delay, time_t & out_relative_delay)
{
    assertNotReadonly();

    time_t current_time = time(nullptr);

    out_absolute_delay = getAbsoluteDelay();
    out_relative_delay = 0;
    const auto storage_settings_ptr = getSettings();

    /** Relative delay is the maximum difference of absolute delay from any other replica,
      *  (if this replica lags behind any other live replica, or zero, otherwise).
      * Calculated only if the absolute delay is large enough.
      */

    if (out_absolute_delay < static_cast<time_t>(storage_settings_ptr->min_relative_delay_to_measure))
        return;

    auto zookeeper = getZooKeeper();

    time_t max_replicas_unprocessed_insert_time = 0;
    bool have_replica_with_nothing_unprocessed = false;

    Strings replicas = zookeeper->getChildren(fs::path(zookeeper_path) / "replicas");

    for (const auto & replica : replicas)
    {
        if (replica == replica_name)
            continue;

        /// Skip dead replicas.
        if (!zookeeper->exists(fs::path(zookeeper_path) / "replicas" / replica / "is_active"))
            continue;

        String value;
        if (!zookeeper->tryGet(fs::path(zookeeper_path) / "replicas" / replica / "min_unprocessed_insert_time", value))
            continue;

        time_t replica_time = value.empty() ? 0 : parse<time_t>(value);

        if (replica_time == 0)
        {
            /** Note
              * The conclusion that the replica does not lag may be incorrect,
              *  because the information about `min_unprocessed_insert_time` is taken
              *  only from that part of the log that has been moved to the queue.
              * If the replica for some reason has stalled `queueUpdatingTask`,
              *  then `min_unprocessed_insert_time` will be incorrect.
              */

            have_replica_with_nothing_unprocessed = true;
            break;
        }

        if (replica_time > max_replicas_unprocessed_insert_time)
            max_replicas_unprocessed_insert_time = replica_time;
    }

    if (have_replica_with_nothing_unprocessed)
        out_relative_delay = out_absolute_delay;
    else
    {
        max_replicas_unprocessed_insert_time = std::min(current_time, max_replicas_unprocessed_insert_time);
        time_t min_replicas_delay = current_time - max_replicas_unprocessed_insert_time;
        if (out_absolute_delay > min_replicas_delay)
            out_relative_delay = out_absolute_delay - min_replicas_delay;
    }
}

void StorageReplicatedMergeTree::fetchPartition(
    const ASTPtr & partition,
    const StorageMetadataPtr & metadata_snapshot,
    const String & from_,
    bool fetch_part,
    ContextPtr query_context)
{
    Macros::MacroExpansionInfo info;
    info.expand_special_macros_only = false; //-V1048
    info.table_id = getStorageID();
    info.table_id.uuid = UUIDHelpers::Nil;
    auto expand_from = query_context->getMacros()->expand(from_, info);
    String auxiliary_zookeeper_name = extractZooKeeperName(expand_from);
    String from = extractZooKeeperPath(expand_from);
    if (from.empty())
        throw Exception("ZooKeeper path should not be empty", ErrorCodes::ILLEGAL_TYPE_OF_ARGUMENT);

    zkutil::ZooKeeperPtr zookeeper;
    if (auxiliary_zookeeper_name != default_zookeeper_name)
        zookeeper = getContext()->getAuxiliaryZooKeeper(auxiliary_zookeeper_name);
    else
        zookeeper = getZooKeeper();

    if (from.back() == '/')
        from.resize(from.size() - 1);

    if (fetch_part)
    {
        String part_name = partition->as<ASTLiteral &>().value.safeGet<String>();
        auto part_path = findReplicaHavingPart(part_name, from, zookeeper);

        if (part_path.empty())
            throw Exception(ErrorCodes::NO_REPLICA_HAS_PART, "Part {} does not exist on any replica", part_name);
        /** Let's check that there is no such part in the `detached` directory (where we will write the downloaded parts).
          * Unreliable (there is a race condition) - such a part may appear a little later.
          */
        if (checkIfDetachedPartExists(part_name))
            throw Exception(ErrorCodes::DUPLICATE_DATA_PART, "Detached part " + part_name + " already exists.");
        LOG_INFO(log, "Will fetch part {} from shard {} (zookeeper '{}')", part_name, from_, auxiliary_zookeeper_name);

        try
        {
            /// part name , metadata, part_path , true, 0, zookeeper
            if (!fetchPart(part_name, metadata_snapshot, part_path, true, 0, zookeeper))
                throw Exception(ErrorCodes::UNFINISHED, "Failed to fetch part {} from {}", part_name, from_);
        }
        catch (const DB::Exception & e)
        {
            if (e.code() != ErrorCodes::RECEIVED_ERROR_FROM_REMOTE_IO_SERVER && e.code() != ErrorCodes::RECEIVED_ERROR_TOO_MANY_REQUESTS
                && e.code() != ErrorCodes::CANNOT_READ_ALL_DATA)
                throw;

            LOG_INFO(log, e.displayText());
        }
        return;
    }

    String partition_id = getPartitionIDFromQuery(partition, query_context);
    LOG_INFO(log, "Will fetch partition {} from shard {} (zookeeper '{}')", partition_id, from_, auxiliary_zookeeper_name);

    /** Let's check that there is no such partition in the `detached` directory (where we will write the downloaded parts).
      * Unreliable (there is a race condition) - such a partition may appear a little later.
      */
    if (checkIfDetachedPartitionExists(partition_id))
        throw Exception("Detached partition " + partition_id + " already exists.", ErrorCodes::PARTITION_ALREADY_EXISTS);

    zkutil::Strings replicas;
    zkutil::Strings active_replicas;
    String best_replica;

    {

        /// List of replicas of source shard.
        replicas = zookeeper->getChildren(fs::path(from) / "replicas");

        /// Leave only active replicas.
        active_replicas.reserve(replicas.size());

        for (const String & replica : replicas)
            if (zookeeper->exists(fs::path(from) / "replicas" / replica / "is_active"))
                active_replicas.push_back(replica);

        if (active_replicas.empty())
            throw Exception("No active replicas for shard " + from, ErrorCodes::NO_ACTIVE_REPLICAS);

        /** You must select the best (most relevant) replica.
        * This is a replica with the maximum `log_pointer`, then with the minimum `queue` size.
        * NOTE This is not exactly the best criteria. It does not make sense to download old partitions,
        *  and it would be nice to be able to choose the replica closest by network.
        * NOTE Of course, there are data races here. You can solve it by retrying.
        */
        Int64 max_log_pointer = -1;
        UInt64 min_queue_size = std::numeric_limits<UInt64>::max();

        for (const String & replica : active_replicas)
        {
            String current_replica_path = fs::path(from) / "replicas" / replica;

            String log_pointer_str = zookeeper->get(fs::path(current_replica_path) / "log_pointer");
            Int64 log_pointer = log_pointer_str.empty() ? 0 : parse<UInt64>(log_pointer_str);

            Coordination::Stat stat;
            zookeeper->get(fs::path(current_replica_path) / "queue", &stat);
            size_t queue_size = stat.numChildren;

            if (log_pointer > max_log_pointer
                || (log_pointer == max_log_pointer && queue_size < min_queue_size))
            {
                max_log_pointer = log_pointer;
                min_queue_size = queue_size;
                best_replica = replica;
            }
        }
    }

    if (best_replica.empty())
        throw Exception("Logical error: cannot choose best replica.", ErrorCodes::LOGICAL_ERROR);

    LOG_INFO(log, "Found {} replicas, {} of them are active. Selected {} to fetch from.", replicas.size(), active_replicas.size(), best_replica);

    String best_replica_path = fs::path(from) / "replicas" / best_replica;

    /// Let's find out which parts are on the best replica.

    /** Trying to download these parts.
      * Some of them could be deleted due to the merge.
      * In this case, update the information about the available parts and try again.
      */

    unsigned try_no = 0;
    Strings missing_parts;
    do
    {
        if (try_no)
            LOG_INFO(log, "Some of parts ({}) are missing. Will try to fetch covering parts.", missing_parts.size());

        if (try_no >= query_context->getSettings().max_fetch_partition_retries_count)
            throw Exception("Too many retries to fetch parts from " + best_replica_path, ErrorCodes::TOO_MANY_RETRIES_TO_FETCH_PARTS);

        Strings parts = zookeeper->getChildren(fs::path(best_replica_path) / "parts");
        ActiveDataPartSet active_parts_set(format_version, parts);
        Strings parts_to_fetch;

        if (missing_parts.empty())
        {
            parts_to_fetch = active_parts_set.getParts();

            /// Leaving only the parts of the desired partition.
            Strings parts_to_fetch_partition;
            for (const String & part : parts_to_fetch)
            {
                if (MergeTreePartInfo::fromPartName(part, format_version).partition_id == partition_id)
                    parts_to_fetch_partition.push_back(part);
            }

            parts_to_fetch = std::move(parts_to_fetch_partition);

            if (parts_to_fetch.empty())
                throw Exception("Partition " + partition_id + " on " + best_replica_path + " doesn't exist", ErrorCodes::PARTITION_DOESNT_EXIST);
        }
        else
        {
            for (const String & missing_part : missing_parts)
            {
                String containing_part = active_parts_set.getContainingPart(missing_part);
                if (!containing_part.empty())
                    parts_to_fetch.push_back(containing_part);
                else
                    LOG_WARNING(log, "Part {} on replica {} has been vanished.", missing_part, best_replica_path);
            }
        }

        LOG_INFO(log, "Parts to fetch: {}", parts_to_fetch.size());

        missing_parts.clear();
        for (const String & part : parts_to_fetch)
        {
            bool fetched = false;

            try
            {
                fetched = fetchPart(part, metadata_snapshot, best_replica_path, true, 0, zookeeper);
            }
            catch (const DB::Exception & e)
            {
                if (e.code() != ErrorCodes::RECEIVED_ERROR_FROM_REMOTE_IO_SERVER && e.code() != ErrorCodes::RECEIVED_ERROR_TOO_MANY_REQUESTS
                    && e.code() != ErrorCodes::CANNOT_READ_ALL_DATA)
                    throw;

                LOG_INFO(log, e.displayText());
            }

            if (!fetched)
                missing_parts.push_back(part);
        }

        ++try_no;
    } while (!missing_parts.empty());
}


void StorageReplicatedMergeTree::mutate(const MutationCommands & commands, ContextPtr query_context)
{
    /// Overview of the mutation algorithm.
    ///
    /// When the client executes a mutation, this method is called. It acquires block numbers in all
    /// partitions, saves them in the mutation entry and writes the mutation entry to a new ZK node in
    /// the /mutations folder. This block numbers are needed to determine which parts should be mutated and
    /// which shouldn't (parts inserted after the mutation will have the block number higher than the
    /// block number acquired by the mutation in that partition and so will not be mutatied).
    /// This block number is called "mutation version" in that partition.
    ///
    /// Mutation versions are acquired atomically in all partitions, so the case when an insert in some
    /// partition has the block number higher than the mutation version but the following insert into another
    /// partition acquires the block number lower than the mutation version in that partition is impossible.
    /// Another important invariant: mutation entries appear in /mutations in the order of their mutation
    /// versions (in any partition). This means that mutations form a sequence and we can execute them in
    /// the order of their mutation versions and not worry that some mutation with the smaller version
    /// will suddenly appear.
    ///
    /// During mutations individual parts are immutable - when we want to change the contents of a part
    /// we prepare the new part and add it to MergeTreeData (the original part gets replaced). The fact that
    /// we have mutated the part is recorded in the part->info.mutation field of MergeTreePartInfo.
    /// The relation with the original part is preserved because the new part covers the same block range
    /// as the original one.
    ///
    /// We then can for each part determine its "mutation version": the version of the last mutation in
    /// the mutation sequence that we regard as already applied to that part. All mutations with the greater
    /// version number will still need to be applied to that part.
    ///
    /// Execution of mutations is done asynchronously. All replicas watch the /mutations directory and
    /// load new mutation entries as they appear (see mutationsUpdatingTask()). Next we need to determine
    /// how to mutate individual parts consistently with part merges. This is done by the leader replica
    /// (see mergeSelectingTask() and class ReplicatedMergeTreeMergePredicate for details). Important
    /// invariants here are that a) all source parts for a single merge must have the same mutation version
    /// and b) any part can be mutated only once or merged only once (e.g. once we have decided to mutate
    /// a part then we need to execute that mutation and can assign merges only to the new part and not to the
    /// original part). Multiple consecutive mutations can be executed at once (without writing the
    /// intermediate result to a part).
    ///
    /// Leader replica records its decisions to the replication log (/log directory in ZK) in the form of
    /// MUTATE_PART entries and all replicas then execute them in the background pool
    /// (see tryExecutePartMutation() function). When a replica encounters a MUTATE_PART command, it is
    /// guaranteed that the corresponding mutation entry is already loaded (when we pull entries from
    /// replication log into the replica queue, we also load mutation entries). Note that just as with merges
    /// the replica can decide not to do the mutation locally and fetch the mutated part from another replica
    /// instead.
    ///
    /// Mutations of individual parts are in fact pretty similar to merges, e.g. their assignment and execution
    /// is governed by the same storage_settings. TODO: support a single "merge-mutation" operation when the data
    /// read from the the source parts is first mutated on the fly to some uniform mutation version and then
    /// merged to a resulting part.
    ///
    /// After all needed parts are mutated (i.e. all active parts have the mutation version greater than
    /// the version of this mutation), the mutation is considered done and can be deleted.

    ReplicatedMergeTreeMutationEntry mutation_entry;
    mutation_entry.source_replica = replica_name;
    mutation_entry.commands = commands;

    const String mutations_path = fs::path(zookeeper_path) / "mutations";
    const auto zookeeper = getZooKeeper();

    /// Update the mutations_path node when creating the mutation and check its version to ensure that
    /// nodes for mutations are created in the same order as the corresponding block numbers.
    /// Should work well if the number of concurrent mutation requests is small.
    while (true)
    {
        Coordination::Stat mutations_stat;
        zookeeper->get(mutations_path, &mutations_stat);

        PartitionBlockNumbersHolder partition_block_numbers_holder =
                allocateBlockNumbersInAffectedPartitions(mutation_entry.commands, query_context, zookeeper);

        mutation_entry.block_numbers = partition_block_numbers_holder.getBlockNumbers();
        mutation_entry.create_time = time(nullptr);

        /// The following version check guarantees the linearizability property for any pair of mutations:
        /// mutation with higher sequence number is guaranteed to have higher block numbers in every partition
        /// (and thus will be applied strictly according to sequence numbers of mutations)
        Coordination::Requests requests;
        requests.emplace_back(zkutil::makeSetRequest(mutations_path, String(), mutations_stat.version));
        requests.emplace_back(zkutil::makeCreateRequest(
            fs::path(mutations_path) / "", mutation_entry.toString(), zkutil::CreateMode::PersistentSequential));

        if (auto txn = query_context->getZooKeeperMetadataTransaction())
            txn->moveOpsTo(requests);

        Coordination::Responses responses;
        Coordination::Error rc = zookeeper->tryMulti(requests, responses);

        partition_block_numbers_holder.reset();

        if (rc == Coordination::Error::ZOK)
        {
            const String & path_created =
                dynamic_cast<const Coordination::CreateResponse *>(responses[1].get())->path_created;
            mutation_entry.znode_name = path_created.substr(path_created.find_last_of('/') + 1);
            LOG_TRACE(log, "Created mutation with ID {}", mutation_entry.znode_name);
            break;
        }
        else if (rc == Coordination::Error::ZBADVERSION)
        {
            LOG_TRACE(log, "Version conflict when trying to create a mutation node, retrying...");
            continue;
        }
        else
            throw Coordination::Exception("Unable to create a mutation znode", rc);
    }

    waitMutation(mutation_entry.znode_name, query_context->getSettingsRef().mutations_sync);
}

void StorageReplicatedMergeTree::waitMutation(const String & znode_name, size_t mutations_sync) const
{
    if (!mutations_sync)
        return;

    /// we have to wait
    auto zookeeper = getZooKeeper();
    Strings replicas;
    if (mutations_sync == 2) /// wait for all replicas
        replicas = zookeeper->getChildren(fs::path(zookeeper_path) / "replicas");
    else if (mutations_sync == 1) /// just wait for ourself
        replicas.push_back(replica_name);

    waitMutationToFinishOnReplicas(replicas, znode_name);
}

std::vector<MergeTreeMutationStatus> StorageReplicatedMergeTree::getMutationsStatus() const
{
    return queue.getMutationsStatus();
}

CancellationCode StorageReplicatedMergeTree::killMutation(const String & mutation_id)
{
    assertNotReadonly();

    zkutil::ZooKeeperPtr zookeeper = getZooKeeper();

    LOG_TRACE(log, "Killing mutation {}", mutation_id);

    auto mutation_entry = queue.removeMutation(zookeeper, mutation_id);
    if (!mutation_entry)
        return CancellationCode::NotFound;

    /// After this point no new part mutations will start and part mutations that still exist
    /// in the queue will be skipped.

    /// Cancel already running part mutations.
    for (const auto & pair : mutation_entry->block_numbers)
    {
        const String & partition_id = pair.first;
        Int64 block_number = pair.second;
        getContext()->getMergeList().cancelPartMutations(partition_id, block_number);
    }
    return CancellationCode::CancelSent;
}

void StorageReplicatedMergeTree::removePartsFromFilesystem(const DataPartsVector & parts)
{
    auto remove_part = [&](const auto & part)
    {
        LOG_DEBUG(log, "Removing part from filesystem {}", part.name);
        try
        {
            bool keep_s3 = !this->unlockSharedData(part);
            part.remove(keep_s3);
        }
        catch (...)
        {
            tryLogCurrentException(log, "There is a problem with deleting part " + part.name + " from filesystem");
        }
    };

    const auto settings = getSettings();
    if (settings->max_part_removal_threads > 1 && parts.size() > settings->concurrent_part_removal_threshold)
    {
        /// Parallel parts removal.

        size_t num_threads = std::min<size_t>(settings->max_part_removal_threads, parts.size());
        ThreadPool pool(num_threads);

        /// NOTE: Under heavy system load you may get "Cannot schedule a task" from ThreadPool.
        for (const DataPartPtr & part : parts)
        {
            pool.scheduleOrThrowOnError([&, thread_group = CurrentThread::getGroup()]
            {
                SCOPE_EXIT_SAFE(
                    if (thread_group)
                        CurrentThread::detachQueryIfNotDetached();
                );
                if (thread_group)
                    CurrentThread::attachTo(thread_group);

                remove_part(*part);
            });
        }

        pool.wait();
    }
    else
    {
        for (const DataPartPtr & part : parts)
        {
            remove_part(*part);
        }
    }
}

void StorageReplicatedMergeTree::clearOldPartsAndRemoveFromZK()
{
    auto table_lock = lockForShare(
            RWLockImpl::NO_QUERY, getSettings()->lock_acquire_timeout_for_background_operations);
    auto zookeeper = getZooKeeper();

    DataPartsVector parts = grabOldParts();
    if (parts.empty())
        return;

    DataPartsVector parts_to_delete_only_from_filesystem;    // Only duplicates
    DataPartsVector parts_to_delete_completely;              // All parts except duplicates
    DataPartsVector parts_to_retry_deletion;                 // Parts that should be retried due to network problems
    DataPartsVector parts_to_remove_from_filesystem;         // Parts removed from ZK

    for (const auto & part : parts)
    {
        if (!part->is_duplicate)
            parts_to_delete_completely.emplace_back(part);
        else
            parts_to_delete_only_from_filesystem.emplace_back(part);
    }
    parts.clear();

    /// Delete duplicate parts from filesystem
    if (!parts_to_delete_only_from_filesystem.empty())
    {
        removePartsFromFilesystem(parts_to_delete_only_from_filesystem);
        removePartsFinally(parts_to_delete_only_from_filesystem);

        LOG_DEBUG(log, "Removed {} old duplicate parts", parts_to_delete_only_from_filesystem.size());
    }

    /// Delete normal parts from ZooKeeper
    NameSet part_names_to_retry_deletion;
    try
    {
        Strings part_names_to_delete_completely;
        for (const auto & part : parts_to_delete_completely)
            part_names_to_delete_completely.emplace_back(part->name);

        LOG_DEBUG(log, "Removing {} old parts from ZooKeeper", parts_to_delete_completely.size());
        removePartsFromZooKeeper(zookeeper, part_names_to_delete_completely, &part_names_to_retry_deletion);
    }
    catch (...)
    {
        LOG_ERROR(log, "There is a problem with deleting parts from ZooKeeper: {}", getCurrentExceptionMessage(true));
    }

    /// Part names that were reliably deleted from ZooKeeper should be deleted from filesystem
    auto num_reliably_deleted_parts = parts_to_delete_completely.size() - part_names_to_retry_deletion.size();
    LOG_DEBUG(log, "Removed {} old parts from ZooKeeper. Removing them from filesystem.", num_reliably_deleted_parts);

    /// Delete normal parts on two sets
    for (auto & part : parts_to_delete_completely)
    {
        if (part_names_to_retry_deletion.count(part->name) == 0)
            parts_to_remove_from_filesystem.emplace_back(part);
        else
            parts_to_retry_deletion.emplace_back(part);
    }

    /// Will retry deletion
    if (!parts_to_retry_deletion.empty())
    {
        rollbackDeletingParts(parts_to_retry_deletion);
        LOG_DEBUG(log, "Will retry deletion of {} parts in the next time", parts_to_retry_deletion.size());
    }

    /// Remove parts from filesystem and finally from data_parts
    if (!parts_to_remove_from_filesystem.empty())
    {
        removePartsFromFilesystem(parts_to_remove_from_filesystem);
        removePartsFinally(parts_to_remove_from_filesystem);

        LOG_DEBUG(log, "Removed {} old parts", parts_to_remove_from_filesystem.size());
    }
}


bool StorageReplicatedMergeTree::tryRemovePartsFromZooKeeperWithRetries(DataPartsVector & parts, size_t max_retries)
{
    Strings part_names_to_remove;
    for (const auto & part : parts)
        part_names_to_remove.emplace_back(part->name);

    return tryRemovePartsFromZooKeeperWithRetries(part_names_to_remove, max_retries);
}

bool StorageReplicatedMergeTree::tryRemovePartsFromZooKeeperWithRetries(const Strings & part_names, size_t max_retries)
{
    size_t num_tries = 0;
    bool success = false;

    while (!success && (max_retries == 0 || num_tries < max_retries))
    {
        try
        {
            ++num_tries;
            success = true;

            auto zookeeper = getZooKeeper();

            std::vector<std::future<Coordination::ExistsResponse>> exists_futures;
            exists_futures.reserve(part_names.size());
            for (const String & part_name : part_names)
            {
                String part_path = fs::path(replica_path) / "parts" / part_name;
                exists_futures.emplace_back(zookeeper->asyncExists(part_path));
            }

            std::vector<std::future<Coordination::MultiResponse>> remove_futures;
            remove_futures.reserve(part_names.size());
            for (size_t i = 0; i < part_names.size(); ++i)
            {
                Coordination::ExistsResponse exists_resp = exists_futures[i].get();
                if (exists_resp.error == Coordination::Error::ZOK)
                {
                    Coordination::Requests ops;
                    removePartFromZooKeeper(part_names[i], ops, exists_resp.stat.numChildren > 0);
                    remove_futures.emplace_back(zookeeper->tryAsyncMulti(ops));
                }
            }

            for (auto & future : remove_futures)
            {
                auto response = future.get();

                if (response.error == Coordination::Error::ZOK || response.error == Coordination::Error::ZNONODE)
                    continue;

                if (Coordination::isHardwareError(response.error))
                {
                    success = false;
                    continue;
                }

                throw Coordination::Exception(response.error);
            }
        }
        catch (Coordination::Exception & e)
        {
            success = false;

            if (Coordination::isHardwareError(e.code))
                tryLogCurrentException(log, __PRETTY_FUNCTION__);
            else
                throw;
        }

        if (!success && num_tries < max_retries)
            std::this_thread::sleep_for(std::chrono::milliseconds(1000));
    }

    return success;
}

void StorageReplicatedMergeTree::removePartsFromZooKeeper(
    zkutil::ZooKeeperPtr & zookeeper, const Strings & part_names, NameSet * parts_should_be_retried)
{
    std::vector<std::future<Coordination::ExistsResponse>> exists_futures;
    std::vector<std::future<Coordination::MultiResponse>> remove_futures;
    exists_futures.reserve(part_names.size());
    remove_futures.reserve(part_names.size());
    try
    {
        /// Exception can be thrown from loop
        /// if zk session will be dropped
        for (const String & part_name : part_names)
        {
            String part_path = fs::path(replica_path) / "parts" / part_name;
            exists_futures.emplace_back(zookeeper->asyncExists(part_path));
        }

        for (size_t i = 0; i < part_names.size(); ++i)
        {
            Coordination::ExistsResponse exists_resp = exists_futures[i].get();
            if (exists_resp.error == Coordination::Error::ZOK)
            {
                Coordination::Requests ops;
                removePartFromZooKeeper(part_names[i], ops, exists_resp.stat.numChildren > 0);
                remove_futures.emplace_back(zookeeper->tryAsyncMulti(ops));
            }
            else
            {
                LOG_DEBUG(log, "There is no part {} in ZooKeeper, it was only in filesystem", part_names[i]);
                // emplace invalid future so that the total number of futures is the same as part_names.size();
                remove_futures.emplace_back();
            }
        }
    }
    catch (const Coordination::Exception & e)
    {
        if (parts_should_be_retried && Coordination::isHardwareError(e.code))
            parts_should_be_retried->insert(part_names.begin(), part_names.end());
        throw;
    }

    for (size_t i = 0; i < remove_futures.size(); ++i)
    {
        auto & future = remove_futures[i];

        if (!future.valid())
            continue;

        auto response = future.get();
        if (response.error == Coordination::Error::ZOK)
            continue;
        else if (response.error == Coordination::Error::ZNONODE)
        {
            LOG_DEBUG(log, "There is no part {} in ZooKeeper, it was only in filesystem", part_names[i]);
            continue;
        }
        else if (Coordination::isHardwareError(response.error))
        {
            if (parts_should_be_retried)
                parts_should_be_retried->insert(part_names[i]);
            continue;
        }
        else
            LOG_WARNING(log, "Cannot remove part {} from ZooKeeper: {}", part_names[i], Coordination::errorMessage(response.error));
    }
}


void StorageReplicatedMergeTree::getClearBlocksInPartitionOps(
    Coordination::Requests & ops, zkutil::ZooKeeper & zookeeper, const String & partition_id, Int64 min_block_num, Int64 max_block_num)
{
    Strings blocks;
    if (Coordination::Error::ZOK != zookeeper.tryGetChildren(fs::path(zookeeper_path) / "blocks", blocks))
        throw Exception(zookeeper_path + "/blocks doesn't exist", ErrorCodes::NOT_FOUND_NODE);

    String partition_prefix = partition_id + "_";
    zkutil::AsyncResponses<Coordination::GetResponse> get_futures;
    for (const String & block_id : blocks)
    {
        if (startsWith(block_id, partition_prefix))
        {
            String path = fs::path(zookeeper_path) / "blocks" / block_id;
            get_futures.emplace_back(path, zookeeper.asyncTryGet(path));
        }
    }

    for (auto & pair : get_futures)
    {
        const String & path = pair.first;
        auto result = pair.second.get();

        if (result.error == Coordination::Error::ZNONODE)
            continue;

        ReadBufferFromString buf(result.data);
        MergeTreePartInfo part_info;
        bool parsed = MergeTreePartInfo::tryParsePartName(result.data, &part_info, format_version);
        if (!parsed || (min_block_num <= part_info.min_block && part_info.max_block <= max_block_num))
            ops.emplace_back(zkutil::makeRemoveRequest(path, -1));
    }
}

void StorageReplicatedMergeTree::clearBlocksInPartition(
    zkutil::ZooKeeper & zookeeper, const String & partition_id, Int64 min_block_num, Int64 max_block_num)
{
    Coordination::Requests delete_requests;
    getClearBlocksInPartitionOps(delete_requests, zookeeper, partition_id, min_block_num, max_block_num);
    Coordination::Responses delete_responses;
    auto code = zookeeper.tryMulti(delete_requests, delete_responses);
    if (code != Coordination::Error::ZOK)
    {
        for (size_t i = 0; i < delete_requests.size(); ++i)
            if (delete_responses[i]->error != Coordination::Error::ZOK)
                LOG_WARNING(log, "Error while deleting ZooKeeper path `{}`: {}, ignoring.", delete_requests[i]->getPath(), Coordination::errorMessage(delete_responses[i]->error));
    }

    LOG_TRACE(log, "Deleted {} deduplication block IDs in partition ID {}", delete_requests.size(), partition_id);
}

void StorageReplicatedMergeTree::replacePartitionFrom(
    const StoragePtr & source_table, const ASTPtr & partition, bool replace, ContextPtr query_context)
{
    /// First argument is true, because we possibly will add new data to current table.
    auto lock1 = lockForShare(query_context->getCurrentQueryId(), query_context->getSettingsRef().lock_acquire_timeout);
    auto lock2 = source_table->lockForShare(query_context->getCurrentQueryId(), query_context->getSettingsRef().lock_acquire_timeout);

    auto source_metadata_snapshot = source_table->getInMemoryMetadataPtr();
    auto metadata_snapshot = getInMemoryMetadataPtr();

    Stopwatch watch;
    MergeTreeData & src_data = checkStructureAndGetMergeTreeData(source_table, source_metadata_snapshot, metadata_snapshot);
    String partition_id = getPartitionIDFromQuery(partition, query_context);

    DataPartsVector src_all_parts = src_data.getDataPartsVectorInPartition(MergeTreeDataPartState::Committed, partition_id);
    DataPartsVector src_parts;
    MutableDataPartsVector dst_parts;
    Strings block_id_paths;
    Strings part_checksums;
    std::vector<EphemeralLockInZooKeeper> ephemeral_locks;

    LOG_DEBUG(log, "Cloning {} parts", src_all_parts.size());

    static const String TMP_PREFIX = "tmp_replace_from_";
    auto zookeeper = getZooKeeper();

    String alter_partition_version_path = zookeeper_path + "/alter_partition_version";
    Coordination::Stat alter_partition_version_stat;
    zookeeper->get(alter_partition_version_path, &alter_partition_version_stat);

    /// Firstly, generate last block number and compute drop_range
    /// NOTE: Even if we make ATTACH PARTITION instead of REPLACE PARTITION drop_range will not be empty, it will contain a block.
    /// So, such case has special meaning, if drop_range contains only one block it means that nothing to drop.
    /// TODO why not to add normal DROP_RANGE entry to replication queue if `replace` is true?
    MergeTreePartInfo drop_range;
    std::optional<EphemeralLockInZooKeeper> delimiting_block_lock;
    bool partition_was_empty = !getFakePartCoveringAllPartsInPartition(partition_id, drop_range, delimiting_block_lock, true);
    if (replace && partition_was_empty)
    {
        /// Nothing to drop, will just attach new parts
        LOG_INFO(log, "Partition {} was empty, REPLACE PARTITION will work as ATTACH PARTITION FROM", drop_range.partition_id);
        replace = false;
    }

    if (!replace)
    {
        /// It's ATTACH PARTITION FROM, not REPLACE PARTITION. We have to reset drop range
        drop_range = makeDummyDropRangeForMovePartitionOrAttachPartitionFrom(partition_id);
    }

    assert(replace == !LogEntry::ReplaceRangeEntry::isMovePartitionOrAttachFrom(drop_range));

    String drop_range_fake_part_name = getPartNamePossiblyFake(format_version, drop_range);

    for (const auto & src_part : src_all_parts)
    {
        /// We also make some kind of deduplication to avoid duplicated parts in case of ATTACH PARTITION
        /// Assume that merges in the partition are quite rare
        /// Save deduplication block ids with special prefix replace_partition

        if (!canReplacePartition(src_part))
            throw Exception(
                "Cannot replace partition '" + partition_id + "' because part '" + src_part->name + "' has inconsistent granularity with table",
                ErrorCodes::LOGICAL_ERROR);

        String hash_hex = src_part->checksums.getTotalChecksumHex();

        if (replace)
            LOG_INFO(log, "Trying to replace {} with hash_hex {}", src_part->name, hash_hex);
        else
            LOG_INFO(log, "Trying to attach {} with hash_hex {}", src_part->name, hash_hex);

        String block_id_path = replace ? "" : (fs::path(zookeeper_path) / "blocks" / (partition_id + "_replace_from_" + hash_hex));

        auto lock = allocateBlockNumber(partition_id, zookeeper, block_id_path);
        if (!lock)
        {
            LOG_INFO(log, "Part {} (hash {}) has been already attached", src_part->name, hash_hex);
            continue;
        }

        UInt64 index = lock->getNumber();
        MergeTreePartInfo dst_part_info(partition_id, index, index, src_part->info.level);
        auto dst_part = cloneAndLoadDataPartOnSameDisk(src_part, TMP_PREFIX, dst_part_info, metadata_snapshot);

        src_parts.emplace_back(src_part);
        dst_parts.emplace_back(dst_part);
        ephemeral_locks.emplace_back(std::move(*lock));
        block_id_paths.emplace_back(block_id_path);
        part_checksums.emplace_back(hash_hex);
    }

    ReplicatedMergeTreeLogEntryData entry;
    {
        auto src_table_id = src_data.getStorageID();
        entry.type = ReplicatedMergeTreeLogEntryData::REPLACE_RANGE;
        entry.source_replica = replica_name;
        entry.create_time = time(nullptr);
        entry.replace_range_entry = std::make_shared<ReplicatedMergeTreeLogEntryData::ReplaceRangeEntry>();

        auto & entry_replace = *entry.replace_range_entry;
        entry_replace.drop_range_part_name = drop_range_fake_part_name;
        entry_replace.from_database = src_table_id.database_name;
        entry_replace.from_table = src_table_id.table_name;
        for (const auto & part : src_parts)
            entry_replace.src_part_names.emplace_back(part->name);
        for (const auto & part : dst_parts)
            entry_replace.new_part_names.emplace_back(part->name);
        for (const String & checksum : part_checksums)
            entry_replace.part_names_checksums.emplace_back(checksum);
        entry_replace.columns_version = -1;
    }

    /// Remove deduplication block_ids of replacing parts
    if (replace)
        clearBlocksInPartition(*zookeeper, drop_range.partition_id, drop_range.max_block, drop_range.max_block);

    DataPartsVector parts_to_remove;
    Coordination::Responses op_results;

    try
    {
        Coordination::Requests ops;
        for (size_t i = 0; i < dst_parts.size(); ++i)
        {
            getCommitPartOps(ops, dst_parts[i], block_id_paths[i]);
            ephemeral_locks[i].getUnlockOps(ops);

            if (ops.size() > zkutil::MULTI_BATCH_SIZE)
            {
                /// It is unnecessary to add parts to working set until we commit log entry
                zookeeper->multi(ops);
                ops.clear();
            }
        }

        if (auto txn = query_context->getZooKeeperMetadataTransaction())
            txn->moveOpsTo(ops);

        delimiting_block_lock->getUnlockOps(ops);
        /// Check and update version to avoid race with DROP_RANGE
        ops.emplace_back(zkutil::makeCheckRequest(alter_partition_version_path, alter_partition_version_stat.version));
        ops.emplace_back(zkutil::makeSetRequest(alter_partition_version_path, "", -1));
        /// Just update version, because merges assignment relies on it
        ops.emplace_back(zkutil::makeSetRequest(fs::path(zookeeper_path) / "log", "", -1));
        ops.emplace_back(zkutil::makeCreateRequest(fs::path(zookeeper_path) / "log/log-", entry.toString(), zkutil::CreateMode::PersistentSequential));

        Transaction transaction(*this);
        {
            auto data_parts_lock = lockParts();

            for (MutableDataPartPtr & part : dst_parts)
                renameTempPartAndReplace(part, nullptr, &transaction, data_parts_lock);
        }

        Coordination::Error code = zookeeper->tryMulti(ops, op_results);
        if (code == Coordination::Error::ZOK)
            delimiting_block_lock->assumeUnlocked();
        else if (code == Coordination::Error::ZBADVERSION)
            throw Exception(ErrorCodes::CANNOT_ASSIGN_ALTER, "Cannot assign ALTER PARTITION, because another ALTER PARTITION query was concurrently executed");
        else
            zkutil::KeeperMultiException::check(code, ops, op_results);

        {
            auto data_parts_lock = lockParts();

            transaction.commit(&data_parts_lock);
            if (replace)
                parts_to_remove = removePartsInRangeFromWorkingSet(drop_range, true, data_parts_lock);
        }

        PartLog::addNewParts(getContext(), dst_parts, watch.elapsed());
    }
    catch (...)
    {
        PartLog::addNewParts(getContext(), dst_parts, watch.elapsed(), ExecutionStatus::fromCurrentException());
        throw;
    }

    String log_znode_path = dynamic_cast<const Coordination::CreateResponse &>(*op_results.back()).path_created;
    entry.znode_name = log_znode_path.substr(log_znode_path.find_last_of('/') + 1);

    for (auto & lock : ephemeral_locks)
        lock.assumeUnlocked();

    /// Forcibly remove replaced parts from ZooKeeper
    tryRemovePartsFromZooKeeperWithRetries(parts_to_remove);

    /// Speedup removing of replaced parts from filesystem
    parts_to_remove.clear();
    cleanup_thread.wakeup();

    /// If necessary, wait until the operation is performed on all replicas.
    if (query_context->getSettingsRef().replication_alter_partitions_sync > 1)
    {
        lock2.reset();
        lock1.reset();
        waitForAllReplicasToProcessLogEntry(entry);
    }
}

void StorageReplicatedMergeTree::movePartitionToTable(const StoragePtr & dest_table, const ASTPtr & partition, ContextPtr query_context)
{
    auto lock1 = lockForShare(query_context->getCurrentQueryId(), query_context->getSettingsRef().lock_acquire_timeout);
    auto lock2 = dest_table->lockForShare(query_context->getCurrentQueryId(), query_context->getSettingsRef().lock_acquire_timeout);

    auto dest_table_storage = std::dynamic_pointer_cast<StorageReplicatedMergeTree>(dest_table);
    if (!dest_table_storage)
        throw Exception("Table " + getStorageID().getNameForLogs() + " supports movePartitionToTable only for ReplicatedMergeTree family of table engines."
                        " Got " + dest_table->getName(), ErrorCodes::NOT_IMPLEMENTED);
    if (dest_table_storage->getStoragePolicy() != this->getStoragePolicy())
        throw Exception("Destination table " + dest_table_storage->getStorageID().getNameForLogs() +
                        " should have the same storage policy of source table " + getStorageID().getNameForLogs() + ". " +
                        getStorageID().getNameForLogs() + ": " + this->getStoragePolicy()->getName() + ", " +
                        getStorageID().getNameForLogs() + ": " + dest_table_storage->getStoragePolicy()->getName(), ErrorCodes::UNKNOWN_POLICY);

    auto dest_metadata_snapshot = dest_table->getInMemoryMetadataPtr();
    auto metadata_snapshot = getInMemoryMetadataPtr();

    Stopwatch watch;
    MergeTreeData & src_data = dest_table_storage->checkStructureAndGetMergeTreeData(*this, metadata_snapshot, dest_metadata_snapshot);
    auto src_data_id = src_data.getStorageID();
    String partition_id = getPartitionIDFromQuery(partition, query_context);

    DataPartsVector src_all_parts = src_data.getDataPartsVectorInPartition(MergeTreeDataPartState::Committed, partition_id);
    DataPartsVector src_parts;
    MutableDataPartsVector dst_parts;
    Strings block_id_paths;
    Strings part_checksums;
    std::vector<EphemeralLockInZooKeeper> ephemeral_locks;

    LOG_DEBUG(log, "Cloning {} parts", src_all_parts.size());

    static const String TMP_PREFIX = "tmp_move_from_";
    auto zookeeper = getZooKeeper();

    /// A range for log entry to remove parts from the source table (myself).

    MergeTreePartInfo drop_range;
    std::optional<EphemeralLockInZooKeeper> delimiting_block_lock;
    getFakePartCoveringAllPartsInPartition(partition_id, drop_range, delimiting_block_lock, true);
    String drop_range_fake_part_name = getPartNamePossiblyFake(format_version, drop_range);

    /// Clone parts into destination table.

    String alter_partition_version_path = dest_table_storage->zookeeper_path + "/alter_partition_version";
    Coordination::Stat alter_partition_version_stat;
    zookeeper->get(alter_partition_version_path, &alter_partition_version_stat);

    for (const auto & src_part : src_all_parts)
    {
        if (!dest_table_storage->canReplacePartition(src_part))
            throw Exception(
                "Cannot move partition '" + partition_id + "' because part '" + src_part->name + "' has inconsistent granularity with table",
                ErrorCodes::LOGICAL_ERROR);

        String hash_hex = src_part->checksums.getTotalChecksumHex();
        String block_id_path;

        auto lock = dest_table_storage->allocateBlockNumber(partition_id, zookeeper, block_id_path);
        if (!lock)
        {
            LOG_INFO(log, "Part {} (hash {}) has been already attached", src_part->name, hash_hex);
            continue;
        }

        UInt64 index = lock->getNumber();
        MergeTreePartInfo dst_part_info(partition_id, index, index, src_part->info.level);
        auto dst_part = dest_table_storage->cloneAndLoadDataPartOnSameDisk(src_part, TMP_PREFIX, dst_part_info, dest_metadata_snapshot);

        src_parts.emplace_back(src_part);
        dst_parts.emplace_back(dst_part);
        ephemeral_locks.emplace_back(std::move(*lock));
        block_id_paths.emplace_back(block_id_path);
        part_checksums.emplace_back(hash_hex);
    }

    ReplicatedMergeTreeLogEntryData entry_delete;
    {
        entry_delete.type = LogEntry::DROP_RANGE;
        entry_delete.source_replica = replica_name;
        entry_delete.new_part_name = drop_range_fake_part_name;
        entry_delete.detach = false; //-V1048
        entry_delete.create_time = time(nullptr);
    }

    ReplicatedMergeTreeLogEntryData entry;
    {
        MergeTreePartInfo drop_range_dest = makeDummyDropRangeForMovePartitionOrAttachPartitionFrom(partition_id);

        entry.type = ReplicatedMergeTreeLogEntryData::REPLACE_RANGE;
        entry.source_replica = dest_table_storage->replica_name;
        entry.create_time = time(nullptr);
        entry.replace_range_entry = std::make_shared<ReplicatedMergeTreeLogEntryData::ReplaceRangeEntry>();

        auto & entry_replace = *entry.replace_range_entry;
        entry_replace.drop_range_part_name = getPartNamePossiblyFake(format_version, drop_range_dest);
        entry_replace.from_database = src_data_id.database_name;
        entry_replace.from_table = src_data_id.table_name;
        for (const auto & part : src_parts)
            entry_replace.src_part_names.emplace_back(part->name);
        for (const auto & part : dst_parts)
            entry_replace.new_part_names.emplace_back(part->name);
        for (const String & checksum : part_checksums)
            entry_replace.part_names_checksums.emplace_back(checksum);
        entry_replace.columns_version = -1;
    }

    clearBlocksInPartition(*zookeeper, drop_range.partition_id, drop_range.max_block, drop_range.max_block);

    DataPartsVector parts_to_remove;
    Coordination::Responses op_results;

    try
    {
        Coordination::Requests ops;
        for (size_t i = 0; i < dst_parts.size(); ++i)
        {
            dest_table_storage->getCommitPartOps(ops, dst_parts[i], block_id_paths[i]);
            ephemeral_locks[i].getUnlockOps(ops);

            if (ops.size() > zkutil::MULTI_BATCH_SIZE)
            {
                zookeeper->multi(ops);
                ops.clear();
            }
        }

        /// Check and update version to avoid race with DROP_RANGE
        ops.emplace_back(zkutil::makeCheckRequest(alter_partition_version_path, alter_partition_version_stat.version));
        ops.emplace_back(zkutil::makeSetRequest(alter_partition_version_path, "", -1));
        /// Just update version, because merges assignment relies on it
        ops.emplace_back(zkutil::makeSetRequest(fs::path(dest_table_storage->zookeeper_path) / "log", "", -1));
        ops.emplace_back(zkutil::makeCreateRequest(fs::path(dest_table_storage->zookeeper_path) / "log/log-",
                                                   entry.toString(), zkutil::CreateMode::PersistentSequential));

        {
            Transaction transaction(*dest_table_storage);

            auto src_data_parts_lock = lockParts();
            auto dest_data_parts_lock = dest_table_storage->lockParts();

            std::mutex mutex;
            DataPartsLock lock(mutex);

            for (MutableDataPartPtr & part : dst_parts)
                dest_table_storage->renameTempPartAndReplace(part, nullptr, &transaction, lock);

            Coordination::Error code = zookeeper->tryMulti(ops, op_results);
            if (code == Coordination::Error::ZBADVERSION)
                throw Exception(ErrorCodes::CANNOT_ASSIGN_ALTER, "Cannot assign ALTER PARTITION, because another ALTER PARTITION query was concurrently executed");
            else
                zkutil::KeeperMultiException::check(code, ops, op_results);

            parts_to_remove = removePartsInRangeFromWorkingSet(drop_range, true, lock);
            transaction.commit(&lock);
        }

        PartLog::addNewParts(getContext(), dst_parts, watch.elapsed());
    }
    catch (...)
    {
        PartLog::addNewParts(getContext(), dst_parts, watch.elapsed(), ExecutionStatus::fromCurrentException());
        throw;
    }

    String log_znode_path = dynamic_cast<const Coordination::CreateResponse &>(*op_results.back()).path_created;
    entry.znode_name = log_znode_path.substr(log_znode_path.find_last_of('/') + 1);

    for (auto & lock : ephemeral_locks)
        lock.assumeUnlocked();

    tryRemovePartsFromZooKeeperWithRetries(parts_to_remove);

    parts_to_remove.clear();
    cleanup_thread.wakeup();

    if (query_context->getSettingsRef().replication_alter_partitions_sync > 1)
    {
        lock2.reset();
        dest_table_storage->waitForAllReplicasToProcessLogEntry(entry);
    }

    /// Create DROP_RANGE for the source table
    alter_partition_version_path = zookeeper_path + "/alter_partition_version";
    zookeeper->get(alter_partition_version_path, &alter_partition_version_stat);

    Coordination::Requests ops_src;
    ops_src.emplace_back(zkutil::makeCreateRequest(
        fs::path(zookeeper_path) / "log/log-", entry_delete.toString(), zkutil::CreateMode::PersistentSequential));
    /// Check and update version to avoid race with REPLACE_RANGE
    ops_src.emplace_back(zkutil::makeCheckRequest(alter_partition_version_path, alter_partition_version_stat.version));
    ops_src.emplace_back(zkutil::makeSetRequest(alter_partition_version_path, "", -1));
    /// Just update version, because merges assignment relies on it
    ops_src.emplace_back(zkutil::makeSetRequest(fs::path(zookeeper_path) / "log", "", -1));
    delimiting_block_lock->getUnlockOps(ops_src);

    Coordination::Error code = zookeeper->tryMulti(ops_src, op_results);
    if (code == Coordination::Error::ZBADVERSION)
        throw Exception(ErrorCodes::CANNOT_ASSIGN_ALTER, "Cannot DROP PARTITION in {} after copying partition to {}, "
                        "because another ALTER PARTITION query was concurrently executed",
                        getStorageID().getFullTableName(), dest_table_storage->getStorageID().getFullTableName());
    else
        zkutil::KeeperMultiException::check(code, ops_src, op_results);

    log_znode_path = dynamic_cast<const Coordination::CreateResponse &>(*op_results.front()).path_created;
    entry_delete.znode_name = log_znode_path.substr(log_znode_path.find_last_of('/') + 1);

    if (query_context->getSettingsRef().replication_alter_partitions_sync > 1)
    {
        lock1.reset();
        waitForAllReplicasToProcessLogEntry(entry_delete);
    }

    /// Cleaning possibly stored information about parts from /quorum/last_part node in ZooKeeper.
    cleanLastPartNode(partition_id);
}

void StorageReplicatedMergeTree::movePartitionToShard(
    const ASTPtr & partition, bool move_part, const String & to, ContextPtr /*query_context*/)
{
    /// This is a lightweight operation that only optimistically checks if it could succeed and queues tasks.

    if (!move_part)
        throw Exception("MOVE PARTITION TO SHARD is not supported, use MOVE PART instead", ErrorCodes::NOT_IMPLEMENTED);

    if (normalizeZooKeeperPath(zookeeper_path) == normalizeZooKeeperPath(to))
        throw Exception("Source and destination are the same", ErrorCodes::BAD_ARGUMENTS);

    auto zookeeper = getZooKeeper();

    String part_name = partition->as<ASTLiteral &>().value.safeGet<String>();
    auto part_info = MergeTreePartInfo::fromPartName(part_name, format_version);

    auto part = getPartIfExists(part_info, {MergeTreeDataPartState::Committed});
    if (!part)
        throw Exception(ErrorCodes::NO_SUCH_DATA_PART, "Part {} not found locally", part_name);

    if (part->uuid == UUIDHelpers::Nil)
        throw Exception(ErrorCodes::NOT_IMPLEMENTED, "Part {} does not have an uuid assigned and it can't be moved between shards", part_name);


    ReplicatedMergeTreeMergePredicate merge_pred = queue.getMergePredicate(zookeeper);

    /// The following block is pretty much copy & paste from StorageReplicatedMergeTree::dropPart to avoid conflicts while this is WIP.
    /// Extract it to a common method and re-use it before merging.
    {
        if (partIsLastQuorumPart(part->info))
        {
            throw Exception(ErrorCodes::NOT_IMPLEMENTED, "Part {} is last inserted part with quorum in partition. Would not be able to drop", part_name);
        }

        /// canMergeSinglePart is overlapping with dropPart, let's try to use the same code.
        String out_reason;
        if (!merge_pred.canMergeSinglePart(part, &out_reason))
            throw Exception(ErrorCodes::PART_IS_TEMPORARILY_LOCKED, "Part is busy, reason: " + out_reason);
    }

    {
        /// Optimistic check that for compatible destination table structure.
        checkTableStructure(to, getInMemoryMetadataPtr());
    }

    PinnedPartUUIDs src_pins;
    PinnedPartUUIDs dst_pins;

    {
        String s = zookeeper->get(zookeeper_path + "/pinned_part_uuids", &src_pins.stat);
        src_pins.fromString(s);
    }

    {
        String s = zookeeper->get(to + "/pinned_part_uuids", &dst_pins.stat);
        dst_pins.fromString(s);
    }

    if (src_pins.part_uuids.contains(part->uuid) || dst_pins.part_uuids.contains(part->uuid))
        throw Exception(ErrorCodes::PART_IS_TEMPORARILY_LOCKED, "Part {} has it's uuid ({}) already pinned.", part_name, toString(part->uuid));

    src_pins.part_uuids.insert(part->uuid);
    dst_pins.part_uuids.insert(part->uuid);

    PartMovesBetweenShardsOrchestrator::Entry part_move_entry;
    part_move_entry.create_time = std::time(nullptr);
    part_move_entry.update_time = part_move_entry.create_time;
    part_move_entry.task_uuid = UUIDHelpers::generateV4();
    part_move_entry.part_name = part->name;
    part_move_entry.part_uuid = part->uuid;
    part_move_entry.to_shard = to;

    Coordination::Requests ops;
    ops.emplace_back(zkutil::makeCheckRequest(zookeeper_path + "/log", merge_pred.getVersion())); /// Make sure no new events were added to the log.
    ops.emplace_back(zkutil::makeSetRequest(zookeeper_path + "/pinned_part_uuids", src_pins.toString(), src_pins.stat.version));
    ops.emplace_back(zkutil::makeSetRequest(to + "/pinned_part_uuids", dst_pins.toString(), dst_pins.stat.version));
    ops.emplace_back(zkutil::makeCreateRequest(
        part_moves_between_shards_orchestrator.entries_znode_path + "/task-",
        part_move_entry.toString(),
        zkutil::CreateMode::PersistentSequential));

    Coordination::Responses responses;
    Coordination::Error rc = zookeeper->tryMulti(ops, responses);
    zkutil::KeeperMultiException::check(rc, ops, responses);

    String task_znode_path = dynamic_cast<const Coordination::CreateResponse &>(*responses.back()).path_created;
    LOG_DEBUG(log, "Created task for part movement between shards at " + task_znode_path);

    /// Force refresh local state. This will make the task immediately visible in `system.part_moves_between_shards` table.
    part_moves_between_shards_orchestrator.fetchStateFromZK();

    // TODO: Add support for `replication_alter_partitions_sync`.
}

void StorageReplicatedMergeTree::getCommitPartOps(
    Coordination::Requests & ops,
    MutableDataPartPtr & part,
    const String & block_id_path) const
{
    const String & part_name = part->name;
    const auto storage_settings_ptr = getSettings();

    if (!block_id_path.empty())
    {
        /// Make final duplicate check and commit block_id
        ops.emplace_back(
            zkutil::makeCreateRequest(
                block_id_path,
                part_name,  /// We will be able to know original part number for duplicate blocks, if we want.
                zkutil::CreateMode::Persistent));
    }

    /// Information about the part, in the replica
    if (storage_settings_ptr->use_minimalistic_part_header_in_zookeeper)
    {
        ops.emplace_back(zkutil::makeCreateRequest(
            fs::path(replica_path) / "parts" / part->name,
            ReplicatedMergeTreePartHeader::fromColumnsAndChecksums(part->getColumns(), part->checksums).toString(),
            zkutil::CreateMode::Persistent));
    }
    else
    {
        ops.emplace_back(zkutil::makeCreateRequest(
            fs::path(replica_path) / "parts" / part->name,
            "",
            zkutil::CreateMode::Persistent));
        ops.emplace_back(zkutil::makeCreateRequest(
            fs::path(replica_path) / "parts" / part->name / "columns",
            part->getColumns().toString(),
            zkutil::CreateMode::Persistent));
        ops.emplace_back(zkutil::makeCreateRequest(
            fs::path(replica_path) / "parts" / part->name / "checksums",
            getChecksumsForZooKeeper(part->checksums),
            zkutil::CreateMode::Persistent));
    }
}

ReplicatedMergeTreeAddress StorageReplicatedMergeTree::getReplicatedMergeTreeAddress() const
{
    auto host_port = getContext()->getInterserverIOAddress();
    auto table_id = getStorageID();

    ReplicatedMergeTreeAddress res;
    res.host = host_port.first;
    res.replication_port = host_port.second;
    res.queries_port = getContext()->getTCPPort();
    res.database = table_id.database_name;
    res.table = table_id.table_name;
    res.scheme = getContext()->getInterserverScheme();
    return res;
}

ActionLock StorageReplicatedMergeTree::getActionLock(StorageActionBlockType action_type)
{
    if (action_type == ActionLocks::PartsMerge)
        return merger_mutator.merges_blocker.cancel();

    if (action_type == ActionLocks::PartsTTLMerge)
        return merger_mutator.ttl_merges_blocker.cancel();

    if (action_type == ActionLocks::PartsFetch)
        return fetcher.blocker.cancel();

    if (action_type == ActionLocks::PartsSend)
    {
        auto data_parts_exchange_ptr = std::atomic_load(&data_parts_exchange_endpoint);
        return data_parts_exchange_ptr ? data_parts_exchange_ptr->blocker.cancel() : ActionLock();
    }

    if (action_type == ActionLocks::ReplicationQueue)
        return queue.actions_blocker.cancel();

    if (action_type == ActionLocks::PartsMove)
        return parts_mover.moves_blocker.cancel();

    return {};
}

void StorageReplicatedMergeTree::onActionLockRemove(StorageActionBlockType action_type)
{
    if (action_type == ActionLocks::PartsMerge || action_type == ActionLocks::PartsTTLMerge
        || action_type == ActionLocks::PartsFetch || action_type == ActionLocks::PartsSend
        || action_type == ActionLocks::ReplicationQueue)
        background_executor.triggerTask();
    else if (action_type == ActionLocks::PartsMove)
        background_moves_executor.triggerTask();
}

bool StorageReplicatedMergeTree::waitForShrinkingQueueSize(size_t queue_size, UInt64 max_wait_milliseconds)
{
    Stopwatch watch;

    /// Let's fetch new log entries firstly
    queue.pullLogsToQueue(getZooKeeper());

    /// This is significant, because the execution of this task could be delayed at BackgroundPool.
    /// And we force it to be executed.
    background_executor.triggerTask();

    Poco::Event target_size_event;
    auto callback = [&target_size_event, queue_size] (size_t new_queue_size)
    {
        if (new_queue_size <= queue_size)
            target_size_event.set();
    };
    const auto handler = queue.addSubscriber(std::move(callback));

    while (!target_size_event.tryWait(50))
    {
        if (max_wait_milliseconds && watch.elapsedMilliseconds() > max_wait_milliseconds)
            return false;

        if (partial_shutdown_called)
            throw Exception("Shutdown is called for table", ErrorCodes::ABORTED);
    }

    return true;
}

bool StorageReplicatedMergeTree::dropPartImpl(
    zkutil::ZooKeeperPtr & zookeeper, String part_name, LogEntry & entry, bool detach, bool throw_if_noop)
{
    LOG_TRACE(log, "Will try to insert a log entry to DROP_RANGE for part: " + part_name);

    auto part_info = MergeTreePartInfo::fromPartName(part_name, format_version);

    while (true)
    {
        ReplicatedMergeTreeMergePredicate merge_pred = queue.getMergePredicate(zookeeper);

        auto part = getPartIfExists(part_info, {MergeTreeDataPartState::Committed});

        if (!part)
        {
            if (throw_if_noop)
                throw Exception("Part " + part_name + " not found locally, won't try to drop it.", ErrorCodes::NO_SUCH_DATA_PART);
            return false;
        }

        /// There isn't a lot we can do otherwise. Can't cancel merges because it is possible that a replica already
        /// finished the merge.
        if (partIsAssignedToBackgroundOperation(part))
        {
            if (throw_if_noop)
                throw Exception("Part " + part_name
                                + " is currently participating in a background operation (mutation/merge)"
                                + ", try again later", ErrorCodes::PART_IS_TEMPORARILY_LOCKED);
            return false;
        }

        if (partIsLastQuorumPart(part->info))
        {
            if (throw_if_noop)
                throw Exception("Part " + part_name + " is last inserted part with quorum in partition. Cannot drop",
                                ErrorCodes::NOT_IMPLEMENTED);
            return false;
        }

        if (partIsInsertingWithParallelQuorum(part->info))
        {
            if (throw_if_noop)
                throw Exception("Part " + part_name + " is inserting with parallel quorum. Cannot drop",
                                ErrorCodes::NOT_IMPLEMENTED);
            return false;
        }

        Coordination::Requests ops;
        getClearBlocksInPartitionOps(ops, *zookeeper, part_info.partition_id, part_info.min_block, part_info.max_block);
        size_t clear_block_ops_size = ops.size();

        /// Set fake level to treat this part as virtual in queue.
        auto drop_part_info = part->info;
        drop_part_info.level = MergeTreePartInfo::MAX_LEVEL;

        /// If `part_name` is result of a recent merge and source parts are still available then
        /// DROP_RANGE with detach will move this part together with source parts to `detached/` dir.
        entry.type = LogEntry::DROP_RANGE;
        entry.source_replica = replica_name;
        entry.new_part_name = getPartNamePossiblyFake(format_version, drop_part_info);
        entry.detach = detach;
        entry.create_time = time(nullptr);

        ops.emplace_back(zkutil::makeCheckRequest(fs::path(zookeeper_path) / "log", merge_pred.getVersion())); /// Make sure no new events were added to the log.
        ops.emplace_back(zkutil::makeCreateRequest(fs::path(zookeeper_path) / "log/log-", entry.toString(), zkutil::CreateMode::PersistentSequential));
        /// Just update version, because merges assignment relies on it
        ops.emplace_back(zkutil::makeSetRequest(fs::path(zookeeper_path) / "log", "", -1));
        Coordination::Responses responses;
        Coordination::Error rc = zookeeper->tryMulti(ops, responses);

        if (rc == Coordination::Error::ZBADVERSION)
        {
            LOG_TRACE(log, "A new log entry appeared while trying to commit DROP RANGE. Retry.");
            continue;
        }
        else if (rc == Coordination::Error::ZNONODE)
        {
            LOG_TRACE(log, "Other replica already removing same part {} or part deduplication node was removed by background thread. Retry.", part_name);
            continue;
        }
        else
            zkutil::KeeperMultiException::check(rc, ops, responses);

        String log_znode_path = dynamic_cast<const Coordination::CreateResponse &>(*responses[clear_block_ops_size + 1]).path_created;
        entry.znode_name = log_znode_path.substr(log_znode_path.find_last_of('/') + 1);

        return true;
    }
}

bool StorageReplicatedMergeTree::dropAllPartsInPartition(
    zkutil::ZooKeeper & zookeeper, String & partition_id, LogEntry & entry, ContextPtr query_context, bool detach)
{
    String alter_partition_version_path = zookeeper_path + "/alter_partition_version";
    Coordination::Stat alter_partition_version_stat;
    zookeeper.get(alter_partition_version_path, &alter_partition_version_stat);

    MergeTreePartInfo drop_range_info;
    /// It prevent other replicas from assigning merges which intersect locked block number.
    std::optional<EphemeralLockInZooKeeper> delimiting_block_lock;
    if (!getFakePartCoveringAllPartsInPartition(partition_id, drop_range_info, delimiting_block_lock))
    {
        LOG_INFO(log, "Will not drop partition {}, it is empty.", partition_id);
        return false;
    }

    clearBlocksInPartition(zookeeper, partition_id, drop_range_info.min_block, drop_range_info.max_block);

    String drop_range_fake_part_name = getPartNamePossiblyFake(format_version, drop_range_info);

    LOG_DEBUG(log, "Disabled merges covered by range {}", drop_range_fake_part_name);

    /// Finally, having achieved the necessary invariants, you can put an entry in the log.
    entry.type = LogEntry::DROP_RANGE;
    entry.source_replica = replica_name;
    entry.new_part_name = drop_range_fake_part_name;
    entry.detach = detach;
    entry.create_time = time(nullptr);

    Coordination::Requests ops;
    ops.emplace_back(zkutil::makeCreateRequest(fs::path(zookeeper_path) / "log/log-", entry.toString(), zkutil::CreateMode::PersistentSequential));
    /// Check and update version to avoid race with REPLACE_RANGE.
    /// Otherwise new parts covered by drop_range_info may appear after execution of current DROP_RANGE entry
    /// as a result of execution of concurrently created REPLACE_RANGE entry.
    ops.emplace_back(zkutil::makeCheckRequest(alter_partition_version_path, alter_partition_version_stat.version));
    ops.emplace_back(zkutil::makeSetRequest(alter_partition_version_path, "", -1));
    /// Just update version, because merges assignment relies on it
    ops.emplace_back(zkutil::makeSetRequest(fs::path(zookeeper_path) / "log", "", -1));
    delimiting_block_lock->getUnlockOps(ops);
    if (auto txn = query_context->getZooKeeperMetadataTransaction())
        txn->moveOpsTo(ops);
    Coordination::Responses responses;
    Coordination::Error code = zookeeper.tryMulti(ops, responses);
    if (code == Coordination::Error::ZOK)
        delimiting_block_lock->assumeUnlocked();
    else if (code == Coordination::Error::ZBADVERSION)
        throw Exception(ErrorCodes::CANNOT_ASSIGN_ALTER, "Cannot assign ALTER PARTITION, because another ALTER PARTITION query was concurrently executed");
    else
        zkutil::KeeperMultiException::check(code, ops, responses);

    String log_znode_path = dynamic_cast<const Coordination::CreateResponse &>(*responses.front()).path_created;
    entry.znode_name = log_znode_path.substr(log_znode_path.find_last_of('/') + 1);

    return true;
}


CheckResults StorageReplicatedMergeTree::checkData(const ASTPtr & query, ContextPtr local_context)
{
    CheckResults results;
    DataPartsVector data_parts;
    if (const auto & check_query = query->as<ASTCheckQuery &>(); check_query.partition)
    {
        String partition_id = getPartitionIDFromQuery(check_query.partition, local_context);
        data_parts = getDataPartsVectorInPartition(MergeTreeDataPartState::Committed, partition_id);
    }
    else
        data_parts = getDataPartsVector();

    for (auto & part : data_parts)
    {
        try
        {
            results.push_back(part_check_thread.checkPart(part->name));
        }
        catch (const Exception & ex)
        {
            results.emplace_back(part->name, false, "Check of part finished with error: '" + ex.message() + "'");
        }
    }
    return results;
}


bool StorageReplicatedMergeTree::canUseAdaptiveGranularity() const
{
    const auto storage_settings_ptr = getSettings();
    return storage_settings_ptr->index_granularity_bytes != 0 &&
        (storage_settings_ptr->enable_mixed_granularity_parts ||
            (!has_non_adaptive_index_granularity_parts && !other_replicas_fixed_granularity));
}


MutationCommands StorageReplicatedMergeTree::getFirstAlterMutationCommandsForPart(const DataPartPtr & part) const
{
    return queue.getFirstAlterMutationCommandsForPart(part);
}


void StorageReplicatedMergeTree::startBackgroundMovesIfNeeded()
{
    if (areBackgroundMovesNeeded())
        background_moves_executor.start();
}


void StorageReplicatedMergeTree::lockSharedData(const IMergeTreeDataPart & part) const
{
    if (!part.volume)
        return;
    DiskPtr disk = part.volume->getDisk();
    if (!disk)
        return;
    if (disk->getType() != DB::DiskType::Type::S3)
        return;

    zkutil::ZooKeeperPtr zookeeper = tryGetZooKeeper();
    if (!zookeeper)
        return;

    String id = part.getUniqueId();
    boost::replace_all(id, "/", "_");

    String zookeeper_node = fs::path(zookeeper_path) / "zero_copy_s3" / "shared" / part.name / id / replica_name;

    LOG_TRACE(log, "Set zookeeper lock {}", zookeeper_node);

    /// In rare case other replica can remove path between createAncestors and createIfNotExists
    /// So we make up to 5 attempts
    for (int attempts = 5; attempts > 0; --attempts)
    {
        try
        {
            zookeeper->createAncestors(zookeeper_node);
            zookeeper->createIfNotExists(zookeeper_node, "lock");
            break;
        }
        catch (const zkutil::KeeperException & e)
        {
            if (e.code == Coordination::Error::ZNONODE)
                continue;
            throw;
        }
    }
}


bool StorageReplicatedMergeTree::unlockSharedData(const IMergeTreeDataPart & part) const
{
    if (!part.volume)
        return true;
    DiskPtr disk = part.volume->getDisk();
    if (!disk)
        return true;
    if (disk->getType() != DB::DiskType::Type::S3)
        return true;

    zkutil::ZooKeeperPtr zookeeper = tryGetZooKeeper();
    if (!zookeeper)
        return true;

    String id = part.getUniqueId();
    boost::replace_all(id, "/", "_");

    String zookeeper_part_node = fs::path(zookeeper_path) / "zero_copy_s3" / "shared" / part.name;
    String zookeeper_part_uniq_node = fs::path(zookeeper_part_node) / id;
    String zookeeper_node = fs::path(zookeeper_part_uniq_node) / replica_name;

    LOG_TRACE(log, "Remove zookeeper lock {}", zookeeper_node);

    zookeeper->tryRemove(zookeeper_node);

    Strings children;
    zookeeper->tryGetChildren(zookeeper_part_uniq_node, children);

    if (!children.empty())
    {
        LOG_TRACE(log, "Found zookeper locks for {}", zookeeper_part_uniq_node);
        return false;
    }

    zookeeper->tryRemove(zookeeper_part_uniq_node);

    /// Even when we have lock with same part name, but with different uniq, we can remove files on S3
    children.clear();
    zookeeper->tryGetChildren(zookeeper_part_node, children);
    if (children.empty())
        /// Cleanup after last uniq removing
        zookeeper->tryRemove(zookeeper_part_node);

    return true;
}


bool StorageReplicatedMergeTree::tryToFetchIfShared(
    const IMergeTreeDataPart & part,
    const DiskPtr & disk,
    const String & path)
{
    const auto data_settings = getSettings();
    if (!data_settings->allow_s3_zero_copy_replication)
        return false;

    if (disk->getType() != DB::DiskType::Type::S3)
        return false;

    String replica = getSharedDataReplica(part);

    /// We can't fetch part when none replicas have this part on S3
    if (replica.empty())
        return false;

    return executeFetchShared(replica, part.name, disk, path);
}


String StorageReplicatedMergeTree::getSharedDataReplica(
    const IMergeTreeDataPart & part) const
{
    String best_replica;

    zkutil::ZooKeeperPtr zookeeper = tryGetZooKeeper();
    if (!zookeeper)
        return best_replica;

    String zookeeper_part_node = fs::path(zookeeper_path) / "zero_copy_s3" / "shared" / part.name;

    Strings ids;
    zookeeper->tryGetChildren(zookeeper_part_node, ids);

    Strings replicas;
    for (const auto & id : ids)
    {
        String zookeeper_part_uniq_node = fs::path(zookeeper_part_node) / id;
        Strings id_replicas;
        zookeeper->tryGetChildren(zookeeper_part_uniq_node, id_replicas);
        LOG_TRACE(log, "Found zookeper replicas for {}: {}", zookeeper_part_uniq_node, id_replicas.size());
        replicas.insert(replicas.end(), id_replicas.begin(), id_replicas.end());
    }

    LOG_TRACE(log, "Found zookeper replicas for part {}: {}", part.name, replicas.size());

    Strings active_replicas;

    /// TODO: Move best replica choose in common method (here is the same code as in StorageReplicatedMergeTree::fetchPartition)

    /// Leave only active replicas.
    active_replicas.reserve(replicas.size());

    for (const String & replica : replicas)
        if ((replica != replica_name) && (zookeeper->exists(fs::path(zookeeper_path) / "replicas" / replica / "is_active")))
            active_replicas.push_back(replica);

    LOG_TRACE(log, "Found zookeper active replicas for part {}: {}", part.name, active_replicas.size());

    if (active_replicas.empty())
        return best_replica;

    /** You must select the best (most relevant) replica.
    * This is a replica with the maximum `log_pointer`, then with the minimum `queue` size.
    * NOTE This is not exactly the best criteria. It does not make sense to download old partitions,
    *  and it would be nice to be able to choose the replica closest by network.
    * NOTE Of course, there are data races here. You can solve it by retrying.
    */
    Int64 max_log_pointer = -1;
    UInt64 min_queue_size = std::numeric_limits<UInt64>::max();

    for (const String & replica : active_replicas)
    {
        String current_replica_path = fs::path(zookeeper_path) / "replicas" / replica;

        String log_pointer_str = zookeeper->get(fs::path(current_replica_path) / "log_pointer");
        Int64 log_pointer = log_pointer_str.empty() ? 0 : parse<UInt64>(log_pointer_str);

        Coordination::Stat stat;
        zookeeper->get(fs::path(current_replica_path) / "queue", &stat);
        size_t queue_size = stat.numChildren;

        if (log_pointer > max_log_pointer
            || (log_pointer == max_log_pointer && queue_size < min_queue_size))
        {
            max_log_pointer = log_pointer;
            min_queue_size = queue_size;
            best_replica = replica;
        }
    }

    return best_replica;
}

String StorageReplicatedMergeTree::findReplicaHavingPart(
    const String & part_name, const String & zookeeper_path_, zkutil::ZooKeeper::Ptr zookeeper_)
{
    Strings replicas = zookeeper_->getChildren(fs::path(zookeeper_path_) / "replicas");

    /// Select replicas in uniformly random order.
    std::shuffle(replicas.begin(), replicas.end(), thread_local_rng);

    for (const String & replica : replicas)
    {
        if (zookeeper_->exists(fs::path(zookeeper_path_) / "replicas" / replica / "parts" / part_name)
            && zookeeper_->exists(fs::path(zookeeper_path_) / "replicas" / replica / "is_active"))
            return fs::path(zookeeper_path_) / "replicas" / replica;
    }

    return {};
}

bool StorageReplicatedMergeTree::checkIfDetachedPartExists(const String & part_name)
{
    fs::directory_iterator dir_end;
    for (const std::string & path : getDataPaths())
        for (fs::directory_iterator dir_it{fs::path(path) / "detached/"}; dir_it != dir_end; ++dir_it)
            if (dir_it->path().filename().string() == part_name)
                return true;
    return false;
}

bool StorageReplicatedMergeTree::checkIfDetachedPartitionExists(const String & partition_name)
{
    fs::directory_iterator dir_end;
    for (const std::string & path : getDataPaths())
    {
        for (fs::directory_iterator dir_it{fs::path(path) / "detached/"}; dir_it != dir_end; ++dir_it)
        {
            MergeTreePartInfo part_info;
            if (MergeTreePartInfo::tryParsePartName(dir_it->path().filename(), &part_info, format_version) && part_info.partition_id == partition_name)
                return true;
        }
    }
    return false;
}
}<|MERGE_RESOLUTION|>--- conflicted
+++ resolved
@@ -2995,12 +2995,8 @@
         LOG_WARNING(log, "Will mimic {}", source_replica);
 
     /// Clear obsolete queue that we no longer need.
-<<<<<<< HEAD
-    zookeeper->removeChildren(replica_path + "/queue");
+    zookeeper->removeChildren(fs::path(replica_path) / "queue");
     queue.clear();
-=======
-    zookeeper->removeChildren(fs::path(replica_path) / "queue");
->>>>>>> 5dda97be
 
     /// Will do repair from the selected replica.
     cloneReplica(source_replica, source_is_lost_stat, zookeeper);
