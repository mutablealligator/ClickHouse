--- conflicted
+++ resolved
@@ -7800,11 +7800,7 @@
 
 std::pair<bool, NameSet> StorageReplicatedMergeTree::unlockSharedDataByID(
         String part_id, const String & table_uuid, const String & part_name,
-<<<<<<< HEAD
-        const String & replica_name_, std::string disk_type, const ZooKeeperWithFaultInjectionPtr & zookeeper_ptr, const MergeTreeSettings & settings,
-=======
-        const String & replica_name_, const std::string & disk_type, zkutil::ZooKeeperPtr zookeeper_ptr, const MergeTreeSettings & settings,
->>>>>>> c0d1be9c
+        const String & replica_name_, const std::string & disk_type, const ZooKeeperWithFaultInjectionPtr & zookeeper_ptr, const MergeTreeSettings & settings,
         Poco::Logger * logger, const String & zookeeper_path_old, MergeTreeDataFormatVersion data_format_version)
 {
     boost::replace_all(part_id, "/", "_");
