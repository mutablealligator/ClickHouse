--- conflicted
+++ resolved
@@ -1312,11 +1312,7 @@
                 "Storage S3 requires 1 to 5 arguments: url, [access_key_id, secret_access_key], name of used format and [compression_method].",
                 ErrorCodes::NUMBER_OF_ARGUMENTS_DOESNT_MATCH);
 
-<<<<<<< HEAD
-        auto header_it = StorageURL::collectHeaders(engine_args, configuration.headers, local_context);
-=======
-        auto * header_it = StorageURL::collectHeaders(engine_args, configuration, local_context);
->>>>>>> 421473e9
+        auto * header_it = StorageURL::collectHeaders(engine_args, configuration.headers, local_context);
         if (header_it != engine_args.end())
             engine_args.erase(header_it);
 
