--- conflicted
+++ resolved
@@ -133,11 +133,8 @@
         const String & url_host_and_port,
         std::shared_ptr<IIterator> file_iterator_,
         size_t download_thread_num,
-<<<<<<< HEAD
-        bool need_only_count_);
-=======
+        bool need_only_count_,
         std::optional<SelectQueryInfo> query_info);
->>>>>>> e6fb5a21
 
     ~StorageS3Source() override;
 
