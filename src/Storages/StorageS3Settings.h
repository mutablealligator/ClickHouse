#pragma once

#include <map>
#include <memory>
#include <mutex>
#include <optional>
#include <vector>
#include <base/types.h>
#include <Interpreters/Context_fwd.h>
#include <Common/Throttler_fwd.h>

#include <IO/S3Common.h>

namespace Poco::Util
{
class AbstractConfiguration;
}

namespace DB
{

struct Settings;
class NamedCollection;

struct S3Settings
{
    struct RequestSettings
    {
        struct PartUploadSettings
        {
            size_t min_upload_part_size = 16 * 1024 * 1024;
            size_t max_upload_part_size = 5ULL * 1024 * 1024 * 1024;
            size_t upload_part_size_multiply_factor = 2;
            size_t upload_part_size_multiply_parts_count_threshold = 500;
            size_t max_part_number = 10000;
            size_t max_single_part_upload_size = 32 * 1024 * 1024;
            size_t max_single_operation_copy_size = 5ULL * 1024 * 1024 * 1024;
            String storage_class_name;

            void updateFromSettings(const Settings & settings) { updateFromSettingsImpl(settings, true); }
            void validate();

        private:
            PartUploadSettings() = default;
            explicit PartUploadSettings(const Settings & settings);
            explicit PartUploadSettings(const NamedCollection & collection);
            PartUploadSettings(
                const Poco::Util::AbstractConfiguration & config,
                const String & config_prefix,
                const Settings & settings,
                String setting_name_prefix = {});

            void updateFromSettingsImpl(const Settings & settings, bool if_changed);

            friend struct RequestSettings;
        };

    private:
        PartUploadSettings upload_settings = {};

    public:
        size_t max_single_read_retries = 4;
        size_t max_connections = 1024;
        bool check_objects_after_upload = false;
        size_t max_unexpected_write_error_retries = 4;
        size_t list_object_keys_size = 1000;
        ThrottlerPtr get_request_throttler;
        ThrottlerPtr put_request_throttler;

<<<<<<< HEAD
=======
        /// If this is set to false then `S3::getObjectSize()` will use `GetObjectAttributes` request instead of `HeadObject`.
        /// Details: `HeadObject` request never returns a response body (even if there is an error) however
        /// if the request was sent without specifying a region in the endpoint (i.e. for example "https://test.s3.amazonaws.com/mydata.csv"
        /// instead of "https://test.s3-us-west-2.amazonaws.com/mydata.csv") then that response body is one of the main ways to determine
        /// the correct region and try to repeat the request again with the correct region.
        /// For any other request type (`GetObject`, `ListObjects`, etc.) AWS SDK does that because they have response bodies, but for `HeadObject`
        /// there is no response body so this way doesn't work. That's why it's better to use `GetObjectAttributes` requests sometimes.
        /// See https://github.com/aws/aws-sdk-cpp/issues/1558 and also the function S3ErrorMarshaller::ExtractRegion() for more information.
        bool allow_head_object_request = true;

        bool throw_on_zero_files_match = false;

>>>>>>> 72c393e7
        const PartUploadSettings & getUploadSettings() const { return upload_settings; }

        RequestSettings() = default;
        explicit RequestSettings(const Settings & settings);
        explicit RequestSettings(const NamedCollection & collection);

        /// What's the setting_name_prefix, and why do we need it?
        /// There are (at least) two config sections where s3 settings can be specified:
        /// * settings for s3 disk (clickhouse/storage_configuration/disks)
        /// * settings for s3 storage (clickhouse/s3), which are also used for backups
        /// Even though settings are the same, in case of s3 disk they are prefixed with "s3_"
        /// ("s3_max_single_part_upload_size"), but in case of s3 storage they are not
        /// (   "max_single_part_upload_size"). Why this happened is a complete mystery to me.
        RequestSettings(
            const Poco::Util::AbstractConfiguration & config,
            const String & config_prefix,
            const Settings & settings,
            String setting_name_prefix = {});

        void updateFromSettings(const Settings & settings);

    private:
        void updateFromSettingsImpl(const Settings & settings, bool if_changed);
    };

    S3::AuthSettings auth_settings;
    RequestSettings request_settings;
};

/// Settings for the StorageS3.
class StorageS3Settings
{
public:
    void loadFromConfig(const String & config_elem, const Poco::Util::AbstractConfiguration & config, const Settings & settings);

    S3Settings getSettings(const String & endpoint) const;

private:
    mutable std::mutex mutex;
    std::map<const String, const S3Settings> s3_settings;
};

}<|MERGE_RESOLUTION|>--- conflicted
+++ resolved
@@ -67,21 +67,8 @@
         ThrottlerPtr get_request_throttler;
         ThrottlerPtr put_request_throttler;
 
-<<<<<<< HEAD
-=======
-        /// If this is set to false then `S3::getObjectSize()` will use `GetObjectAttributes` request instead of `HeadObject`.
-        /// Details: `HeadObject` request never returns a response body (even if there is an error) however
-        /// if the request was sent without specifying a region in the endpoint (i.e. for example "https://test.s3.amazonaws.com/mydata.csv"
-        /// instead of "https://test.s3-us-west-2.amazonaws.com/mydata.csv") then that response body is one of the main ways to determine
-        /// the correct region and try to repeat the request again with the correct region.
-        /// For any other request type (`GetObject`, `ListObjects`, etc.) AWS SDK does that because they have response bodies, but for `HeadObject`
-        /// there is no response body so this way doesn't work. That's why it's better to use `GetObjectAttributes` requests sometimes.
-        /// See https://github.com/aws/aws-sdk-cpp/issues/1558 and also the function S3ErrorMarshaller::ExtractRegion() for more information.
-        bool allow_head_object_request = true;
-
         bool throw_on_zero_files_match = false;
 
->>>>>>> 72c393e7
         const PartUploadSettings & getUploadSettings() const { return upload_settings; }
 
         RequestSettings() = default;
