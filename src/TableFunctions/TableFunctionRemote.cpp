--- conflicted
+++ resolved
@@ -173,12 +173,9 @@
                 auto qualified_name = QualifiedTableName::parseFromString(database);
                 if (qualified_name.database.empty())
                 {
-<<<<<<< HEAD
-                    throw Exception(ErrorCodes::NUMBER_OF_ARGUMENTS_DOESNT_MATCH, "Table name was not found in function arguments. {}", help_message);
-=======
                     if (arg_num >= args.size())
                     {
-                        throw Exception(help_message, ErrorCodes::NUMBER_OF_ARGUMENTS_DOESNT_MATCH);
+                        throw Exception(ErrorCodes::NUMBER_OF_ARGUMENTS_DOESNT_MATCH, "Table name was not found in function arguments. {}", help_message);
                     }
                     else
                     {
@@ -187,7 +184,6 @@
                         qualified_name.table = checkAndGetLiteralArgument<String>(args[arg_num], "table");
                         ++arg_num;
                     }
->>>>>>> ce36a3cb
                 }
 
                 database = std::move(qualified_name.database);
