#!/usr/bin/env python3

import logging
import subprocess
import os
import csv
import sys

from github import Github
from pr_info import PRInfo, get_event
from s3_helper import S3Helper
from get_robot_token import get_best_robot_token
from upload_result_helper import upload_results
from docker_pull_helper import get_image_with_version
from commit_status_helper import post_commit_status
from clickhouse_helper import ClickHouseHelper, mark_flaky_tests, prepare_tests_results_for_clickhouse
from stopwatch import Stopwatch
from rerun_helper import RerunHelper
<<<<<<< HEAD
from tee_popen import TeePopen
=======
from ccache_utils import get_ccache_if_not_exists, upload_ccache
>>>>>>> 597c5788

NAME = 'Fast test (actions)'

def get_fasttest_cmd(workspace, output_path, ccache_path, repo_path, pr_number, commit_sha, image):
    return f"docker run --cap-add=SYS_PTRACE " \
        f"-e FASTTEST_WORKSPACE=/fasttest-workspace -e FASTTEST_OUTPUT=/test_output " \
        f"-e FASTTEST_SOURCE=/ClickHouse --cap-add=SYS_PTRACE " \
        f"-e PULL_REQUEST_NUMBER={pr_number} -e COMMIT_SHA={commit_sha} -e COPY_CLICKHOUSE_BINARY_TO_OUTPUT=1 " \
        f"--volume={workspace}:/fasttest-workspace --volume={repo_path}:/ClickHouse --volume={output_path}:/test_output "\
        f"--volume={ccache_path}:/fasttest-workspace/ccache {image}"


def process_results(result_folder):
    test_results = []
    additional_files = []
    # Just upload all files from result_folder.
    # If task provides processed results, then it's responsible for content of result_folder.
    if os.path.exists(result_folder):
        test_files = [f for f in os.listdir(result_folder) if os.path.isfile(os.path.join(result_folder, f))]
        additional_files = [os.path.join(result_folder, f) for f in test_files]

    status_path = os.path.join(result_folder, "check_status.tsv")
    logging.info("Found test_results.tsv")
    status = list(csv.reader(open(status_path, 'r'), delimiter='\t'))
    if len(status) != 1 or len(status[0]) != 2:
        return "error", "Invalid check_status.tsv", test_results, additional_files
    state, description = status[0][0], status[0][1]

    results_path = os.path.join(result_folder, "test_results.tsv")
    test_results = list(csv.reader(open(results_path, 'r'), delimiter='\t'))
    if len(test_results) == 0:
        raise Exception("Empty results")

    return state, description, test_results, additional_files



if __name__ == "__main__":
    logging.basicConfig(level=logging.INFO)

    stopwatch = Stopwatch()

    temp_path = os.getenv("TEMP_PATH", os.path.abspath("."))
    caches_path = os.getenv("CACHES_PATH", temp_path)

    if not os.path.exists(temp_path):
        os.makedirs(temp_path)

    pr_info = PRInfo(get_event())

    gh = Github(get_best_robot_token())

    rerun_helper = RerunHelper(gh, pr_info, NAME)
    if rerun_helper.is_already_finished_by_status():
        logging.info("Check is already finished according to github status, exiting")
        sys.exit(0)

    docker_image = get_image_with_version(temp_path, 'clickhouse/fasttest')

    s3_helper = S3Helper('https://s3.amazonaws.com')

    workspace = os.path.join(temp_path, "fasttest-workspace")
    if not os.path.exists(workspace):
        os.makedirs(workspace)

    output_path = os.path.join(temp_path, "fasttest-output")
    if not os.path.exists(output_path):
        os.makedirs(output_path)

    cache_path = os.path.join(caches_path, "fasttest")

    logging.info("Will try to fetch cache for our build")
    get_ccache_if_not_exists(cache_path, s3_helper, pr_info.number, temp_path)

    if not os.path.exists(cache_path):
        logging.info("cache was not fetched, will create empty dir")
        os.makedirs(cache_path)

    repo_path = os.path.join(temp_path, "fasttest-repo")
    if not os.path.exists(repo_path):
        os.makedirs(repo_path)

    run_cmd = get_fasttest_cmd(workspace, output_path, cache_path, repo_path, pr_info.number, pr_info.sha, docker_image)
    logging.info("Going to run fasttest with cmd %s", run_cmd)

    logs_path = os.path.join(temp_path, "fasttest-logs")
    if not os.path.exists(logs_path):
        os.makedirs(logs_path)

    run_log_path = os.path.join(logs_path, 'runlog.log')
    with TeePopen(run_cmd, run_log_path) as process:
        retcode = process.wait()
        if retcode == 0:
            logging.info("Run successfully")
        else:
            logging.info("Run failed")

    subprocess.check_call(f"sudo chown -R ubuntu:ubuntu {temp_path}", shell=True)
    subprocess.check_call(f"sudo chown -R ubuntu:ubuntu {cache_path}", shell=True)

    test_output_files = os.listdir(output_path)
    additional_logs = []
    for f in test_output_files:
        additional_logs.append(os.path.join(output_path, f))

    test_log_exists = 'test_log.txt' in test_output_files or 'test_result.txt' in test_output_files
    test_result_exists = 'test_results.tsv' in test_output_files
    test_results = []
    if 'submodule_log.txt' not in test_output_files:
        description = "Cannot clone repository"
        state = "failure"
    elif 'cmake_log.txt' not in test_output_files:
        description = "Cannot fetch submodules"
        state = "failure"
    elif 'build_log.txt' not in test_output_files:
        description = "Cannot finish cmake"
        state = "failure"
    elif 'install_log.txt' not in test_output_files:
        description = "Cannot build ClickHouse"
        state = "failure"
    elif not test_log_exists and not test_result_exists:
        description = "Cannot install or start ClickHouse"
        state = "failure"
    else:
        state, description, test_results, additional_logs = process_results(output_path)

    logging.info("Will upload cache")
    upload_ccache(cache_path, s3_helper, pr_info.number, temp_path)

    ch_helper = ClickHouseHelper()
    mark_flaky_tests(ch_helper, NAME, test_results)

    report_url = upload_results(s3_helper, pr_info.number, pr_info.sha, test_results, [run_log_path] + additional_logs, NAME, True)
    print("::notice ::Report url: {}".format(report_url))
    post_commit_status(gh, pr_info.sha, NAME, description, state, report_url)

    prepared_events = prepare_tests_results_for_clickhouse(pr_info, test_results, state, stopwatch.duration_seconds, stopwatch.start_time_str, report_url, NAME)
    ch_helper.insert_events_into(db="gh-data", table="checks", events=prepared_events)

    # Refuse other checks to run if fast test failed
    if state != 'success':
        if 'force-tests' in pr_info.labels:
            print("'force-tests' enabled, will report success")
        else:
            sys.exit(1)<|MERGE_RESOLUTION|>--- conflicted
+++ resolved
@@ -16,11 +16,8 @@
 from clickhouse_helper import ClickHouseHelper, mark_flaky_tests, prepare_tests_results_for_clickhouse
 from stopwatch import Stopwatch
 from rerun_helper import RerunHelper
-<<<<<<< HEAD
 from tee_popen import TeePopen
-=======
 from ccache_utils import get_ccache_if_not_exists, upload_ccache
->>>>>>> 597c5788
 
 NAME = 'Fast test (actions)'
 
