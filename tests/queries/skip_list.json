--- conflicted
+++ resolved
@@ -728,12 +728,9 @@
         "01870_modulo_partition_key",
         "01870_buffer_flush", // creates database
         "01889_postgresql_protocol_null_fields",
-<<<<<<< HEAD
         "01889_check_row_policy_defined_using_user_function",
         "01921_concurrent_ttl_and_normal_merges_zookeeper_long", // heavy test, better to run sequentially
-        "01889_postgresql_protocol_null_fields"
-=======
+        "01889_postgresql_protocol_null_fields",
         "01946_test_zstd_decompression_with_escape_sequence_at_the_end_of_buffer"
->>>>>>> ab191cfe
     ]
 }